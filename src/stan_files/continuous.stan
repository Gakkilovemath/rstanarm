#include /pre/Columbia_copyright.stan
#include /pre/license.stan

// GLM for a Gaussian, Gamma, inverse Gaussian, or Beta outcome
functions {
#include /functions/common_functions.stan
#include /functions/continuous_likelihoods.stan
#include /functions/SSfunctions.stan

  /**
  * test function for csr_matrix_times_vector
  *
  * @param m Integer number of rows
  * @param n Integer number of columns
  * @param w Vector (see reference manual)
  * @param v Integer array (see reference manual)
  * @param u Integer array (see reference manual)
  * @param b Vector that is multiplied from the left by the CSR matrix
  * @return A vector that is the product of the CSR matrix and b
  */
  vector test_csr_matrix_times_vector(int m, int n, vector w,
                                      int[] v, int[] u, vector b) {
    return csr_matrix_times_vector(m, n, w, v, u, b);
  }
}
data {
  // declares N, K, X, xbar, dense_X, nnz_x, w_x, v_x, u_x
#include /data/NKX.stan
  int<lower=0> len_y;      // length of y
  real lb_y; // lower bound on y
  real<lower=lb_y> ub_y; // upper bound on y
  vector<lower=lb_y, upper=ub_y>[len_y] y; // continuous outcome
  int<lower=1,upper=4> family; // 1 gaussian, 2 gamma, 3 inv-gaussian, 4 beta
  // declares prior_PD, has_intercept, link, prior_dist, prior_dist_for_intercept
#include /data/data_glm.stan
  // declares has_weights, weights, has_offset, offset
#include /data/weights_offset.stan
  // declares prior_{mean, scale, df}, prior_{mean, scale, df}_for_intercept, prior_{mean, scale, df}_for_aux
#include /data/hyperparameters.stan
  // declares t, p[t], l[t], q, len_theta_L, shape, scale, {len_}concentration, {len_}regularization
#include /data/glmer_stuff.stan
  // declares num_not_zero, w, v, u
#include /data/glmer_stuff2.stan
#include /data/data_betareg.stan

  int<lower=0,upper=10> SSfun; // nonlinear function indicator, 0 for identity
  vector[SSfun > 0  ? len_y : 0] input;
  vector[SSfun == 5 ? len_y : 0] Dose;
}
transformed data {
  vector[family == 3 ? len_y : 0] sqrt_y;
  vector[family == 3 ? len_y : 0] log_y;
  real sum_log_y = family == 1 ? not_a_number() : sum(log(y));
  int<lower=1> V[special_case ? t : 0, len_y] = make_V(len_y, special_case ? t : 0, v);
  int<lower=0> hs_z;                  // for tdata_betareg.stan
  // defines hs, len_z_T, len_var_group, delta, is_continuous, pos
#include /tdata/tdata_glm.stan
  // defines hs_z
#include /tdata/tdata_betareg.stan
  is_continuous = 1;

  if (family == 3) {
    sqrt_y = sqrt(y);
    log_y = log(y);
  }
}
parameters {
  real<lower=make_lower(family, link),upper=make_upper(family,link)> gamma[has_intercept];
  // declares z_beta, global, local, z_b, z_T, rho, zeta, tau
#include /parameters/parameters_glm.stan
  real<lower=0> aux_unscaled; // interpretation depends on family!
#include /parameters/parameters_betareg.stan
}
transformed parameters {
  // aux has to be defined first in the hs case
  real aux = prior_dist_for_aux == 0 ? aux_unscaled : (prior_dist_for_aux <= 2 ?
             prior_scale_for_aux * aux_unscaled + prior_mean_for_aux :
             prior_scale_for_aux * aux_unscaled);

  vector[z_dim] omega; // used in tparameters_betareg.stan
  // defines beta, b, theta_L
#include /tparameters/tparameters_glm.stan
#include /tparameters/tparameters_betareg.stan

  if (prior_dist_for_aux == 0) // none
    aux = aux_unscaled;
  else {
    aux = prior_scale_for_aux * aux_unscaled;
    if (prior_dist_for_aux <= 2) // normal or student_t
      aux += prior_mean_for_aux;
  }

  if (t > 0) {
    if (special_case == 1) {
      int start = 1;
      theta_L = scale .* tau * aux;
      if (t == 1) b = theta_L[1] * z_b;
      else for (i in 1:t) {
        int end = start + l[i] - 1;
        b[start:end] = theta_L[i] * z_b[start:end];
        start = end + 1;
      }
    }
    else {
      theta_L = make_theta_L(len_theta_L, p,
                             aux, tau, scale, zeta, rho, z_T);
      b = make_b(z_b, theta_L, p, l);
    }
  }
}
model {
  vector[N] eta_z; // beta regression linear predictor for phi
#include /model/make_eta.stan
  if (t > 0) {
#include /model/eta_add_Zb.stan
  }
  if (has_intercept == 1) {
    if ((family == 1 || link == 2) || (family == 4 && link != 5)) eta += gamma[1];
    else if (family == 4 && link == 5) eta += gamma[1] - max(eta);
    else eta += gamma[1] - min(eta);
  }
  else {
#include /model/eta_no_intercept.stan
  }

  if (SSfun > 0) { // nlmer
    matrix[len_y, K] P = reshape_vec(eta, len_y, K);
    if (SSfun < 5) {
      if (SSfun <= 2) {
        if (SSfun == 1) target += normal_lpdf(y | SS_asymp(input, P), aux);
        else target += normal_lpdf(y | SS_asympOff(input, P), aux);
      }
      else if (SSfun == 3) target += normal_lpdf(y | SS_asympOrig(input, P), aux);
      else {
        for (i in 1:len_y) P[i,1] += exp(P[i,3]); // ordering constraint
        target += normal_lpdf(y | SS_biexp(input, P), aux);
      }
    }
    else {
      if (SSfun <= 7) {
        if (SSfun == 5) target += normal_lpdf(y | SS_fol(Dose, input, P), aux);
        else if (SSfun == 6) target += normal_lpdf(y | SS_fpl(input, P), aux);
        else target += normal_lpdf(y | SS_gompertz(input, P), aux);
      }
      else {
        if (SSfun == 8) target += normal_lpdf(y | SS_logis(input, P), aux);
        else if (SSfun == 9) target += normal_lpdf(y | SS_micmen(input, P), aux);
        else target += normal_lpdf(y | SS_weibull(input, P), aux);
      }
    }
  }
  else if (has_weights == 0 && prior_PD == 0) { // unweighted log-likelihoods
#include /model/make_eta_z.stan
    // adjust eta_z according to links
    if (has_intercept_z == 1) {
      if (link_phi > 1) {
        eta_z += gamma_z[1] - min(eta_z);
      }
      else {
        eta_z += gamma_z[1];
      }
    }
    else { // has_intercept_z == 0
#include /model/eta_z_no_intercept.stan
    }
    if (family == 1) {
      if (link == 1)
        target += normal_lpdf(y | eta, aux);
      else if (link == 2)
        target += normal_lpdf(y | exp(eta), aux);
      else
        target += normal_lpdf(y | inv(eta), aux);
    }
    else if (family == 2) {
      target += GammaReg(y, eta, aux, link, sum_log_y);
    }
    else if (family == 3) {
      target += inv_gaussian(y, linkinv_inv_gaussian(eta, link),
                             aux, sum_log_y, sqrt_y);
    }
    else if (family == 4 && link_phi == 0) {
      vector[N] mu;
      mu = linkinv_beta(eta, link);
      target += beta_lpdf(y | mu * aux, (1 - mu) * aux);
    }
    else if (family == 4 && link_phi > 0) {
      vector[N] mu;
      vector[N] mu_z;
      mu = linkinv_beta(eta, link);
      mu_z = linkinv_beta_z(eta_z, link_phi);
      target += beta_lpdf(y | rows_dot_product(mu, mu_z),
                          rows_dot_product((1 - mu) , mu_z));
    }
  }
  else if (prior_PD == 0) { // weighted log-likelihoods
    vector[N] summands;
    if (family == 1) summands = pw_gauss(y, eta, aux, link);
    else if (family == 2) summands = pw_gamma(y, eta, aux, link);
    else if (family == 3) summands = pw_inv_gaussian(y, eta, aux, link, log_y, sqrt_y);
    else if (family == 4 && link_phi == 0) summands = pw_beta(y, eta, aux, link);
    else if (family == 4 && link_phi > 0) summands = pw_beta_z(y, eta, eta_z, link, link_phi);
    target += dot_product(weights, summands);
  }

  // Log-priors
  if (prior_dist_for_aux > 0 && prior_scale_for_aux > 0) {
    real log_half = -0.693147180559945286;
    if (prior_dist_for_aux == 1)
      target += normal_lpdf(aux_unscaled | 0, 1) - log_half;
    else if (prior_dist_for_aux == 2)
      target += student_t_lpdf(aux_unscaled | prior_df_for_aux, 0, 1) - log_half;
    else
     target += exponential_lpdf(aux_unscaled | 1);
  }

#include /model/priors_glm.stan
#include /model/priors_betareg.stan
<<<<<<< HEAD
  if (t > 0) decov_lp(z_b, z_T, rho, zeta, tau,
                      regularization, delta, shape, t, p);
=======
  if (t > 0) {
    real dummy = decov_lp(z_b, z_T, rho, zeta, tau, 
                          regularization, delta, shape, t, p);
  }
>>>>>>> 8b22ee40
}
generated quantities {
  real mean_PPD = compute_mean_PPD ? 0 : negative_infinity();
  real alpha[has_intercept];
  real omega_int[has_intercept_z];
  
  if (has_intercept == 1) {
    if (dense_X) alpha[1] = gamma[1] - dot_product(xbar, beta);
    else alpha[1] = gamma[1];
  }
  if (has_intercept_z == 1) {
    omega_int[1] = gamma_z[1] - dot_product(zbar, omega);  // adjust betareg intercept
  }
  
  if (compute_mean_PPD) {
    vector[N] eta_z;
#include /model/make_eta.stan
    if (t > 0) {
#include /model/eta_add_Zb.stan
    }
    if (has_intercept == 1) {
      if (make_lower(family,link) == negative_infinity() &&
          make_upper(family,link) == positive_infinity()) eta += gamma[1];
      else if (family == 4 && link == 5) {
        real max_eta = max(eta);
        alpha[1] -= max_eta;
        eta += gamma[1] - max_eta;
      }
      else {
        real min_eta = min(eta);
        alpha[1] -= min_eta;
        eta += gamma[1] - min_eta;
      }
    }
    else {
#include /model/eta_no_intercept.stan
    }
#include /model/make_eta_z.stan
    // adjust eta_z according to links
    if (has_intercept_z == 1) {
      if (link_phi > 1) {
        omega_int[1] -= min(eta_z);
        eta_z += gamma_z[1] - min(eta_z);
      }
      else {
        eta_z += gamma_z[1];
      }
    }
    else { // has_intercept_z == 0
#include /model/eta_z_no_intercept.stan
    }

    if (SSfun > 0) { // nlmer
      vector[len_y] eta_nlmer;
      matrix[len_y, K] P;
      P = reshape_vec(eta, len_y, K);
      if (SSfun < 5) {
        if (SSfun <= 2) {
          if (SSfun == 1) eta_nlmer = SS_asymp(input, P);
          else eta_nlmer = SS_asympOff(input, P);
        }
        else if (SSfun == 3) eta_nlmer = SS_asympOrig(input, P);
        else eta_nlmer = SS_biexp(input, P);
      }
      else {
        if (SSfun <= 7) {
          if (SSfun == 5) eta_nlmer = SS_fol(Dose, input, P);
          else if (SSfun == 6) eta_nlmer = SS_fpl(input, P);
          else eta_nlmer = SS_gompertz(input, P);
        }
        else {
          if (SSfun == 8) eta_nlmer = SS_logis(input, P);
          else if (SSfun == 9) eta_nlmer = SS_micmen(input, P);
          else eta_nlmer = SS_weibull(input, P);
        }
      }
      for (n in 1:len_y) mean_PPD += normal_rng(eta_nlmer[n], aux);
    }
    else if (family == 1) {
      vector[N] mu = link > 1 ? linkinv_gauss(eta, link) : eta;
      for (n in 1:len_y) mean_PPD += normal_rng(mu[n], aux);
    }
    else if (family == 2) {
      vector[N] mu = link > 1 ? linkinv_gamma(eta, link) : eta;
      for (n in 1:len_y) mean_PPD += gamma_rng(aux, aux / mu[n]);
    }
    else if (family == 3) {
      vector[N] mu = link > 1 ? linkinv_inv_gaussian(eta, link) : eta;
      for (n in 1:len_y) mean_PPD += inv_gaussian_rng(mu[n], aux);
    }
<<<<<<< HEAD
    else if (family == 4 && link_phi == 0) {
      eta = linkinv_beta(eta, link);
=======
    else if (family == 4 && link_phi == 0) { 
      vector[N] mu = linkinv_beta(eta, link);
>>>>>>> 8b22ee40
      for (n in 1:N) {
        real mu_n = mu[n];
        if (aux <= 0) mean_PPD += bernoulli_rng(0.5);
        else if (mu_n >= 1) mean_PPD += 1;
        else if (mu_n > 0)
          mean_PPD += beta_rng(mu_n * aux, (1 - mu_n) * aux);
      }
    }
    else if (family == 4 && link_phi > 0) {
      vector[N] mu = linkinv_beta(eta, link);
      vector[N] phi = linkinv_beta_z(eta_z, link_phi);
      for (n in 1:N) {
        real mu_n = mu[n];
        real aux_n = phi[n];
        if (aux_n <= 0) mean_PPD += bernoulli_rng(0.5);
        else if (mu_n >= 1) mean_PPD += 1;
        else if (mu_n > 0)
          mean_PPD += beta_rng(mu_n * aux_n, (1 - mu_n) * aux_n);
      }
    }
    mean_PPD /= len_y;
  }
}<|MERGE_RESOLUTION|>--- conflicted
+++ resolved
@@ -215,21 +215,16 @@
 
 #include /model/priors_glm.stan
 #include /model/priors_betareg.stan
-<<<<<<< HEAD
-  if (t > 0) decov_lp(z_b, z_T, rho, zeta, tau,
-                      regularization, delta, shape, t, p);
-=======
   if (t > 0) {
-    real dummy = decov_lp(z_b, z_T, rho, zeta, tau, 
+    real dummy = decov_lp(z_b, z_T, rho, zeta, tau,
                           regularization, delta, shape, t, p);
   }
->>>>>>> 8b22ee40
 }
 generated quantities {
   real mean_PPD = compute_mean_PPD ? 0 : negative_infinity();
   real alpha[has_intercept];
   real omega_int[has_intercept_z];
-  
+
   if (has_intercept == 1) {
     if (dense_X) alpha[1] = gamma[1] - dot_product(xbar, beta);
     else alpha[1] = gamma[1];
@@ -237,7 +232,7 @@
   if (has_intercept_z == 1) {
     omega_int[1] = gamma_z[1] - dot_product(zbar, omega);  // adjust betareg intercept
   }
-  
+
   if (compute_mean_PPD) {
     vector[N] eta_z;
 #include /model/make_eta.stan
@@ -314,13 +309,8 @@
       vector[N] mu = link > 1 ? linkinv_inv_gaussian(eta, link) : eta;
       for (n in 1:len_y) mean_PPD += inv_gaussian_rng(mu[n], aux);
     }
-<<<<<<< HEAD
     else if (family == 4 && link_phi == 0) {
-      eta = linkinv_beta(eta, link);
-=======
-    else if (family == 4 && link_phi == 0) { 
       vector[N] mu = linkinv_beta(eta, link);
->>>>>>> 8b22ee40
       for (n in 1:N) {
         real mu_n = mu[n];
         if (aux <= 0) mean_PPD += bernoulli_rng(0.5);
