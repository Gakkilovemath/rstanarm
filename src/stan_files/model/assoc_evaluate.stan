    // !!! Be careful that indexing of has_assoc matches stan_jm.fit !!!

    // mark tracks indexing within a_beta vector, which is the
    // vector of association parameters
    int mark = 0;

    // mark2 tracks indexing within a_K_data vector, which is the
    // vector specifying the number of columns used for each possible
    // type of association term by data interaction
    int mark2 = 0;

    // mark3 tracks indexing within size_which_interactions vector
    int mark3 = 0;

    for (m in 1:M) {

      //----- etavalue and any interactions

      mark2 = mark2 + 1;
      if (has_assoc[1,m]  == 1 || // etavalue
          has_assoc[9,m]  == 1 || // etavalue * data
          has_assoc[13,m] == 1 || // etavalue * etavalue
          has_assoc[14,m] == 1) { // etavalue * muvalue

        // declare and define eta at quadpoints for submodel m
#include /model/make_eta_tmp.stan

        // add etavalue and any interactions to event submodel eta
        if (has_assoc[1,m] == 1) { // etavalue
          vector[nrow_e_Xq] val;
          if (has_grp[m] == 0) { // no grouping factor clustered within patients
            val = eta_tmp;
          }
          else { // submodel has a grouping factor clustered within patients
            val = collapse_within_groups(eta_tmp, grp_idx, grp_assoc);
          }
          mark = mark + 1;
          e_eta_q = e_eta_q + a_beta[mark] * (val - a_xbar[mark]);
        }
        mark2 = mark2 + 1; // count even if assoc type isn't used
        if (has_assoc[9,m] == 1) { // etavalue*data
          int J = a_K_data[mark2];
            int j_shift = (mark2 == 1) ? 0 : sum(a_K_data[1:(mark2-1)]);
          for (j in 1:J) {
            vector[nrow_e_Xq] val;
            int sel = j_shift + j;
            if (has_grp[m] == 0) {
              val = eta_tmp .* y_Xq_data[idx_q[m,1]:idx_q[m,2], sel];
            }
            else {
              val = collapse_within_groups(
                eta_tmp .* y_Xq_data[idx_q[m,1]:idx_q[m,2], sel],
                grp_idx, grp_assoc);
            }
            mark = mark + 1;
            e_eta_q = e_eta_q + a_beta[mark] * (val - a_xbar[mark]);
          }
        }
        mark3 = mark3 + 1; // count even if assoc type isn't used
        if (has_assoc[13,m] == 1) { // etavalue*etavalue
          for (j in 1:size_which_interactions[mark3]) {
            int j_shift = (mark3 == 1) ? 0 : sum(size_which_interactions[1:(mark3-1)]);
            int sel = which_interactions[j+j_shift];
            vector[nrow_e_Xq] val;
#include /model/make_eta_tmp2.stan
            val = eta_tmp .* eta_tmp2;
            mark = mark + 1;
            e_eta_q = e_eta_q + a_beta[mark] * (val - a_xbar[mark]);
          }
        }
        mark3 = mark3 + 1; // count even if assoc type isn't used
        if (has_assoc[14,m] == 1) { // etavalue*muvalue
          for (j in 1:size_which_interactions[mark3]) {
            int j_shift = (mark3 == 1) ? 0 : sum(size_which_interactions[1:(mark3-1)]);
            int sel = which_interactions[j+j_shift];
            vector[nrow_e_Xq] val;
            vector[nrow_y_Xq[sel]] mu_tmp2;
#include /model/make_eta_tmp2.stan
            mu_tmp2 = evaluate_mu(eta_tmp2, family[sel], link[sel]);
            val = eta_tmp .* mu_tmp2;
            mark = mark + 1;
            e_eta_q = e_eta_q + a_beta[mark] * (val - a_xbar[mark]);
          }
        }
      }
      else {
        mark3 = mark3 + 2;
      }

      //----- etaslope and any interactions

            mark2 = mark2 + 1;
            if ((has_assoc[2,m] == 1) || (has_assoc[10,m] == 1)) {

                // declare and define etaslope at quadpoints for submodel m
                vector[nrow_y_Xq[m]] dydt_eta_q;
                if (m == 1) {
                    int bMat1_colshift = 0;
                    int bMat2_colshift = 0;
                    dydt_eta_q = evaluate_eta(y1_xq_eps, y1_z1q_eps, y1_z2q_eps,
                                              y1_z1q_id_eps, y1_z2q_id_eps,
                                              yGamma1, yBeta1, bMat1, bMat2,
                                              bMat1_colshift, bMat2_colshift, 0);
                }
                else if (m == 2) {
                    int bMat1_colshift = bK1_len[1];
                    int bMat2_colshift = bK2_len[1];
                    dydt_eta_q = evaluate_eta(y2_xq_eps, y2_z1q_eps, y2_z2q_eps,
                                              y2_z1q_id_eps, y2_z2q_id_eps,
                                              yGamma2, yBeta2, bMat1, bMat2,
                                              bMat1_colshift, bMat2_colshift, 0);
                }
                else if (m == 3) {
                    int bMat1_colshift = sum(bK1_len[1:2]);
                    int bMat2_colshift = sum(bK2_len[1:2]);
                    dydt_eta_q = evaluate_eta(y3_xq_eps, y3_z1q_eps, y3_z2q_eps,
                                              y3_z1q_id_eps, y3_z2q_id_eps,
                                              yGamma3, yBeta3, bMat1, bMat2,
                                              bMat1_colshift, bMat2_colshift, 0);
                }

        // add etaslope and any interactions to event submodel eta
                if (has_assoc[2,m] == 1) { // etaslope
                    vector[nrow_e_Xq] val;
                    if (has_grp[m] == 0) {
                        val = dydt_eta_q;
                    }
                    else {
                        val = collapse_within_groups(dydt_eta_q, grp_idx, grp_assoc);
                    }
                    mark = mark + 1;
                    e_eta_q = e_eta_q + a_beta[mark] * (val - a_xbar[mark]);
                }
                if (has_assoc[10,m] == 1) { // etaslope*data
                    int J = a_K_data[mark2];
                    int j_shift = (mark2 == 1) ? 0 : sum(a_K_data[1:(mark2-1)]);
                    for (j in 1:J) {
                        vector[nrow_e_Xq] val;
                        int sel = j_shift + j;
                        if (has_grp[m] == 0) {
                            val = dydt_eta_q .* y_Xq_data[idx_q[m,1]:idx_q[m,2], sel];
                        }
                        else {
                            val = collapse_within_groups(
                                dydt_eta_q .* y_Xq_data[idx_q[m,1]:idx_q[m,2], sel],
                                grp_idx, grp_assoc);
                        }
                        mark = mark + 1;
                        e_eta_q = e_eta_q + a_beta[mark] * (val - a_xbar[mark]);
                    }
                }
      }

      //----- etaauc

      // add etaauc to event submodel eta
      if (has_assoc[3,m] == 1) { // etaauc
        vector[nrow_y_Xq_auc] eta_auc_tmp; // eta at all auc quadpoints (for submodel m)
        vector[nrow_y_Xq[m]] val; // eta following summation over auc quadpoints
<<<<<<< HEAD
                if (m == 1) {
                    int bMat1_colshift = 0;
                    int bMat2_colshift = 0;
                    eta_auc_tmp = evaluate_eta(y1_xq_auc, y1_z1q_auc, y1_z2q_auc,
                                               y1_z1q_id_auc, y1_z2q_id_auc,
                                               yGamma1, yBeta1, bMat1, bMat2,
                                               bMat1_colshift, bMat2_colshift,
                                               intercept_type[1]);
                }
                else if (m == 2) {
                    int bMat1_colshift = bK1_len[1];
                    int bMat2_colshift = bK2_len[1];
                    eta_auc_tmp = evaluate_eta(y2_xq_auc, y2_z1q_auc, y2_z2q_auc,
                                               y2_z1q_id_auc, y2_z2q_id_auc,
                                               yGamma2, yBeta2, bMat1, bMat2,
                                               bMat1_colshift, bMat2_colshift,
                                               intercept_type[2]);
                }
                else if (m == 3) {
                    int bMat1_colshift = sum(bK1_len[1:2]);
                    int bMat2_colshift = sum(bK2_len[1:2]);
                    eta_auc_tmp = evaluate_eta(y3_xq_auc, y3_z1q_auc, y3_z2q_auc,
                                               y3_z1q_id_auc, y3_z2q_id_auc,
                                               yGamma3, yBeta3, bMat1, bMat2,
                                               bMat1_colshift, bMat2_colshift,
                                               intercept_type[3]);
                }
=======
				if (m == 1) {
					int bMat1_colshift = 0;
					int bMat2_colshift = 0;
					eta_auc_tmp = evaluate_eta(y1_xq_auc, y1_z1q_auc, y1_z2q_auc, 
																 y1_z1q_id_auc, y1_z2q_id_auc, 
																 yGamma1, yBeta1, bMat1, bMat2, 
																 bMat1_colshift, bMat2_colshift, 
																 intercept_type[1]);
				}
				else if (m == 2) {
					int bMat1_colshift = bK1_len[1];
					int bMat2_colshift = bK2_len[1];
					eta_auc_tmp = evaluate_eta(y2_xq_auc, y2_z1q_auc, y2_z2q_auc, 
																 y2_z1q_id_auc, y2_z2q_id_auc, 
																 yGamma2, yBeta2, bMat1, bMat2, 
																 bMat1_colshift, bMat2_colshift, 
																 intercept_type[2]);
				}
				else if (m == 3) {
					int bMat1_colshift = sum(bK1_len[1:2]);
					int bMat2_colshift = sum(bK2_len[1:2]);
					eta_auc_tmp = evaluate_eta(y3_xq_auc, y3_z1q_auc, y3_z2q_auc, 
																 y3_z1q_id_auc, y3_z2q_id_auc, 
																 yGamma3, yBeta3, bMat1, bMat2, 
																 bMat1_colshift, bMat2_colshift, 
																 intercept_type[3]);
				}				
>>>>>>> 810e0c58
        mark = mark + 1;
        for (r in 1:nrow_y_Xq[m]) {
          vector[auc_qnodes] val_tmp;
          vector[auc_qnodes] wgt_tmp;
          val_tmp = eta_auc_tmp[((r-1) * auc_qnodes + 1):(r * auc_qnodes)];
          wgt_tmp = auc_qwts[((r-1) * auc_qnodes + 1):(r * auc_qnodes)];
          val[r] = sum(wgt_tmp .* val_tmp);
        }
        e_eta_q = e_eta_q + a_beta[mark] * (val - a_xbar[mark]);
      }

      //----- muvalue and any interactions

      mark2 = mark2 + 1;
      if (has_assoc[4,m]  == 1 || // muvalue
          has_assoc[11,m] == 1 || // muvalue * data
          has_assoc[15,m] == 1 || // muvalue * etavalue
          has_assoc[16,m] == 1) { // muvalue * muvalue

        // declare and define mu for submodel m
        vector[nrow_y_Xq[m]] mu_tmp;
#include /model/make_eta_tmp.stan
        mu_tmp = evaluate_mu(eta_tmp, family[m], link[m]);

        // add muvalue and any interactions to event submodel eta
        if (has_assoc[4,m] == 1) { // muvalue
          vector[nrow_e_Xq] val;
          if (has_grp[m] == 0) {
            val = mu_tmp;
          }
          else {
            val = collapse_within_groups(mu_tmp, grp_idx, grp_assoc);
          }
          mark = mark + 1;
          e_eta_q = e_eta_q + a_beta[mark] * (val - a_xbar[mark]);
        }
        if (has_assoc[11,m] == 1) { // muvalue*data
          int tmp = a_K_data[mark2];
          int j_shift = (mark2 == 1) ? 0 : sum(a_K_data[1:(mark2-1)]);
          for (j in 1:tmp) {
            vector[nrow_e_Xq] val;
            int sel = j_shift + j;
            if (has_grp[m] == 0) {
              val = mu_tmp .* y_Xq_data[idx_q[m,1]:idx_q[m,2], sel];
            }
            else {
              val = collapse_within_groups(
                mu_tmp .* y_Xq_data[idx_q[m,1]:idx_q[m,2], sel],
                grp_idx, grp_assoc);
            }
            mark = mark + 1;
            e_eta_q = e_eta_q + a_beta[mark] * (val - a_xbar[mark]);
          }
        }
        mark3 = mark3 + 1; // count even if assoc type isn't used
        if (has_assoc[15,m] == 1) { // muvalue*etavalue
          for (j in 1:size_which_interactions[mark3]) {
            int j_shift = (mark3 == 1) ? 0 : sum(size_which_interactions[1:(mark3-1)]);
            int sel = which_interactions[j+j_shift];
            vector[nrow_e_Xq] val;
#include /model/make_eta_tmp2.stan
            val = mu_tmp .* eta_tmp2;
            mark = mark + 1;
            e_eta_q = e_eta_q + a_beta[mark] * (val - a_xbar[mark]);
          }
        }
        mark3 = mark3 + 1; // count even if assoc type isn't used
        if (has_assoc[16,m] == 1) { // muvalue*muvalue
          for (j in 1:size_which_interactions[mark3]) {
            int j_shift = (mark3 == 1) ? 0 : sum(size_which_interactions[1:(mark3-1)]);
            int sel = which_interactions[j+j_shift];
            vector[nrow_e_Xq] val;
            vector[nrow_y_Xq[sel]] mu_tmp2;
#include /model/make_eta_tmp2.stan
            mu_tmp2 = evaluate_mu(eta_tmp2, family[sel], link[sel]);
            val = mu_tmp .* mu_tmp2;
            mark = mark + 1;
            e_eta_q = e_eta_q + a_beta[mark] * (val - a_xbar[mark]);
          }
        }
      }
      else {
        mark3 = mark3 + 2;
      }

      //----- muslope and any interactions

      mark2 = mark2 + 1;
      if (has_assoc[5,m] == 1 || has_assoc[12,m] == 1) {
        reject("muslope association structure has been removed.")
      }

      //----- muauc

      // add muauc to event submodel eta
      if (has_assoc[6,m] == 1) { // muauc
        vector[nrow_y_Xq_auc] eta_auc_tmp; // eta at all auc quadpoints (for submodel m)
<<<<<<< HEAD
        vector[nrow_y_Xq_auc] mu_auc_tmp; // mu at all auc quadpoints (for submodel m)
        vector[nrow_y_Xq[m]] val; // mu following summation over auc quadpoints
        if (m == 1) {
          int bMat1_colshift = 0;
          int bMat2_colshift = 0;
          eta_auc_tmp = evaluate_eta(y1_xq_auc, y1_z1q_auc, y1_z2q_auc,
                                     y1_z1q_id_auc, y1_z2q_id_auc,
                                     yGamma1, yBeta1, bMat1, bMat2,
                                     bMat1_colshift, bMat2_colshift,
                                     intercept_type[1]);
        }
        else if (m == 2) {
          int bMat1_colshift = bK1_len[1];
          int bMat2_colshift = bK2_len[1];
          eta_auc_tmp = evaluate_eta(y2_xq_auc, y2_z1q_auc, y2_z2q_auc,
                                     y2_z1q_id_auc, y2_z2q_id_auc,
                                     yGamma2, yBeta2, bMat1, bMat2,
                                     bMat1_colshift, bMat2_colshift,
                                     intercept_type[2]);
        }
        else if (m == 3) {
          int bMat1_colshift = sum(bK1_len[1:2]);
          int bMat2_colshift = sum(bK2_len[1:2]);
          eta_auc_tmp = evaluate_eta(y3_xq_auc, y3_z1q_auc, y3_z2q_auc,
                                     y3_z1q_id_auc, y3_z2q_id_auc,
                                     yGamma3, yBeta3, bMat1, bMat2,
                                     bMat1_colshift, bMat2_colshift,
                                     intercept_type[3]);
        }
=======
        vector[nrow_y_Xq_auc] mu_auc_tmp; // mu at all auc quadpoints (for submodel m)  
        vector[nrow_y_Xq[m]] val; // mu following summation over auc quadpoints 
				if (m == 1) {
					int bMat1_colshift = 0;
					int bMat2_colshift = 0;
					eta_auc_tmp = evaluate_eta(y1_xq_auc, y1_z1q_auc, y1_z2q_auc, 
																 y1_z1q_id_auc, y1_z2q_id_auc, 
																 yGamma1, yBeta1, bMat1, bMat2, 
																 bMat1_colshift, bMat2_colshift, 
																 intercept_type[1]);
				}
				else if (m == 2) {
					int bMat1_colshift = bK1_len[1];
					int bMat2_colshift = bK2_len[1];
					eta_auc_tmp = evaluate_eta(y2_xq_auc, y2_z1q_auc, y2_z2q_auc, 
																 y2_z1q_id_auc, y2_z2q_id_auc, 
																 yGamma2, yBeta2, bMat1, bMat2, 
																 bMat1_colshift, bMat2_colshift, 
																 intercept_type[2]);
				}
				else if (m == 3) {
					int bMat1_colshift = sum(bK1_len[1:2]);
					int bMat2_colshift = sum(bK2_len[1:2]);
					eta_auc_tmp = evaluate_eta(y3_xq_auc, y3_z1q_auc, y3_z2q_auc, 
																 y3_z1q_id_auc, y3_z2q_id_auc, 
																 yGamma3, yBeta3, bMat1, bMat2, 
																 bMat1_colshift, bMat2_colshift, 
																 intercept_type[3]);
				}				
>>>>>>> 810e0c58
        mu_auc_tmp = evaluate_mu(eta_auc_tmp, family[m], link[m]);
        mark = mark + 1;
        for (r in 1:nrow_y_Xq[m]) {
          vector[auc_qnodes] val_tmp;
          vector[auc_qnodes] wgt_tmp;
          val_tmp = mu_auc_tmp[((r-1) * auc_qnodes + 1):(r * auc_qnodes)];
          wgt_tmp = auc_qwts[((r-1) * auc_qnodes + 1):(r * auc_qnodes)];
          val[r] = sum(wgt_tmp .* val_tmp);
        }
        e_eta_q = e_eta_q + a_beta[mark] * (val - a_xbar[mark]);
      }

    }

    //-----  shared random effects

    if (sum_size_which_b > 0) {
      reject("shared_b has been removed.")
    }
    if (sum_size_which_coef > 0) {
      reject("shared_coef has been removed.")
    }<|MERGE_RESOLUTION|>--- conflicted
+++ resolved
@@ -157,35 +157,6 @@
       if (has_assoc[3,m] == 1) { // etaauc
         vector[nrow_y_Xq_auc] eta_auc_tmp; // eta at all auc quadpoints (for submodel m)
         vector[nrow_y_Xq[m]] val; // eta following summation over auc quadpoints
-<<<<<<< HEAD
-                if (m == 1) {
-                    int bMat1_colshift = 0;
-                    int bMat2_colshift = 0;
-                    eta_auc_tmp = evaluate_eta(y1_xq_auc, y1_z1q_auc, y1_z2q_auc,
-                                               y1_z1q_id_auc, y1_z2q_id_auc,
-                                               yGamma1, yBeta1, bMat1, bMat2,
-                                               bMat1_colshift, bMat2_colshift,
-                                               intercept_type[1]);
-                }
-                else if (m == 2) {
-                    int bMat1_colshift = bK1_len[1];
-                    int bMat2_colshift = bK2_len[1];
-                    eta_auc_tmp = evaluate_eta(y2_xq_auc, y2_z1q_auc, y2_z2q_auc,
-                                               y2_z1q_id_auc, y2_z2q_id_auc,
-                                               yGamma2, yBeta2, bMat1, bMat2,
-                                               bMat1_colshift, bMat2_colshift,
-                                               intercept_type[2]);
-                }
-                else if (m == 3) {
-                    int bMat1_colshift = sum(bK1_len[1:2]);
-                    int bMat2_colshift = sum(bK2_len[1:2]);
-                    eta_auc_tmp = evaluate_eta(y3_xq_auc, y3_z1q_auc, y3_z2q_auc,
-                                               y3_z1q_id_auc, y3_z2q_id_auc,
-                                               yGamma3, yBeta3, bMat1, bMat2,
-                                               bMat1_colshift, bMat2_colshift,
-                                               intercept_type[3]);
-                }
-=======
 				if (m == 1) {
 					int bMat1_colshift = 0;
 					int bMat2_colshift = 0;
@@ -213,7 +184,6 @@
 																 bMat1_colshift, bMat2_colshift, 
 																 intercept_type[3]);
 				}				
->>>>>>> 810e0c58
         mark = mark + 1;
         for (r in 1:nrow_y_Xq[m]) {
           vector[auc_qnodes] val_tmp;
@@ -311,37 +281,6 @@
       // add muauc to event submodel eta
       if (has_assoc[6,m] == 1) { // muauc
         vector[nrow_y_Xq_auc] eta_auc_tmp; // eta at all auc quadpoints (for submodel m)
-<<<<<<< HEAD
-        vector[nrow_y_Xq_auc] mu_auc_tmp; // mu at all auc quadpoints (for submodel m)
-        vector[nrow_y_Xq[m]] val; // mu following summation over auc quadpoints
-        if (m == 1) {
-          int bMat1_colshift = 0;
-          int bMat2_colshift = 0;
-          eta_auc_tmp = evaluate_eta(y1_xq_auc, y1_z1q_auc, y1_z2q_auc,
-                                     y1_z1q_id_auc, y1_z2q_id_auc,
-                                     yGamma1, yBeta1, bMat1, bMat2,
-                                     bMat1_colshift, bMat2_colshift,
-                                     intercept_type[1]);
-        }
-        else if (m == 2) {
-          int bMat1_colshift = bK1_len[1];
-          int bMat2_colshift = bK2_len[1];
-          eta_auc_tmp = evaluate_eta(y2_xq_auc, y2_z1q_auc, y2_z2q_auc,
-                                     y2_z1q_id_auc, y2_z2q_id_auc,
-                                     yGamma2, yBeta2, bMat1, bMat2,
-                                     bMat1_colshift, bMat2_colshift,
-                                     intercept_type[2]);
-        }
-        else if (m == 3) {
-          int bMat1_colshift = sum(bK1_len[1:2]);
-          int bMat2_colshift = sum(bK2_len[1:2]);
-          eta_auc_tmp = evaluate_eta(y3_xq_auc, y3_z1q_auc, y3_z2q_auc,
-                                     y3_z1q_id_auc, y3_z2q_id_auc,
-                                     yGamma3, yBeta3, bMat1, bMat2,
-                                     bMat1_colshift, bMat2_colshift,
-                                     intercept_type[3]);
-        }
-=======
         vector[nrow_y_Xq_auc] mu_auc_tmp; // mu at all auc quadpoints (for submodel m)  
         vector[nrow_y_Xq[m]] val; // mu following summation over auc quadpoints 
 				if (m == 1) {
@@ -371,7 +310,6 @@
 																 bMat1_colshift, bMat2_colshift, 
 																 intercept_type[3]);
 				}				
->>>>>>> 810e0c58
         mu_auc_tmp = evaluate_mu(eta_auc_tmp, family[m], link[m]);
         mark = mark + 1;
         for (r in 1:nrow_y_Xq[m]) {
