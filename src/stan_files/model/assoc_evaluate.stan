    // !!! be careful that indexing of has_assoc matches stan_jm.fit !!!

    // mark tracks indexing within a_beta vector, which is the
    // vector of association parameters
    int mark = 0;

    // mark2 tracks indexing within a_K_data vector, which is the
    // vector specifying the number of columns used for each possible
    // type of association term by data interaction
    int mark2 = 0;

    // mark3 tracks indexing within size_which_interactions vector
    int mark3 = 0;

    for (m in 1:M) {

      //----- etavalue and any interactions

      mark2 += 1;
      if (has_assoc[1,m]  == 1 || // etavalue
          has_assoc[9,m]  == 1 || // etavalue * data
          has_assoc[13,m] == 1 || // etavalue * etavalue
          has_assoc[14,m] == 1) { // etavalue * muvalue

        // declare and define eta for longitudinal submodel m
#include /model/make_eta_tmp.stan

        // add etavalue and any interactions to event submodel eta
        if (has_assoc[1,m] == 1) { // etavalue
          vector[y_qrows[m]] val;
          if (has_grp[m] == 0) {
            val = eta_tmp;
          }
          else {
            val = collapse_within_groups(eta_tmp, idx_grp, grp_assoc);
          }
<<<<<<< HEAD
          mark = mark + 1;
          e_eta = e_eta + a_beta[mark] * (val - a_xbar[mark]);
=======
          mark += 1;
          e_eta_q += a_beta[mark] * (val - a_xbar[mark]);
>>>>>>> 127eb9bf
        }
        mark2 += 1; // count even if assoc type isn't used
        if (has_assoc[9,m] == 1) { // etavalue*data
          int idx1 = idx_data[m,1];
          int idx2 = idx_data[m,2];
          int J = a_K_data[mark2];
          int j_shift = (mark2 == 1) ? 0 : sum(a_K_data[1:(mark2-1)]);
          for (j in 1:J) {
            vector[y_qrows[m]] val;
            int sel = j_shift + j;
            if (has_grp[m] == 0) {
              val = eta_tmp .* y_x_data[idx1:idx2, sel];
            }
            else {
              val = collapse_within_groups(
                eta_tmp .* y_x_data[idx1:idx2, sel],
                idx_grp, grp_assoc);
            }
<<<<<<< HEAD
            mark = mark + 1;
            e_eta = e_eta + a_beta[mark] * (val - a_xbar[mark]);
=======
            mark += 1;
            e_eta_q += a_beta[mark] * (val - a_xbar[mark]);
>>>>>>> 127eb9bf
          }
        }
        mark3 += 1; // count even if assoc type isn't used
        if (has_assoc[13,m] == 1) { // etavalue*etavalue
          for (j in 1:size_which_interactions[mark3]) {
            int j_shift = (mark3 == 1) ? 0 : sum(size_which_interactions[1:(mark3-1)]);
            int sel = which_interactions[j+j_shift];
            vector[y_qrows[m]] val;
#include /model/make_eta_tmp2.stan
            val = eta_tmp .* eta_tmp2;
<<<<<<< HEAD
            mark = mark + 1;
            e_eta = e_eta + a_beta[mark] * (val - a_xbar[mark]);
=======
            mark += 1;
            e_eta_q += a_beta[mark] * (val - a_xbar[mark]);
>>>>>>> 127eb9bf
          }
        }
        mark3 += 1; // count even if assoc type isn't used
        if (has_assoc[14,m] == 1) { // etavalue*muvalue
          for (j in 1:size_which_interactions[mark3]) {
            int j_shift = (mark3 == 1) ? 0 : sum(size_which_interactions[1:(mark3-1)]);
            int sel = which_interactions[j+j_shift];
            vector[y_qrows[m]] val;
            vector[y_qrows[sel]] mu_tmp2;
#include /model/make_eta_tmp2.stan
            mu_tmp2 = evaluate_mu(eta_tmp2, family[sel], link[sel]);
            val = eta_tmp .* mu_tmp2;
<<<<<<< HEAD
            mark = mark + 1;
            e_eta = e_eta + a_beta[mark] * (val - a_xbar[mark]);
=======
            mark += 1;
            e_eta_q += a_beta[mark] * (val - a_xbar[mark]);
>>>>>>> 127eb9bf
          }
        }
      }
      else {
        mark3 += 2;
      }

      //----- etaslope and any interactions

<<<<<<< HEAD
      mark2 = mark2 + 1;
      if ((has_assoc[2,m] == 1) || (has_assoc[10,m] == 1)) {
=======
            mark2 += 1;
            if ((has_assoc[2,m] == 1) || (has_assoc[10,m] == 1)) {
>>>>>>> 127eb9bf

        // declare and define etaslope at quadpoints for submodel m
        vector[y_qrows[m]] dydt_eta_q;
        if (m == 1) {
          int bMat1_colshift = 0;
          int bMat2_colshift = 0;
          dydt_eta_q = evaluate_eta(y1_x_eps,
                                    y1_z1_eps,
                                    y1_z2_eps,
                                    y1_z1_id_eps,
                                    y1_z2_id_eps,
                                    yGamma1,
                                    yBeta1,
                                    bMat1,
                                    bMat2,
                                    bMat1_colshift,
                                    bMat2_colshift,
                                    0);
        }
        else if (m == 2) {
          int bMat1_colshift = bK1_len[1];
          int bMat2_colshift = bK2_len[1];
          dydt_eta_q = evaluate_eta(y2_x_eps,
                                    y2_z1_eps,
                                    y2_z2_eps,
                                    y2_z1_id_eps,
                                    y2_z2_id_eps,
                                    yGamma2,
                                    yBeta2,
                                    bMat1,
                                    bMat2,
                                    bMat1_colshift,
                                    bMat2_colshift,
                                    0);
        }
        else if (m == 3) {
          int bMat1_colshift = sum(bK1_len[1:2]);
          int bMat2_colshift = sum(bK2_len[1:2]);
          dydt_eta_q = evaluate_eta(y3_x_eps,
                                    y3_z1_eps,
                                    y3_z2_eps,
                                    y3_z1_id_eps,
                                    y3_z2_id_eps,
                                    yGamma3,
                                    yBeta3,
                                    bMat1,
                                    bMat2,
                                    bMat1_colshift,
                                    bMat2_colshift,
                                    0);
        }

        // add etaslope and any interactions to event submodel eta
<<<<<<< HEAD
        if (has_assoc[2,m] == 1) { // etaslope
          vector[y_qrows[m]] val;
          if (has_grp[m] == 0) {
            val = dydt_eta_q;
          }
          else {
            val = collapse_within_groups(dydt_eta_q, idx_grp, grp_assoc);
          }
          mark = mark + 1;
          e_eta = e_eta + a_beta[mark] * (val - a_xbar[mark]);
        }
        if (has_assoc[10,m] == 1) { // etaslope*data
          int idx1 = idx_data[m,1];
          int idx2 = idx_data[m,2];
          int J = a_K_data[mark2];
          int j_shift = (mark2 == 1) ? 0 : sum(a_K_data[1:(mark2-1)]);
          for (j in 1:J) {
            vector[y_qrows[m]] val;
            int sel = j_shift + j;
            if (has_grp[m] == 0) {
              val = dydt_eta_q .* y_x_data[idx1:idx2, sel];
            }
            else {
              val = collapse_within_groups(dydt_eta_q .* y_x_data[idx1:idx2, sel],
                                           idx_grp, grp_assoc);
            }
            mark = mark + 1;
            e_eta = e_eta + a_beta[mark] * (val - a_xbar[mark]);
          }
        }
=======
                if (has_assoc[2,m] == 1) { // etaslope
                    vector[nrow_e_Xq] val;
                    if (has_grp[m] == 0) {
                        val = dydt_eta_q;
                    }
                    else {
                        val = collapse_within_groups(dydt_eta_q, grp_idx, grp_assoc);
                    }
                    mark += 1;
                    e_eta_q += a_beta[mark] * (val - a_xbar[mark]);
                }
                if (has_assoc[10,m] == 1) { // etaslope*data
                    int J = a_K_data[mark2];
                    int j_shift = (mark2 == 1) ? 0 : sum(a_K_data[1:(mark2-1)]);
                    for (j in 1:J) {
                        vector[nrow_e_Xq] val;
                        int sel = j_shift + j;
                        if (has_grp[m] == 0) {
                            val = dydt_eta_q .* y_Xq_data[idx_q[m,1]:idx_q[m,2], sel];
                        }
                        else {
                            val = collapse_within_groups(
                                dydt_eta_q .* y_Xq_data[idx_q[m,1]:idx_q[m,2], sel],
                                grp_idx, grp_assoc);
                        }
                        mark += 1;
                        e_eta_q += a_beta[mark] * (val - a_xbar[mark]);
                    }
                }
>>>>>>> 127eb9bf
      }

      //----- etaauc

      if (has_assoc[3,m] == 1) { // etaauc
<<<<<<< HEAD
        vector[y_qrows_for_auc] eta_auc_tmp; // eta at all auc qpts (for submodel m)
        vector[y_qrows[m]] val;              // eta following summation over auc qpts
        if (m == 1) {
          int bMat1_colshift = 0;
          int bMat2_colshift = 0;
          eta_auc_tmp = evaluate_eta(y1_x_auc,
                                     y1_z1_auc,
                                     y1_z2_auc,
                                     y1_z1_id_auc,
                                     y1_z2_id_auc,
                                     yGamma1,
                                     yBeta1,
                                     bMat1,
                                     bMat2,
                                     bMat1_colshift,
                                     bMat2_colshift,
                                     intercept_type[1]);
        }
        else if (m == 2) {
          int bMat1_colshift = bK1_len[1];
          int bMat2_colshift = bK2_len[1];
          eta_auc_tmp = evaluate_eta(y2_x_auc,
                                     y2_z1_auc,
                                     y2_z2_auc,
                                     y2_z1_id_auc,
                                     y2_z2_id_auc,
                                     yGamma2,
                                     yBeta2,
                                     bMat1,
                                     bMat2,
                                     bMat1_colshift,
                                     bMat2_colshift,
                                     intercept_type[2]);
        }
        else if (m == 3) {
          int bMat1_colshift = sum(bK1_len[1:2]);
          int bMat2_colshift = sum(bK2_len[1:2]);
          eta_auc_tmp = evaluate_eta(y3_x_auc,
                                     y3_z1_auc,
                                     y3_z2_auc,
                                     y3_z1_id_auc,
                                     y3_z2_id_auc,
                                     yGamma3,
                                     yBeta3,
                                     bMat1,
                                     bMat2,
                                     bMat1_colshift,
                                     bMat2_colshift,
                                     intercept_type[3]);
        }
        mark = mark + 1;
        for (r in 1:y_qrows[m]) {
=======
        vector[nrow_y_Xq_auc] eta_auc_tmp; // eta at all auc quadpoints (for submodel m)
        vector[nrow_y_Xq[m]] val; // eta following summation over auc quadpoints
				if (m == 1) {
					int bMat1_colshift = 0;
					int bMat2_colshift = 0;
					eta_auc_tmp = evaluate_eta(y1_xq_auc, y1_z1q_auc, y1_z2q_auc, 
																 y1_z1q_id_auc, y1_z2q_id_auc, 
																 yGamma1, yBeta1, bMat1, bMat2, 
																 bMat1_colshift, bMat2_colshift, 
																 intercept_type[1]);
				}
				else if (m == 2) {
					int bMat1_colshift = bK1_len[1];
					int bMat2_colshift = bK2_len[1];
					eta_auc_tmp = evaluate_eta(y2_xq_auc, y2_z1q_auc, y2_z2q_auc, 
																 y2_z1q_id_auc, y2_z2q_id_auc, 
																 yGamma2, yBeta2, bMat1, bMat2, 
																 bMat1_colshift, bMat2_colshift, 
																 intercept_type[2]);
				}
				else if (m == 3) {
					int bMat1_colshift = sum(bK1_len[1:2]);
					int bMat2_colshift = sum(bK2_len[1:2]);
					eta_auc_tmp = evaluate_eta(y3_xq_auc, y3_z1q_auc, y3_z2q_auc, 
																 y3_z1q_id_auc, y3_z2q_id_auc, 
																 yGamma3, yBeta3, bMat1, bMat2, 
																 bMat1_colshift, bMat2_colshift, 
																 intercept_type[3]);
				}				
        mark += 1;
        for (r in 1:nrow_y_Xq[m]) {
>>>>>>> 127eb9bf
          vector[auc_qnodes] val_tmp;
          vector[auc_qnodes] wgt_tmp;
          val_tmp = eta_auc_tmp[((r-1) * auc_qnodes + 1):(r * auc_qnodes)];
          wgt_tmp = auc_qwts   [((r-1) * auc_qnodes + 1):(r * auc_qnodes)];
          val[r] = sum(wgt_tmp .* val_tmp);
        }
<<<<<<< HEAD
        e_eta = e_eta + a_beta[mark] * (val - a_xbar[mark]);
=======
        e_eta_q += a_beta[mark] * (val - a_xbar[mark]);
>>>>>>> 127eb9bf
      }

      //----- muvalue and any interactions

      mark2 += 1;
      if (has_assoc[4,m]  == 1 || // muvalue
          has_assoc[11,m] == 1 || // muvalue * data
          has_assoc[15,m] == 1 || // muvalue * etavalue
          has_assoc[16,m] == 1) { // muvalue * muvalue

        // declare and define mu for submodel m
        vector[y_qrows[m]] mu_tmp;
#include /model/make_eta_tmp.stan
        mu_tmp = evaluate_mu(eta_tmp, family[m], link[m]);

        // add muvalue and any interactions to event submodel eta
        if (has_assoc[4,m] == 1) { // muvalue
          vector[y_qrows[m]] val;
          if (has_grp[m] == 0) {
            val = mu_tmp;
          }
          else {
            val = collapse_within_groups(mu_tmp, idx_grp, grp_assoc);
          }
<<<<<<< HEAD
          mark = mark + 1;
          e_eta = e_eta + a_beta[mark] * (val - a_xbar[mark]);
=======
          mark += 1;
          e_eta_q += a_beta[mark] * (val - a_xbar[mark]);
>>>>>>> 127eb9bf
        }
        if (has_assoc[11,m] == 1) { // muvalue*data
          int tmp = a_K_data[mark2];
          int j_shift = (mark2 == 1) ? 0 : sum(a_K_data[1:(mark2-1)]);
          for (j in 1:tmp) {
            vector[y_qrows[m]] val;
            int sel = j_shift + j;
            if (has_grp[m] == 0) {
              val = mu_tmp .* y_x_data[idx_data[m,1]:idx_data[m,2], sel];
            }
            else {
              val = collapse_within_groups(
                mu_tmp .* y_x_data[idx_data[m,1]:idx_data[m,2], sel],
                idx_grp, grp_assoc);
            }
<<<<<<< HEAD
            mark = mark + 1;
            e_eta = e_eta + a_beta[mark] * (val - a_xbar[mark]);
=======
            mark += 1;
            e_eta_q += a_beta[mark] * (val - a_xbar[mark]);
>>>>>>> 127eb9bf
          }
        }
        mark3 += 1; // count even if assoc type isn't used
        if (has_assoc[15,m] == 1) { // muvalue*etavalue
          for (j in 1:size_which_interactions[mark3]) {
            int j_shift = (mark3 == 1) ? 0 : sum(size_which_interactions[1:(mark3-1)]);
            int sel = which_interactions[j+j_shift];
            vector[y_qrows[m]] val;
#include /model/make_eta_tmp2.stan
            val = mu_tmp .* eta_tmp2;
<<<<<<< HEAD
            mark = mark + 1;
            e_eta = e_eta + a_beta[mark] * (val - a_xbar[mark]);
=======
            mark += 1;
            e_eta_q += a_beta[mark] * (val - a_xbar[mark]);
>>>>>>> 127eb9bf
          }
        }
        mark3 += 1; // count even if assoc type isn't used
        if (has_assoc[16,m] == 1) { // muvalue*muvalue
          for (j in 1:size_which_interactions[mark3]) {
            int j_shift = (mark3 == 1) ? 0 : sum(size_which_interactions[1:(mark3-1)]);
            int sel = which_interactions[j+j_shift];
            vector[y_qrows[m]] val;
            vector[y_qrows[sel]] mu_tmp2;
#include /model/make_eta_tmp2.stan
            mu_tmp2 = evaluate_mu(eta_tmp2, family[sel], link[sel]);
            val = mu_tmp .* mu_tmp2;
<<<<<<< HEAD
            mark = mark + 1;
            e_eta = e_eta + a_beta[mark] * (val - a_xbar[mark]);
=======
            mark += 1;
            e_eta_q += a_beta[mark] * (val - a_xbar[mark]);
>>>>>>> 127eb9bf
          }
        }
      }
      else {
        mark3 += 2;
      }

      //----- muslope and any interactions

      mark2 += 1;
      if (has_assoc[5,m] == 1 || has_assoc[12,m] == 1) {
        reject("muslope association structure has been removed.")
      }

      //----- muauc

      // add muauc to event submodel eta
      if (has_assoc[6,m] == 1) { // muauc
        vector[y_qrows_for_auc] eta_auc_tmp; // eta at all auc qpts (for submodel m)
        vector[y_qrows_for_auc] mu_auc_tmp;  // mu  at all auc qpts (for submodel m)
        vector[y_qrows[m]] val;         // mu  following summation over auc qpts
        if (m == 1) {
          int bMat1_colshift = 0;
          int bMat2_colshift = 0;
          eta_auc_tmp = evaluate_eta(y1_x_auc,
                                     y1_z1_auc,
                                     y1_z2_auc,
                                     y1_z1_id_auc,
                                     y1_z2_id_auc,
                                     yGamma1,
                                     yBeta1,
                                     bMat1,
                                     bMat2,
                                     bMat1_colshift,
                                     bMat2_colshift,
                                     intercept_type[1]);
        }
        else if (m == 2) {
          int bMat1_colshift = bK1_len[1];
          int bMat2_colshift = bK2_len[1];
          eta_auc_tmp = evaluate_eta(y2_x_auc,
                                     y2_z1_auc,
                                     y2_z2_auc,
                                     y2_z1_id_auc,
                                     y2_z2_id_auc,
                                     yGamma2,
                                     yBeta2,
                                     bMat1,
                                     bMat2,
                                     bMat1_colshift,
                                     bMat2_colshift,
                                     intercept_type[2]);
        }
        else if (m == 3) {
          int bMat1_colshift = sum(bK1_len[1:2]);
          int bMat2_colshift = sum(bK2_len[1:2]);
          eta_auc_tmp = evaluate_eta(y3_x_auc,
                                     y3_z1_auc,
                                     y3_z2_auc,
                                     y3_z1_id_auc,
                                     y3_z2_id_auc,
                                     yGamma3,
                                     yBeta3,
                                     bMat1,
                                     bMat2,
                                     bMat1_colshift,
                                     bMat2_colshift,
                                     intercept_type[3]);
        }
        mu_auc_tmp = evaluate_mu(eta_auc_tmp, family[m], link[m]);
<<<<<<< HEAD
        mark = mark + 1;
        for (r in 1:y_qrows[m]) {
=======
        mark += 1;
        for (r in 1:nrow_y_Xq[m]) {
>>>>>>> 127eb9bf
          vector[auc_qnodes] val_tmp;
          vector[auc_qnodes] wgt_tmp;
          val_tmp = mu_auc_tmp[((r-1) * auc_qnodes + 1):(r * auc_qnodes)];
          wgt_tmp = auc_qwts  [((r-1) * auc_qnodes + 1):(r * auc_qnodes)];
          val[r] = sum(wgt_tmp .* val_tmp);
        }
<<<<<<< HEAD
        e_eta = e_eta + a_beta[mark] * (val - a_xbar[mark]);
=======
        e_eta_q += a_beta[mark] * (val - a_xbar[mark]);
>>>>>>> 127eb9bf
      }

    }

    //-----  shared random effects

    if (sum_size_which_b > 0) {
      reject("shared_b has been removed.")
    }
    if (sum_size_which_coef > 0) {
      reject("shared_coef has been removed.")
    }<|MERGE_RESOLUTION|>--- conflicted
+++ resolved
@@ -34,13 +34,8 @@
           else {
             val = collapse_within_groups(eta_tmp, idx_grp, grp_assoc);
           }
-<<<<<<< HEAD
-          mark = mark + 1;
-          e_eta = e_eta + a_beta[mark] * (val - a_xbar[mark]);
-=======
           mark += 1;
-          e_eta_q += a_beta[mark] * (val - a_xbar[mark]);
->>>>>>> 127eb9bf
+          e_eta += a_beta[mark] * (val - a_xbar[mark]);
         }
         mark2 += 1; // count even if assoc type isn't used
         if (has_assoc[9,m] == 1) { // etavalue*data
@@ -59,13 +54,8 @@
                 eta_tmp .* y_x_data[idx1:idx2, sel],
                 idx_grp, grp_assoc);
             }
-<<<<<<< HEAD
-            mark = mark + 1;
-            e_eta = e_eta + a_beta[mark] * (val - a_xbar[mark]);
-=======
-            mark += 1;
-            e_eta_q += a_beta[mark] * (val - a_xbar[mark]);
->>>>>>> 127eb9bf
+            mark += 1;
+            e_eta += a_beta[mark] * (val - a_xbar[mark]);
           }
         }
         mark3 += 1; // count even if assoc type isn't used
@@ -76,13 +66,8 @@
             vector[y_qrows[m]] val;
 #include /model/make_eta_tmp2.stan
             val = eta_tmp .* eta_tmp2;
-<<<<<<< HEAD
-            mark = mark + 1;
-            e_eta = e_eta + a_beta[mark] * (val - a_xbar[mark]);
-=======
-            mark += 1;
-            e_eta_q += a_beta[mark] * (val - a_xbar[mark]);
->>>>>>> 127eb9bf
+            mark += 1;
+            e_eta += a_beta[mark] * (val - a_xbar[mark]);
           }
         }
         mark3 += 1; // count even if assoc type isn't used
@@ -95,13 +80,8 @@
 #include /model/make_eta_tmp2.stan
             mu_tmp2 = evaluate_mu(eta_tmp2, family[sel], link[sel]);
             val = eta_tmp .* mu_tmp2;
-<<<<<<< HEAD
-            mark = mark + 1;
-            e_eta = e_eta + a_beta[mark] * (val - a_xbar[mark]);
-=======
-            mark += 1;
-            e_eta_q += a_beta[mark] * (val - a_xbar[mark]);
->>>>>>> 127eb9bf
+            mark += 1;
+            e_eta += a_beta[mark] * (val - a_xbar[mark]);
           }
         }
       }
@@ -111,13 +91,8 @@
 
       //----- etaslope and any interactions
 
-<<<<<<< HEAD
-      mark2 = mark2 + 1;
+      mark2 += 1;
       if ((has_assoc[2,m] == 1) || (has_assoc[10,m] == 1)) {
-=======
-            mark2 += 1;
-            if ((has_assoc[2,m] == 1) || (has_assoc[10,m] == 1)) {
->>>>>>> 127eb9bf
 
         // declare and define etaslope at quadpoints for submodel m
         vector[y_qrows[m]] dydt_eta_q;
@@ -171,7 +146,6 @@
         }
 
         // add etaslope and any interactions to event submodel eta
-<<<<<<< HEAD
         if (has_assoc[2,m] == 1) { // etaslope
           vector[y_qrows[m]] val;
           if (has_grp[m] == 0) {
@@ -180,7 +154,7 @@
           else {
             val = collapse_within_groups(dydt_eta_q, idx_grp, grp_assoc);
           }
-          mark = mark + 1;
+          mark += 1;
           e_eta = e_eta + a_beta[mark] * (val - a_xbar[mark]);
         }
         if (has_assoc[10,m] == 1) { // etaslope*data
@@ -198,47 +172,15 @@
               val = collapse_within_groups(dydt_eta_q .* y_x_data[idx1:idx2, sel],
                                            idx_grp, grp_assoc);
             }
-            mark = mark + 1;
+            mark += 1;
             e_eta = e_eta + a_beta[mark] * (val - a_xbar[mark]);
           }
         }
-=======
-                if (has_assoc[2,m] == 1) { // etaslope
-                    vector[nrow_e_Xq] val;
-                    if (has_grp[m] == 0) {
-                        val = dydt_eta_q;
-                    }
-                    else {
-                        val = collapse_within_groups(dydt_eta_q, grp_idx, grp_assoc);
-                    }
-                    mark += 1;
-                    e_eta_q += a_beta[mark] * (val - a_xbar[mark]);
-                }
-                if (has_assoc[10,m] == 1) { // etaslope*data
-                    int J = a_K_data[mark2];
-                    int j_shift = (mark2 == 1) ? 0 : sum(a_K_data[1:(mark2-1)]);
-                    for (j in 1:J) {
-                        vector[nrow_e_Xq] val;
-                        int sel = j_shift + j;
-                        if (has_grp[m] == 0) {
-                            val = dydt_eta_q .* y_Xq_data[idx_q[m,1]:idx_q[m,2], sel];
-                        }
-                        else {
-                            val = collapse_within_groups(
-                                dydt_eta_q .* y_Xq_data[idx_q[m,1]:idx_q[m,2], sel],
-                                grp_idx, grp_assoc);
-                        }
-                        mark += 1;
-                        e_eta_q += a_beta[mark] * (val - a_xbar[mark]);
-                    }
-                }
->>>>>>> 127eb9bf
       }
 
       //----- etaauc
 
       if (has_assoc[3,m] == 1) { // etaauc
-<<<<<<< HEAD
         vector[y_qrows_for_auc] eta_auc_tmp; // eta at all auc qpts (for submodel m)
         vector[y_qrows[m]] val;              // eta following summation over auc qpts
         if (m == 1) {
@@ -289,52 +231,15 @@
                                      bMat2_colshift,
                                      intercept_type[3]);
         }
-        mark = mark + 1;
+        mark += 1;
         for (r in 1:y_qrows[m]) {
-=======
-        vector[nrow_y_Xq_auc] eta_auc_tmp; // eta at all auc quadpoints (for submodel m)
-        vector[nrow_y_Xq[m]] val; // eta following summation over auc quadpoints
-				if (m == 1) {
-					int bMat1_colshift = 0;
-					int bMat2_colshift = 0;
-					eta_auc_tmp = evaluate_eta(y1_xq_auc, y1_z1q_auc, y1_z2q_auc, 
-																 y1_z1q_id_auc, y1_z2q_id_auc, 
-																 yGamma1, yBeta1, bMat1, bMat2, 
-																 bMat1_colshift, bMat2_colshift, 
-																 intercept_type[1]);
-				}
-				else if (m == 2) {
-					int bMat1_colshift = bK1_len[1];
-					int bMat2_colshift = bK2_len[1];
-					eta_auc_tmp = evaluate_eta(y2_xq_auc, y2_z1q_auc, y2_z2q_auc, 
-																 y2_z1q_id_auc, y2_z2q_id_auc, 
-																 yGamma2, yBeta2, bMat1, bMat2, 
-																 bMat1_colshift, bMat2_colshift, 
-																 intercept_type[2]);
-				}
-				else if (m == 3) {
-					int bMat1_colshift = sum(bK1_len[1:2]);
-					int bMat2_colshift = sum(bK2_len[1:2]);
-					eta_auc_tmp = evaluate_eta(y3_xq_auc, y3_z1q_auc, y3_z2q_auc, 
-																 y3_z1q_id_auc, y3_z2q_id_auc, 
-																 yGamma3, yBeta3, bMat1, bMat2, 
-																 bMat1_colshift, bMat2_colshift, 
-																 intercept_type[3]);
-				}				
-        mark += 1;
-        for (r in 1:nrow_y_Xq[m]) {
->>>>>>> 127eb9bf
           vector[auc_qnodes] val_tmp;
           vector[auc_qnodes] wgt_tmp;
           val_tmp = eta_auc_tmp[((r-1) * auc_qnodes + 1):(r * auc_qnodes)];
           wgt_tmp = auc_qwts   [((r-1) * auc_qnodes + 1):(r * auc_qnodes)];
           val[r] = sum(wgt_tmp .* val_tmp);
         }
-<<<<<<< HEAD
-        e_eta = e_eta + a_beta[mark] * (val - a_xbar[mark]);
-=======
-        e_eta_q += a_beta[mark] * (val - a_xbar[mark]);
->>>>>>> 127eb9bf
+        e_eta += a_beta[mark] * (val - a_xbar[mark]);
       }
 
       //----- muvalue and any interactions
@@ -359,13 +264,8 @@
           else {
             val = collapse_within_groups(mu_tmp, idx_grp, grp_assoc);
           }
-<<<<<<< HEAD
-          mark = mark + 1;
+          mark += 1;
           e_eta = e_eta + a_beta[mark] * (val - a_xbar[mark]);
-=======
-          mark += 1;
-          e_eta_q += a_beta[mark] * (val - a_xbar[mark]);
->>>>>>> 127eb9bf
         }
         if (has_assoc[11,m] == 1) { // muvalue*data
           int tmp = a_K_data[mark2];
@@ -381,13 +281,8 @@
                 mu_tmp .* y_x_data[idx_data[m,1]:idx_data[m,2], sel],
                 idx_grp, grp_assoc);
             }
-<<<<<<< HEAD
-            mark = mark + 1;
+            mark += 1;
             e_eta = e_eta + a_beta[mark] * (val - a_xbar[mark]);
-=======
-            mark += 1;
-            e_eta_q += a_beta[mark] * (val - a_xbar[mark]);
->>>>>>> 127eb9bf
           }
         }
         mark3 += 1; // count even if assoc type isn't used
@@ -398,13 +293,8 @@
             vector[y_qrows[m]] val;
 #include /model/make_eta_tmp2.stan
             val = mu_tmp .* eta_tmp2;
-<<<<<<< HEAD
-            mark = mark + 1;
+            mark += 1;
             e_eta = e_eta + a_beta[mark] * (val - a_xbar[mark]);
-=======
-            mark += 1;
-            e_eta_q += a_beta[mark] * (val - a_xbar[mark]);
->>>>>>> 127eb9bf
           }
         }
         mark3 += 1; // count even if assoc type isn't used
@@ -417,13 +307,8 @@
 #include /model/make_eta_tmp2.stan
             mu_tmp2 = evaluate_mu(eta_tmp2, family[sel], link[sel]);
             val = mu_tmp .* mu_tmp2;
-<<<<<<< HEAD
-            mark = mark + 1;
+            mark += 1;
             e_eta = e_eta + a_beta[mark] * (val - a_xbar[mark]);
-=======
-            mark += 1;
-            e_eta_q += a_beta[mark] * (val - a_xbar[mark]);
->>>>>>> 127eb9bf
           }
         }
       }
@@ -494,24 +379,15 @@
                                      intercept_type[3]);
         }
         mu_auc_tmp = evaluate_mu(eta_auc_tmp, family[m], link[m]);
-<<<<<<< HEAD
-        mark = mark + 1;
+        mark += 1;
         for (r in 1:y_qrows[m]) {
-=======
-        mark += 1;
-        for (r in 1:nrow_y_Xq[m]) {
->>>>>>> 127eb9bf
           vector[auc_qnodes] val_tmp;
           vector[auc_qnodes] wgt_tmp;
           val_tmp = mu_auc_tmp[((r-1) * auc_qnodes + 1):(r * auc_qnodes)];
           wgt_tmp = auc_qwts  [((r-1) * auc_qnodes + 1):(r * auc_qnodes)];
           val[r] = sum(wgt_tmp .* val_tmp);
         }
-<<<<<<< HEAD
-        e_eta = e_eta + a_beta[mark] * (val - a_xbar[mark]);
-=======
-        e_eta_q += a_beta[mark] * (val - a_xbar[mark]);
->>>>>>> 127eb9bf
+        e_eta += a_beta[mark] * (val - a_xbar[mark]);
       }
 
     }
