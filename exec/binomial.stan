#include "Columbia_copyright.stan"
#include "license.stan" // GPL3+

// GLM for a binomial outcome
functions {
  #include "common_functions.stan"
  #include "binomial_likelihoods.stan"  
}
data {
  #include "NKX.stan"      // declares N, K, X, xbar, dense_X, nnz_x, w_x, v_x, u_x
  int<lower=0> y[N];       // outcome: number of successes
  int<lower=0> trials[N];  // number of trials
  #include "data_glm.stan" // declares prior_PD, has_intercept, family, link, prior_dist, prior_dist_for_intercept
  #include "weights_offset.stan"  // declares has_weights, weights, has_offset, offset
  // declares prior_{mean, scale, df}, prior_{mean, scale, df}_for_intercept, prior_scale_{mean, scale, df}_for_aux
  #include "hyperparameters.stan"
  // declares t, p[t], l[t], q, len_theta_L, shape, scale, {len_}concentration, {len_}regularization
  #include "glmer_stuff.stan"  
  #include "glmer_stuff2.stan" // declares num_not_zero, w, v, u
}
transformed data {
<<<<<<< HEAD
  real aux = not_a_number();
  #include "tdata_glm.stan"// defines hs, len_z_T, len_var_group, delta, is_continuous, pos,
=======
  int<lower=1> V[t, N] = make_V(N, t, v);
  #include "tdata_glm.stan"// defines hs, len_z_T, len_var_group, delta, pos
>>>>>>> 7ac72c15
}
parameters {
  real<upper=(link == 4 ? 0.0 : positive_infinity())> gamma[has_intercept];
  #include "parameters_glm.stan" // declares z_beta, global, local, z_b, z_T, rho, zeta, tau
}
transformed parameters {
  #include "tparameters_glm.stan" // defines beta, b, theta_L
  if (t > 0) {
    if (special_case == 1) {
      int start = 1;
      theta_L = tau;
      if (t == 1) b = tau[1] * z_b;
      else for (i in 1:t) {
        int end = start + l[i] - 1;
        b[start:end] = tau[i] * z_b[start:end];
        start = end + 1;
      }
    }
    else {
      theta_L = make_theta_L(len_theta_L, p, 
                             1.0, tau, scale, zeta, rho, z_T);
      b = make_b(z_b, theta_L, p, l);
    }
  }
}
model {
  #include "make_eta.stan" // defines eta
  if (t > 0) {
    #include "eta_add_Zb.stan"
  }
  if (has_intercept == 1) {
    if (link != 4) eta = eta + gamma[1];
    else eta = gamma[1] + eta - max(eta);
  }
  else {
    #include "eta_no_intercept.stan" // shifts eta
  }
  
  // Log-likelihood 
  if (has_weights == 0 && prior_PD == 0) {  // unweighted log-likelihoods
    real dummy;  // irrelevant but useful for testing
    dummy = ll_binom_lp(y, trials, eta, link);
  }
  else if (prior_PD == 0) 
    target += dot_product(weights, pw_binom(y, trials, eta, link));
  
  #include "priors_glm.stan" // increments target()
  
  if (t > 0) decov_lp(z_b, z_T, rho, zeta, tau, 
                      regularization, delta, shape, t, p);
}
generated quantities {
  real alpha[has_intercept];
  real mean_PPD = 0;
  if (has_intercept == 1) {
    if (dense_X) alpha[1] = gamma[1] - dot_product(xbar, beta);
    else alpha[1] = gamma[1];
  }
  {
    vector[N] pi;
    #include "make_eta.stan" // defines eta
    if (t > 0) {
      #include "eta_add_Zb.stan"
    }
    if (has_intercept == 1) {
      if (link != 4) eta = eta + gamma[1];
      else {
        real shift;
        shift = max(eta);
        eta = gamma[1] + eta - shift;
        alpha[1] = alpha[1] - shift;
      }
    }
    else {
      #include "eta_no_intercept.stan" // shifts eta
    }
    
    pi = linkinv_binom(eta, link);
    for (n in 1:N) mean_PPD = mean_PPD + binomial_rng(trials[n], pi[n]);
    mean_PPD = mean_PPD / N;
  }
}<|MERGE_RESOLUTION|>--- conflicted
+++ resolved
@@ -19,13 +19,9 @@
   #include "glmer_stuff2.stan" // declares num_not_zero, w, v, u
 }
 transformed data {
-<<<<<<< HEAD
   real aux = not_a_number();
-  #include "tdata_glm.stan"// defines hs, len_z_T, len_var_group, delta, is_continuous, pos,
-=======
   int<lower=1> V[t, N] = make_V(N, t, v);
   #include "tdata_glm.stan"// defines hs, len_z_T, len_var_group, delta, pos
->>>>>>> 7ac72c15
 }
 parameters {
   real<upper=(link == 4 ? 0.0 : positive_infinity())> gamma[has_intercept];
