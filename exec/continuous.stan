--- conflicted
+++ resolved
@@ -341,15 +341,11 @@
           mean_PPD = mean_PPD + beta_rng(eta_n * aux_n, (1 - eta_n) * aux_n);
       }
     }
-<<<<<<< HEAD
     if (family == 4 && link_phi > 0) {
       mean_PPD = mean_PPD / (N - nan_count);
     }
     else {
       mean_PPD = mean_PPD / len_y;
     }
-=======
-    mean_PPD = mean_PPD / N;
->>>>>>> 6525d97c
   }
 }