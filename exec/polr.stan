#include "license.stan"

// GLM for an ordinal outcome with coherent priors
functions {
  
  /** 
  * Evaluate a given CDF
  *
  * @param x The point to evaluate the CDF_polr at
  * @param link An integer indicating the link function
  * @return A scalar on (0,1)
  */
  real CDF_polr(real x, int link) {
    // links in MASS::polr() are in a different order than binomial() 
    // logistic, probit, loglog, cloglog, cauchit
    real p;
    if (link < 1 || link > 5) 
      reject("Invalid link");
      
    if (link == 1) p = inv_logit(x);
    else if (link == 2) p = Phi(x);
    else if (link == 3) p = gumbel_cdf(x, 0, 1);
    else if (link == 4) p = inv_cloglog(x);
    else p = cauchy_cdf(x, 0, 1);
    return p;
  }
  
  /** 
  * Pointwise (pw) log-likelihood vector
  *
  * @param y The integer outcome variable.
  * @param eta A vector of linear predictors
  * @param cutpoints An ordered vector of cutpoints
  * @param link An integer indicating the link function
  * @return A vector of log-likelihods
  */
  vector pw_polr(int[] y, vector eta, vector cutpoints, 
                 int link, real alpha) {
    vector[rows(eta)] ll;
    int N;
    int J;
    N = rows(eta);
    J = rows(cutpoints) + 1;
    if (link < 1 || link > 5) 
      reject("Invalid link");
      
    if (alpha == 1) for (n in 1:N) {
      if (y[n] == 1) ll[n] = CDF_polr(cutpoints[1] - eta[n], link);
      else if (y[n] == J) ll[n] = 1 - CDF_polr(cutpoints[J - 1] - eta[n], link);
      else ll[n] = CDF_polr(cutpoints[y[n]]     - eta[n], link) - 
                    CDF_polr(cutpoints[y[n] - 1] - eta[n], link);
    }
    else for (n in 1:N) {
      if (y[n] == 1) ll[n] = CDF_polr(cutpoints[1] - eta[n], link) ^ alpha;
      else if (y[n] == J) ll[n] = 1 - CDF_polr(cutpoints[J - 1] - eta[n], link) ^ alpha;
      else reject("alpha not allowed with more than 2 outcome categories")
    }
    return log(ll);
  }
  
  /**
  * Map from conditional probabilities to cutpoints
  *
  * @param probabilities A J-simplex
  * @param scale A positive scalar
  * @param link An integer indicating the link function
  * @return A vector of length J - 1 whose elements are in increasing order
  */
  vector make_cutpoints(vector probabilities, real scale, int link) {
    vector[rows(probabilities) - 1] cutpoints;
    real running_sum;
    // links in MASS::polr() are in a different order than binomial() 
    // logistic, probit, loglog, cloglog, cauchit
    if (link < 1 || link > 5) 
      reject("invalid link");
      
    running_sum = 0;
    if (link == 1) for(c in 1:(rows(cutpoints))) {
      running_sum  = running_sum + probabilities[c];
      cutpoints[c] = logit(running_sum);
    }
    else if (link == 2) for(c in 1:(rows(cutpoints))) {
      running_sum  = running_sum + probabilities[c];
      cutpoints[c] = inv_Phi(running_sum);
    }
    else if (link == 3) for(c in 1:(rows(cutpoints))) {
      running_sum  = running_sum + probabilities[c];
      cutpoints[c] = -log(-log(running_sum));
    }
    else if (link == 4) for(c in 1:(rows(cutpoints))) {
      running_sum  = running_sum + probabilities[c];
      cutpoints[c] = log(-log1m(running_sum));
    }
    else for(c in 1:(rows(cutpoints))) {
      running_sum  = running_sum + probabilities[c];
      cutpoints[c] = tan(pi() * (running_sum - 0.5));
    }
    return scale * cutpoints;
  }
  
  /**
   * Randomly draw a value for utility
   *
   * @param lower A scalar lower bound
   * @param upper A scalar upper bound
   * @param eta A scalar linear predictor
   * @param link An integer indicating the link function
   * @return A scalar from the appropriate conditional distribution
   */
  real draw_ystar_rng(real lower, real upper, real eta, int link) {
    int iter;
    real ystar;
    iter = 0;
    ystar = not_a_number();
    if (lower >= upper) 
      reject("lower must be less than upper");
    
    // links in MASS::polr() are in a different order than binomial() 
    // logistic, probit, loglog, cloglog, cauchit
    if (link < 1 || link > 5) 
      reject("invalid link");
      
    if (link == 1) while(!(ystar > lower && ystar < upper))
      ystar = logistic_rng(eta, 1);
    else if (link == 2) while(!(ystar > lower && ystar < upper))
      ystar = normal_rng(eta, 1);
    else if (link == 3) while(!(ystar > lower && ystar < upper))
      ystar = gumbel_rng(eta, 1);
    else if (link == 4) while(!(ystar > lower && ystar < upper))
      ystar = log(-log1m(uniform_rng(0,1)));
    else if (link == 5) while(!(ystar > lower && ystar < upper))
      ystar = cauchy_rng(eta, 1);
    return ystar;
  }
}
data {
  #include "NKX.stan"
  int<lower=2> J;  // number of outcome categories, which typically is > 2
  int<lower=1,upper=J> y[N];  // ordinal outcome
  #include "data_glm.stan"
  #include "weights_offset.stan"

  # hyperparameter values
  real<lower=0> regularization;
  vector<lower=0>[J] prior_counts;
  int<lower=0,upper=1> is_skewed;
  real<lower=0> shape;
  real<lower=0> rate;
  int<lower=0,upper=1> do_residuals;
}
transformed data {
  real<lower=0> half_K;
  int<lower=0,upper=1> is_constant;
  real<lower=0> sqrt_Nm1;
  half_K = 0.5 * K;
  is_constant = 1;
  for (j in 1:J) if (prior_counts[j] != 1) is_constant = 0;
  sqrt_Nm1 = sqrt(N - 1.0);
}
parameters {
  simplex[J] pi;
  vector[K] z_beta;
  real<lower=0,upper=1> R2;
  real<lower=0> alpha[is_skewed];
}
transformed parameters {
  vector[K] beta;
  vector[J-1] cutpoints;
  {
    real Delta_y;
    Delta_y = inv(sqrt(1 - R2));
    if (K > 1)
      beta = z_beta * sqrt(R2 / dot_self(z_beta)) * Delta_y * sqrt_Nm1;
    else beta[1] = sqrt(R2) * Delta_y * sqrt_Nm1;
    cutpoints = make_cutpoints(pi, Delta_y, link);
  }
}
model {
  #include "make_eta.stan"
  if (has_weights == 0 && prior_PD == 0) {  // unweighted log-likelihoods
    if (is_skewed == 0)
      target += pw_polr(y, eta, cutpoints, link, 1.0);
    else target += pw_polr(y, eta, cutpoints, link, alpha[1]);
  }
  else if (prior_PD == 0) {  // weighted log-likelihoods
    if (is_skewed == 0)
      target += dot_product(weights, pw_polr(y, eta, cutpoints, link, 1.0));
    else target += dot_product(weights, pw_polr(y, eta, cutpoints, link, alpha[1]));
  }

  if (is_constant == 0) target += dirichlet_lpdf(pi | prior_counts);
  target += normal_lpdf(z_beta | 0, 1);
  if (prior_dist == 1) target += beta_lpdf(R2 | half_K, regularization);
  if (is_skewed == 1)  target += gamma_lpdf(alpha | shape, rate);
}
generated quantities {
  vector[J-1] zeta;
  vector[(J > 2) * (J - 1) + 1] mean_PPD;
  vector[N * do_residuals] residuals;
  
<<<<<<< HEAD
  // xbar is actually post multiplied by R^-1
  zeta = cutpoints + dot_product(xbar, beta);
  if (J == 2) zeta = -zeta;
  mean_PPD = rep_vector(0,rows(mean_PPD));
=======
  if (dense_X) zeta <- cutpoints + dot_product(xbar, beta); // xbar is actually post multiplied by R^-1
  else zeta <- cutpoints;
  if (J == 2) zeta <- -zeta;
  mean_PPD <- rep_vector(0,rows(mean_PPD));
>>>>>>> c2aed7ae
  {
    #include "make_eta.stan"
    for (n in 1:N) {
      vector[J] theta;
      int y_tilde;
      real previous;
      real ystar;
      theta[1] = CDF_polr(cutpoints[1] - eta[n], link);
      if (is_skewed) theta[1] = theta[1] ^ alpha[1];
      previous = theta[1];
      for (j in 2:(J-1)) {
        real current;
        current = CDF_polr(cutpoints[j] - eta[n], link);
        theta[j] = current - previous;
        previous = current;
      }
      if (is_skewed == 0) theta[J] = 1 - previous;
      else theta[J] = 1 - previous ^ alpha[1];
      if (previous <= 0 || previous >= 1) {
        // do nothing
      }
      else if (J == 2) {
        mean_PPD[1] = mean_PPD[1] + bernoulli_rng(theta[J]);
      }
      else {
        y_tilde = categorical_rng(theta);
        mean_PPD[y_tilde] = mean_PPD[y_tilde] + 1;
      }
      
      if (do_residuals) {
        if (y[n] == 1)
          ystar = draw_ystar_rng(negative_infinity(), cutpoints[1], eta[n], link);
        else if (y[n] == J)
          ystar = draw_ystar_rng(cutpoints[J - 1], positive_infinity(), eta[n], link);
        else ystar = draw_ystar_rng(cutpoints[y[n] - 1], cutpoints[y[n]], eta[n], link);
        residuals[n] = ystar - eta[n];
      }
    }
    mean_PPD = mean_PPD / N;
  }
}<|MERGE_RESOLUTION|>--- conflicted
+++ resolved
@@ -198,17 +198,11 @@
   vector[(J > 2) * (J - 1) + 1] mean_PPD;
   vector[N * do_residuals] residuals;
   
-<<<<<<< HEAD
   // xbar is actually post multiplied by R^-1
-  zeta = cutpoints + dot_product(xbar, beta);
+  if (dense_X) zeta = cutpoints + dot_product(xbar, beta); // xbar is actually post multiplied by R^-1
+  else zeta = cutpoints;
   if (J == 2) zeta = -zeta;
-  mean_PPD = rep_vector(0,rows(mean_PPD));
-=======
-  if (dense_X) zeta <- cutpoints + dot_product(xbar, beta); // xbar is actually post multiplied by R^-1
-  else zeta <- cutpoints;
-  if (J == 2) zeta <- -zeta;
-  mean_PPD <- rep_vector(0,rows(mean_PPD));
->>>>>>> c2aed7ae
+  mean_PPD = rep_vector(0, rows(mean_PPD));
   {
     #include "make_eta.stan"
     for (n in 1:N) {
