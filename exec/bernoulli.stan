#include "license.stan"

// GLM for a Bernoulli outcome
functions {
  #include "common_functions.stan"
  
  /** 
   * Apply inverse link function to linear predictor
   * see help(binom) in R
   *
   * @param eta Linear predictor vector
   * @param link An integer indicating the link function
   * @return A vector, i.e. inverse-link(eta)
   */
  vector linkinv_bern(vector eta, int link) {
    vector[rows(eta)] pi;
    if (link < 1 || link > 5) 
      reject("Invalid link");
      
    if (link == 1)  // logit
      for(n in 1:rows(eta)) pi[n] = inv_logit(eta[n]);
    else if (link == 2)  // probit
      for(n in 1:rows(eta)) pi[n] = Phi(eta[n]);
    else if (link == 3)  // cauchit
      for(n in 1:rows(eta)) pi[n] = cauchy_cdf(eta[n], 0.0, 1.0);
    else if (link == 4)  // log
      for(n in 1:rows(eta)) pi[n] = exp(eta[n]);
    else if (link == 5)  // cloglog
      for(n in 1:rows(eta)) pi[n] = inv_cloglog(eta[n]);
    return pi;
  }

  /**
   * Increment with the unweighted log-likelihood
   * @param link An integer indicating the link function
   * @param eta0 A vector of linear predictors | y = 0
   * @param eta1 A vector of linear predictors | y = 1
   * @param N An integer array of length 2 giving the number of 
   *   observations where y = 0 and y = 1 respectively
   * @return lp__
   */
  real ll_bern_lp(vector eta0, vector eta1, int link, int[] N) {
    if (link < 1 || link > 5) 
      reject("Invalid link");
      
    if (link == 1) { // logit
      target += logistic_lccdf(eta0 | 0, 1);
      target += logistic_lcdf( eta1 | 0, 1);
    }
    else if (link == 2) {  // probit
      target += normal_lccdf(eta0 | 0, 1);
      target += normal_lcdf( eta1 | 0, 1);
    }
    else if (link == 3) {  // cauchit
      target += cauchy_lccdf(eta0 | 0, 1);
      target += cauchy_lcdf( eta1 | 0, 1);
    }
    else if(link == 4) {  // log
      vector[N[1]]       log_pi0;
      for (n in 1:N[1])  log_pi0[n] = log1m_exp(eta0[n]);
      target += log_pi0;
      target += eta1;  // already in log form
    }
    else if(link == 5) {  // cloglog
      vector[N[2]]       log_pi1;
      for (n in 1:N[2])  log_pi1[n] = log1m_exp(-exp(eta1[n]));
      target += log_pi1;
      target += -exp(eta0);
    }
    return target();
  }

  /** 
   * Pointwise (pw) log-likelihood vector
   *
   * @param y The integer outcome variable. Note that function is
   *  called separately with y = 0 and y = 1
   * @param eta Vector of linear predictions
   * @param link An integer indicating the link function
   * @return A vector
   */
  vector pw_bern(int y, vector eta, int link) {
    vector[rows(eta)] ll;
    if (link < 1 || link > 5) 
      reject("Invalid link");
      
    if (link == 1) {  // logit
      for (n in 1:rows(eta)) ll[n] = bernoulli_logit_lpmf(y | eta[n]);
    }
    else {  // link = probit, cauchit, log, or cloglog 
            // Note: this may not be numerically stable
      vector[rows(eta)] pi;
      pi = linkinv_bern(eta, link);
      for (n in 1:rows(eta)) ll[n] = bernoulli_lpmf(y | pi[n]);
    }
    return ll;
  }
}
data {
  // dimensions
  int<lower=0> K;        // number of predictors
  int<lower=1> N[2];     // number of observations where y = 0 and y = 1 respectively
  vector[K] xbar;        // vector of column-means of rbind(X0, X1)
  int<lower=0,upper=1> dense_X; // flag for dense vs. sparse
  matrix[N[1],K] X0[dense_X];   // centered (by xbar) predictor matrix | y = 0
  matrix[N[2],K] X1[dense_X];   // centered (by xbar) predictor matrix | y = 1
  
  // stuff for the sparse case
  int<lower=0> nnz_X0;                       // number of non-zero elements in the implicit X0 matrix
  vector[nnz_X0] w_X0;                       // non-zero elements in the implicit X0 matrix
  int<lower=0> v_X0[nnz_X0];                 // column indices for w_X0
  int<lower=0> u_X0[(N[1]+1)*(1 - dense_X)]; // where the non-zeros start in each row of X0
  int<lower=0> nnz_X1;                       // number of non-zero elements in the implicit X1 matrix
  vector[nnz_X1] w_X1;                       // non-zero elements in the implicit X1 matrix
  int<lower=0> v_X1[nnz_X1];                 // column indices for w_X1
  int<lower=0> u_X1[(N[2]+1)*(1 - dense_X)]; // where the non-zeros start in each row of X1
  
  #include "data_glm.stan"

  // weights
  int<lower=0,upper=1> has_weights;  // 0 = No, 1 = Yes
  vector[N[1] * has_weights] weights0;
  vector[N[2] * has_weights] weights1;
  
  // offset
  int<lower=0,upper=1> has_offset;  // 0 = No, 1 = Yes
  vector[N[1] * has_offset] offset0;
  vector[N[2] * has_offset] offset1;
  
  #include "hyperparameters.stan"
  #include "glmer_stuff.stan"

  // more glmer stuff
  int<lower=0> num_non_zero[2];     // number of non-zero elements in the Z matrices
  vector[num_non_zero[1]] w0;       // non-zero elements in the implicit Z0 matrix
  vector[num_non_zero[2]] w1;       // non-zero elements in the implicit Z1 matrix
  int<lower=0> v0[num_non_zero[1]]; // column indices for w0
  int<lower=0> v1[num_non_zero[2]]; // column indices for w1
  int<lower=0> u0[(N[1]+1)*(t>0)];  // where the non-zeros start in each row of Z0
  int<lower=0> u1[(N[2]+1)*(t>0)];  // where the non-zeros start in each row of Z1
}
transformed data {
  int NN;
  #include "tdata_glm.stan"
  NN = N[1] + N[2];
}
parameters {
  real<upper=if_else(link == 4, 0, positive_infinity())> gamma[has_intercept];
  #include "parameters_glm.stan"
}
transformed parameters {
  #include "tparameters_glm.stan"
  if (t > 0) {
    theta_L = make_theta_L(len_theta_L, p, 
                            1.0, tau, scale, zeta, rho, z_T);
    b = make_b(z_b, theta_L, p, l);
  }
}
model {
  #include "make_eta_bern.stan"
  if (has_intercept == 1) {
    if (link != 4) {
      eta0 = gamma[1] + eta0;
      eta1 = gamma[1] + eta1;
    }
    else {
      real shift;
      shift = fmax(max(eta0), max(eta1));
      eta0 = gamma[1] + eta0 - shift;
      eta1 = gamma[1] + eta1 - shift;
    }
  }
  // Log-likelihood 
  if (has_weights == 0 && prior_PD == 0) {  // unweighted log-likelihoods
    real dummy;  // irrelevant but useful for testing
    dummy = ll_bern_lp(eta0, eta1, link, N);
  }
  else if (prior_PD == 0) {  // weighted log-likelihoods
    target += dot_product(weights0, pw_bern(0, eta0, link));
    target += dot_product(weights1, pw_bern(1, eta1, link));
  }
  
  #include "priors_glm.stan"
  if (t > 0) decov_lp(z_b, z_T, rho, zeta, tau, 
                      regularization, delta, shape, t, p);
}
generated quantities {
  real alpha[has_intercept];
  real mean_PPD;
  if (has_intercept == 1) {
<<<<<<< HEAD
    alpha[1] = gamma[1] - dot_product(xbar, beta);
=======
    if (dense_X) alpha[1] <- gamma[1] - dot_product(xbar, beta);
    else alpha[1] <- gamma[1];
>>>>>>> c2aed7ae
  }
  mean_PPD = 0;
  {
    vector[N[1]] pi0;
    vector[N[2]] pi1;
    #include "make_eta_bern.stan"
    if (has_intercept == 1) {
      if (link != 4) {
        eta0 = gamma[1] + eta0;
        eta1 = gamma[1] + eta1;
      }      
      else {
        real shift;
        shift = fmax(max(eta0), max(eta1));
        eta0 = gamma[1] + eta0 - shift;
        eta1 = gamma[1] + eta1 - shift;
        alpha[1] = alpha[1] - shift;
      }
    }
    pi0 = linkinv_bern(eta0, link);
    pi1 = linkinv_bern(eta1, link);
    for (n in 1:N[1]) mean_PPD = mean_PPD + bernoulli_rng(pi0[n]);
    for (n in 1:N[2]) mean_PPD = mean_PPD + bernoulli_rng(pi1[n]);
    mean_PPD = mean_PPD / NN;
  }
}<|MERGE_RESOLUTION|>--- conflicted
+++ resolved
@@ -188,12 +188,8 @@
   real alpha[has_intercept];
   real mean_PPD;
   if (has_intercept == 1) {
-<<<<<<< HEAD
-    alpha[1] = gamma[1] - dot_product(xbar, beta);
-=======
-    if (dense_X) alpha[1] <- gamma[1] - dot_product(xbar, beta);
-    else alpha[1] <- gamma[1];
->>>>>>> c2aed7ae
+    if (dense_X) alpha[1] = gamma[1] - dot_product(xbar, beta);
+    else alpha[1] = gamma[1];
   }
   mean_PPD = 0;
   {
