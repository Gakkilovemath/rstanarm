--- conflicted
+++ resolved
@@ -52,14 +52,8 @@
   */
   real GammaReg(vector y, vector eta, real shape, 
                 int link, real sum_log_y) {
-<<<<<<< HEAD
-    real ret;
-    ret = rows(y) * (shape * log(shape) - lgamma(shape)) +
-      (shape - 1) * sum_log_y;
-=======
     real ret = rows(y) * (shape * log(shape) - lgamma(shape)) +
                (shape - 1) * sum_log_y;
->>>>>>> 0d6c89c0
     if (link == 2)      // link is log
       ret = ret - shape * sum(eta) - shape * sum(y ./ exp(eta));
     else if (link == 1) // link is identity
