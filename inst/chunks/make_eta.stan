  vector[N] eta;  // linear predictor
<<<<<<< HEAD
  if (K > 0) eta = X * beta;
  else eta = rep_vector(0.0, N);
  if (has_offset == 1) eta = eta + offset;
=======
  if (K > 0) {
    if (dense_X) eta <- X[1] * beta;
    else eta <- csr_matrix_times_vector(N, K, w_X, v_X, u_X, beta);
  }
  else eta <- rep_vector(0.0, N);
  if (has_offset == 1) eta <- eta + offset;
>>>>>>> c2aed7ae
<|MERGE_RESOLUTION|>--- conflicted
+++ resolved
@@ -1,13 +1,7 @@
   vector[N] eta;  // linear predictor
-<<<<<<< HEAD
-  if (K > 0) eta = X * beta;
+  if (K > 0) {
+    if (dense_X) eta = X[1] * beta;
+    else eta = csr_matrix_times_vector(N, K, w_X, v_X, u_X, beta);
+  }
   else eta = rep_vector(0.0, N);
-  if (has_offset == 1) eta = eta + offset;
-=======
-  if (K > 0) {
-    if (dense_X) eta <- X[1] * beta;
-    else eta <- csr_matrix_times_vector(N, K, w_X, v_X, u_X, beta);
-  }
-  else eta <- rep_vector(0.0, N);
-  if (has_offset == 1) eta <- eta + offset;
->>>>>>> c2aed7ae
+  if (has_offset == 1) eta = eta + offset;