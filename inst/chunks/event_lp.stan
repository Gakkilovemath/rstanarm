--- conflicted
+++ resolved
@@ -14,18 +14,6 @@
   log_haz_qtimes = tail(log_haz_q, Npat_times_qnodes);
 
   // Log likelihood for event model
-<<<<<<< HEAD
-  if (has_weights == 0) { // unweighted log likelihood
-    ll_event = sum(ll_haz_eventtime) - sum(ll_surv_eventtime);
-  } 
-  else {  // weighted log likelihood
-    ll_event = sum(e_weights .* ll_haz_eventtime) - 
-	  sum(e_weights_rep .* ll_surv_eventtime);
-  }				    
-                           
-  // Log-likelihoods for event submodel  
-  if (prior_PD == 0) target += ll_event;  
-=======
   if (has_weights == 0 && prior_PD == 0) { // unweighted log likelihood
     target += sum(log_haz_etimes) - 
 	  dot_product(qwts, exp(log_haz_qtimes));
@@ -33,5 +21,4 @@
   else if (prior_PD == 0) { // weighted log likelihood
     target += dot_product(e_weights, log_haz_etimes) - 
       dot_product(e_weights_rep, qwts .* exp(log_haz_qtimes));
-  }				    
->>>>>>> 973d8c8d
+  }				    