Sat Feb 13 2016 (2.9.0-3)
1. Serious bug fixes
  * Fix problem with models that had group-specific coefficients, which were mislabled.
    Although the parameters were estimated correctly, users of previous versions of
    rstanarm should run such models again to obtain correct summaries and posterior
    predictions. Thanks to someone named Luke for pointing this problem out on stan-users.
2. Bug fixes
  * Vignettes now view correctly on the CRAN webiste thanks to Yihui Xie
  * Fix problem with models without intercepts thanks to Paul-Christian Buerkner
  * Fix problem with specifying binomial 'size' for posterior_predict using newdata
  * Fix problem with lme4-style formulas that use the same grouping factor multiple times
  * Fix conclusion in rstanarm vignette thanks to someone named Michael
3. Features
  * Group-specific design matrices are kept sparse throughout to reduce memory consumption
  * The log_lik() function now has a newdata argument
  * New vignette on hierarchical partial pooling
  
<<<<<<< HEAD

2. Changes
  * Introduces rstanarm_family() as an additional way of specifying the 
  family argument, allowing the user to set family-specific hyperparameters.
  Replaces prior_options().
=======
>>>>>>> 3b344030

Sat Jan 09 2016 (2.9.0-1)
  Initial CRAN release
<|MERGE_RESOLUTION|>--- conflicted
+++ resolved
@@ -15,14 +15,6 @@
   * The log_lik() function now has a newdata argument
   * New vignette on hierarchical partial pooling
   
-<<<<<<< HEAD
-
-2. Changes
-  * Introduces rstanarm_family() as an additional way of specifying the 
-  family argument, allowing the user to set family-specific hyperparameters.
-  Replaces prior_options().
-=======
->>>>>>> 3b344030
 
 Sat Jan 09 2016 (2.9.0-1)
   Initial CRAN release
