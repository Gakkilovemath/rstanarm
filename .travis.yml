language: r
sudo: false
r: devel
cache: packages

<<<<<<< HEAD
r_packages:
  - covr
  
r_github_packages:
  - jgabry/ppcheck
=======
r_github_packages:
  - jimhester/covr
>>>>>>> 86b4966b

env:
  matrix: 
    - CXX_OLEVEL=2 CXX=clang++

before_install:
  - mkdir -p ~/.R/
  - echo "CXX = `R CMD config CXX`" >> ~/.R/Makevars
  - echo "CXXFLAGS = `R CMD config CXXFLAGS` -pedantic -g0" >> ~/.R/Makevars 
  - export CLANG_EXTRA_ARG=""
  - if [[ $CXX = "clang++" ]] ;  then export CLANG_EXTRA_ARG=" -Qunused-arguments -fcolor-diagnostics " ; fi
  - sed -i.bak "s/ g++/ ${CXX}${CLANG_EXTRA_ARG}/" ~/.R/Makevars
  - sed -i.bak "s/O[0-3]/O$CXX_OLEVEL/" ~/.R/Makevars

after_script:
  - tar -ztvf rstanarm_*.tar.gz

after_success:
  - Rscript -e 'covr::codecov()'

after_failure:
  - cat rstanarm.Rcheck/00*<|MERGE_RESOLUTION|>--- conflicted
+++ resolved
@@ -3,16 +3,9 @@
 r: devel
 cache: packages
 
-<<<<<<< HEAD
-r_packages:
-  - covr
-  
-r_github_packages:
-  - jgabry/ppcheck
-=======
 r_github_packages:
   - jimhester/covr
->>>>>>> 86b4966b
+  - jgabry/ppcheck
 
 env:
   matrix: 
