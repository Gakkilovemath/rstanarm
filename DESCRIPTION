--- conflicted
+++ resolved
@@ -37,11 +37,6 @@
     stats,
     utils
 Suggests:
-<<<<<<< HEAD
-    arm,
-=======
-    gamm4,
->>>>>>> 9cf8a09b
     gridExtra,
     HSAUR3,
     KernSmooth,
