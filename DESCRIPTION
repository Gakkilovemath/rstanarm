--- conflicted
+++ resolved
@@ -1,13 +1,8 @@
 Package: rstanarm
 Type: Package
 Title: Bayesian Applied Regression Modeling via Stan
-<<<<<<< HEAD
-Version: 2.16.1
-Date: 2017-06-24
-=======
-Version: 2.15.4
-Date: 2017-09-23
->>>>>>> 54b7405b
+Version: 2.17.1
+Date: 2017-09-25
 Authors@R: c(person("Jonah", "Gabry", email = "jsg2201@columbia.edu", role = "aut"),
              person("Imad", "Ali", role = "ctb"),
              person("Trustees of", "Columbia University", role = "cph"),
@@ -39,15 +34,9 @@
     loo (>= 1.1.0),
     Matrix,
     nlme (>= 3.1-124),
-<<<<<<< HEAD
-    rstan (>= 2.16.1),
+    rstan (>= 2.17.1),
     rstantools (>= 1.2.0),
     shinystan (>= 2.3.0),
-=======
-    rstan (>= 2.14.2),
-    rstantools (>= 1.3.0),
-    shinystan (>= 2.4.0),
->>>>>>> 54b7405b
     stats,
     utils
 Suggests:
@@ -62,15 +51,9 @@
     rmarkdown,
     roxygen2,
     testthat (>= 1.0.2)
-<<<<<<< HEAD
-LinkingTo: StanHeaders (>= 2.16.0), rstan (>= 2.16.1), BH (>= 1.62.0), Rcpp (>=
+LinkingTo: StanHeaders (>= 2.17.0), rstan (>= 2.17.1), BH (>= 1.65.0), Rcpp (>=
     0.12.0), RcppEigen (>= 0.3.3.3.0)
 SystemRequirements: pandoc    
-=======
-LinkingTo: StanHeaders (>= 2.14.0), rstan (>= 2.14.2), BH (>= 1.62.0), Rcpp (>=
-    0.12.0), RcppEigen
-SystemRequirements: pandoc
->>>>>>> 54b7405b
 VignetteBuilder: knitr
 LazyData: true
 NeedsCompilation: yes
