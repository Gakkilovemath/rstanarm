# Part of the rstanarm package for estimating model parameters
# Copyright (C) 2015, 2016 Trustees of Columbia University
# 
# This program is free software; you can redistribute it and/or
# modify it under the terms of the GNU General Public License
# as published by the Free Software Foundation; either version 3
# of the License, or (at your option) any later version.
# 
# This program is distributed in the hope that it will be useful,
# but WITHOUT ANY WARRANTY; without even the implied warranty of
# MERCHANTABILITY or FITNESS FOR A PARTICULAR PURPOSE.  See the
# GNU General Public License for more details.
# 
# You should have received a copy of the GNU General Public License
# along with this program; if not, write to the Free Software
# Foundation, Inc., 51 Franklin Street, Fifth Floor, Boston, MA  02110-1301, USA.

# tests can be run using devtools::test() or manually by loading testthat 
# package and then running the code below possibly with options(mc.cores = 4).

library(rstanarm)
SEED <- 12345
set.seed(SEED)

expect_stanreg <- function(x) expect_s3_class(x, "stanreg")

context("stan_glm (errors, warnings, messages)")
test_that("stan_glm throws appropriate errors, warnings, and messages", {
  counts <- c(18,17,15,20,10,20,25,13,12)
  outcome <- gl(3,1,9)
  treatment <- gl(3,3)
  f <- as.formula(counts ~ outcome + treatment)
  
  # error: glmer syntax
  expect_error(stan_glm(counts ~ treatment + (1|outcome)), 
               regexp = "model formula not allowed")
  
  # error: empty model
  expect_error(stan_glm(counts ~ 0), 
               regexp = "No intercept or predictors specified")
  
  # error: stan_glm.nb with family argument
  expect_error(stan_glm.nb(f, family = "neg_binomial_2"), 
               regexp = "'family' should not be specified.")
  
  # error: prior and prior_intercept not lists
  expect_error(stan_glm(f, family = "poisson", prior = normal), 
               regexp = "should be a named list")
  expect_error(stan_glm(f, family = "poisson", prior_intercept = normal), 
               regexp = "should be a named list")
  
  # error: QR only with more than 1 predictor
  expect_error(stan_glm(counts ~ 1, family = "poisson", QR = TRUE), 
               regexp = "'QR' can only be specified when there are multiple predictors")
  
  # error: QR and sparse
  expect_error(stan_glm(f, family = "poisson", QR = TRUE, sparse = TRUE), 
               regexp = "'QR' and 'sparse' cannot both be TRUE")
  
  # message: recommend QR if using meanfield vb
  expect_message(capture.output(stan_glm(f, family = "poisson", algorithm = "meanfield", seed = SEED)), 
                 regexp = "Setting 'QR' to TRUE can often be helpful")
  
  # require intercept for certain family and link combinations
  expect_error(stan_glm(counts ~ -1 + outcome + treatment, 
                        family = poisson(link="identity"), seed = SEED), 
               regexp = "model must have an intercept")
  expect_error(stan_glm(I(counts > 20) ~ -1 + outcome + treatment, 
                        family = binomial(link="log"), seed = SEED), 
               regexp = "model must have an intercept")
  
  # support of outcome variable
  expect_error(stan_glm(cbind(1:10, runif(10)) ~ 1, family = "binomial"), 
               "outcome values must be counts")
  expect_error(stan_glm(c(1,2,1,2) ~ 1, family = "binomial"), 
               "outcome values must be 0 or 1")
  expect_error(stan_glm((-1):3 ~ 1, family = "poisson"), 
               "outcome values must be counts")
  expect_error(stan_glm.nb(runif(3) ~ 1), 
               "outcome values must be counts")
  expect_error(stan_glm(0:3 ~ 1, family = "Gamma"), 
               "outcome values must be positive")
  expect_error(stan_glm(runif(3, -2, -1) ~ 1, family = "inverse.gaussian"), 
               "outcome values must be positive")
  expect_error(stan_glm(cbind(1:10, 1:10) ~ 1, family = "gaussian"), 
               "should not have multiple columns")
})

context("stan_glm (gaussian)")
test_that("gaussian returns expected result for trees example", {
  # example using trees dataset
  links <- c("identity", "log", "inverse")
  for (i in 1:length(links)) {
    if (links[i] == "inverse") next # unreliable
    fit <- stan_glm(Volume ~ log(Girth) + log(Height), data = trees, 
                    family = gaussian(link = links[i]), algorithm = "optimizing",
                    prior = NULL, prior_intercept = NULL,
                    QR = TRUE, tol_rel_grad = 1e-16, seed = SEED)
    expect_stanreg(fit)
    
    ans <- glm(Volume ~ log(Girth) + log(Height),data = trees, 
               family = gaussian(link = links[i]))
    expect_equal(coef(fit), coef(ans), tol = 0.021)
  }
  
  expect_error(update(fit, prior = dnorm), 
               regexp = "should be a named list")
  expect_error(update(fit, prior_intercept = dnorm), 
               regexp = "should be a named list")
  expect_error(update(fit, prior = R2(0.5)), 
               regexp = "should be one of")
  expect_error(update(fit, prior_intercept = R2(0.5)), 
               regexp = "should be one of")
})

context("stan_glm (poisson)")
links <- c("log", "identity", "sqrt")
test_that("stan_glm returns expected result for glm poisson example", {
  # example from help("glm")
  counts <- c(18,17,15,20,10,20,25,13,12)
  outcome <- gl(3,1,9)
  treatment <- gl(3,3)

  for (i in 1:length(links)) {
    fit <- stan_glm(counts ~ outcome + treatment, family = poisson(links[i]), 
                    prior = NULL, prior_intercept = NULL, QR = TRUE,
                    algorithm = "optimizing", tol_rel_grad = 1e-16, seed = SEED)
    expect_stanreg(fit)
    
    ans <- glm(counts ~ outcome + treatment, family = poisson(links[i]), start = coef(fit))
    if (links[i] == "log") expect_equal(coef(fit), coef(ans), tol = 0.01)
    if (links[i] == "identity") expect_equal(coef(fit)[-1], coef(ans)[-1], tol = 0.03)
    if (links[i] == "sqrt") { # this is weird
      if (coef(ans)[1] > 0)
        expect_equal(coef(fit)[-1], coef(ans)[-1], tol = 0.03)
      else
        expect_equal(-coef(fit)[-1], coef(ans)[-1], tol = 0.03)
    }
  }
})

context("stan_glm (negative binomial)")
test_that("stan_glm returns something for glm negative binomial example", {
  # example from MASS::glm.nb
  require(MASS)

  for (i in 1:length(links)) {
    fit1 <- stan_glm(Days ~ Sex/(Age + Eth*Lrn), data = quine, 
                     family = neg_binomial_2(links[i]), 
                     seed = SEED, chains = 1, iter = 100,
                     prior_PD = TRUE, QR = TRUE, refresh = 100)
    fit2 <- stan_glm.nb(Days ~ Sex/(Age + Eth*Lrn), data = quine, 
                        link = links[i],
                        seed = SEED, chains = 1, iter = 100,
                        prior_PD = TRUE, QR = TRUE, refresh = 100)
    expect_stanreg(fit1)
    expect_stanreg(fit2)
    expect_equal(as.matrix(fit1), as.matrix(fit2))
  }
  # testing results against MASS::glm.nb is unreliable
})

context("stan_glm (gaussian)")
test_that("stan_glm returns expected result for cars example", {
  # example using cars dataset
  fit <- stan_glm(log(dist) ~ log(speed), data = cars, sparse = TRUE,
                  family = gaussian(link = "identity"), seed  = SEED,
                  prior = NULL, prior_intercept = NULL,
                  tol_rel_obj = .Machine$double.eps, algorithm = "optimizing")
  expect_stanreg(fit)
  
  ans <- glm(log(dist) ~ log(speed), data = cars, family = gaussian(link = "identity"))
  expect_equal(coef(fit), coef(ans), tol = 0.1)
})
test_that("stan_glm returns expected result with no intercept for mtcars example", {
  f <- as.formula(mpg ~ -1 + wt + cyl + disp + am + carb)
  fit <- stan_glm(f, data = mtcars,
                  prior = NULL, prior_intercept = NULL,
                  tol_rel_obj = .Machine$double.eps, algorithm = "optimizing",
                  seed  = SEED, sparse = TRUE)
  expect_stanreg(fit)
  
  ans <- glm(f, data = mtcars, family = gaussian(link = "identity"))
  expect_equal(coef(fit), coef(ans), tol = 0.04)
})

context("stan_glm (bernoulli)")
links <- c("logit", "probit", "cauchit", "log", "cloglog")
test_that("stan_glm returns expected result for bernoulli", {
  # bernoulli example
  sd1 <- 1; sd2 <- 0.5; corr_12 <- -0.4
  Sigma <- matrix(c(sd1^2, rep(prod(corr_12, sd1, sd2), 2), sd2^2), 2, 2)
  x <- t(t(chol(Sigma)) %*% matrix(rnorm(50), 2, 250))
  b <- c(2, 1) / 10
  for (i in 1:length(links)) {
    fam <- binomial(links[i])
    theta <- fam$linkinv(-1 + x %*% b)
    y <- rbinom(length(theta), size = 1, prob = theta)
  
    capture.output(
      fit <- stan_glm(y ~ x, family = fam, seed  = SEED, QR = TRUE,
                    prior = NULL, prior_intercept = NULL,
                    tol_rel_obj = .Machine$double.eps, algorithm = "optimizing")
    )
    expect_stanreg(fit)
    
    val <- coef(fit)
    ans <- coef(glm(y ~ x, family = fam, start = val))
    if (links[i] != "log") expect_equal(val, ans, 0.03, info = links[i])
    else expect_equal(val[-1], ans[-1], 0.06, info = links[i])
  }
})

context("stan_glm (binomial)")
test_that("stan_glm returns expected result for binomial example", {
  # example using simulated data
  N <- 200
  trials <- rpois(N, lambda = 30)
  trials <<- trials
  X <- cbind(1, matrix(rnorm(N * 3, sd = 0.5), N, 3))
  X <<- X
  for (i in 1:length(links)) {
    fam <- binomial(links[i])
    if (i == 4) {
      b <- c(0, 0.5, 0.1, -1.0)
      eta <- X %*% b
      b[1] <- -max(eta) - 0.05
    }  
    else b <- c(0, 0.5, 0.1, -1.0)
    yes <- rbinom(N, size = trials, prob = fam$linkinv(X %*% b))
    y <- cbind(yes, trials - yes)
    capture.output(
      fit <- stan_glm(y ~ X[,-1], family = fam, seed  = SEED, QR = TRUE,
                    prior = NULL, prior_intercept = NULL,
                    tol_rel_obj = .Machine$double.eps, algorithm = "optimizing")
    )
    expect_stanreg(fit)
    
    val <- coef(fit)
    ans <- coef(glm(y ~ X[,-1], family = fam, start = val))
    if (links[i] != "log") expect_equal(val, ans, 0.017, info = links[i])
    else expect_equal(val[-1], ans[-1], 0.008, info = links[i])

    prop <- yes / trials
    capture.output(
      fit2 <- stan_glm(prop ~ X[,-1], weights = trials, family = fam, seed  = SEED,
                     prior = NULL, prior_intercept = NULL,
                     tol_rel_obj = .Machine$double.eps, algorithm = "optimizing")
    )
    expect_stanreg(fit2)
    
    val2 <- coef(fit2)
    if (links[i] != "log") expect_equal(val2, ans, 0.018, info = links[i])
    else expect_equal(val2[-1], ans[-1], 0.01, info = links[i])
  }
})


context("stan_glm (other tests)")
test_that("model with hs_plus prior doesn't error", {
  expect_output(fit <- stan_glm(mpg ~ ., data = mtcars, prior = hs_plus(), 
                         seed = SEED, algorithm = "meanfield", QR = TRUE), 
                regexp = "Automatic Differentiation Variational Inference")
  expect_output(print(prior_summary(fit)), "~ hs_plus(df1 = ", fixed = TRUE)
})

test_that("prior_nuisance argument is detected properly", {
  fit <- stan_glm(mpg ~ wt, data = mtcars, iter = 10, chains = 1, seed = SEED, 
<<<<<<< HEAD
                  refresh = -1, prior_nuisance = exponential(5))
=======
                  refresh = -1, prior = student_t(), 
                  prior_dispersion = exponential(5))
>>>>>>> 6c7a2b8c
  expect_identical(
    fit$prior.info$prior_nuisance, 
    list(dist = "exponential", 
         location = NULL, scale = NULL, df = NULL, rate = 5, 
         nuisance_name = "sigma")
  )
  expect_output(print(prior_summary(fit)), 
                "~ exponential(rate = ", fixed = TRUE)
})

test_that("empty interaction levels dropped", {
  x1 <- gl(3, 5, 100)
  x2 <- gl(4, 6, 100)
  x1[x2 == 1] <- 1
  x1[x2 == 2] <- 1
  y <- rnorm(100)
  expect_warning(stan_glm(y ~ x1*x2, chains = 2, iter = 20, refresh = 0), 
                 regexp = "Dropped empty interaction levels")
})<|MERGE_RESOLUTION|>--- conflicted
+++ resolved
@@ -266,12 +266,7 @@
 
 test_that("prior_nuisance argument is detected properly", {
   fit <- stan_glm(mpg ~ wt, data = mtcars, iter = 10, chains = 1, seed = SEED, 
-<<<<<<< HEAD
                   refresh = -1, prior_nuisance = exponential(5))
-=======
-                  refresh = -1, prior = student_t(), 
-                  prior_dispersion = exponential(5))
->>>>>>> 6c7a2b8c
   expect_identical(
     fit$prior.info$prior_nuisance, 
     list(dist = "exponential", 
