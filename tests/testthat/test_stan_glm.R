--- conflicted
+++ resolved
@@ -45,15 +45,9 @@
   
   # error: prior and prior_intercept not lists
   expect_error(stan_glm(f, family = "poisson", prior = normal), 
-<<<<<<< HEAD
-               regexp = "‘prior’ should be a named list")
+               regexp = "should be a named list")
   expect_error(stan_glm(f, family = "poisson", prior_intercept = normal), 
-               regexp = "‘prior_intercept’ should be a named list")
-=======
-               regexp = "should be a named list")
-  expect_error(stan_glm(f, family = "poisson", prior_intercept = normal), 
-               regexp = "should be a named list")
->>>>>>> a8dd0b81
+               regexp = "should be a named list")
   
   # error: QR only with more than 1 predictor
   expect_error(stan_glm(counts ~ 1, family = "poisson", QR = TRUE), 
