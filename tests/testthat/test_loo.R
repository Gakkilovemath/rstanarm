--- conflicted
+++ resolved
@@ -35,17 +35,9 @@
 # log-likelihood functions don't return any errors and whatnot (it does not
 # check that the results returned by loo are actually correct).
 
-<<<<<<< HEAD
 expect_equivalent_loo <- function(fit) {
-  l <- SW(loo(fit))
-  w <- SW(waic(fit))  
-=======
-expect_identical_loo <- function(fit) {
   l <- suppressWarnings(loo(fit))
   w <- suppressWarnings(waic(fit))
-  expect_identical(l, suppressWarnings(loo(log_lik(fit))))
-  expect_equal(w, suppressWarnings(waic(log_lik(fit))))
->>>>>>> f8f7df7d
   expect_s3_class(l, "loo")
   expect_s3_class(w, "loo")
   expect_s3_class(w, "waic")
@@ -57,8 +49,8 @@
   discrete <- attr(l, "discrete")
   expect_true(!is.na(discrete) && is.logical(discrete))
   
-  expect_equivalent(l, SW(loo(log_lik(fit))))
-  expect_equivalent(w, waic(log_lik(fit)))
+  expect_equivalent(l, suppressWarnings(loo(log_lik(fit))))
+  expect_equivalent(w, suppressWarnings(waic(log_lik(fit))))
 }
 mcmc_only_error <- function(fit) {
   msg <- "only available for models fit using MCMC"
@@ -88,18 +80,12 @@
 
 test_that("loo/waic for stan_glm works", {
   # gaussian
-<<<<<<< HEAD
-  fit_gaus <- SW(stan_glm(mpg ~ wt, data = mtcars, chains = CHAINS, iter = ITER,
-                          seed = SEED, refresh = REFRESH))
-  expect_equivalent_loo(fit_gaus)
-=======
   SW(
     fit_gaus <- stan_glm(mpg ~ wt, data = mtcars, 
                          chains = CHAINS, iter = ITER,
                          seed = SEED, refresh = REFRESH)
   )
-  expect_identical_loo(fit_gaus)
->>>>>>> f8f7df7d
+  expect_equivalent_loo(fit_gaus)
   expect_identical(ll_fun(fit_gaus), rstanarm:::.ll_gaussian_i)
 
   # binomial
@@ -113,165 +99,79 @@
                           refresh = REFRESH)
   )
   dead <- rbinom(length(numdead), 1, prob = 0.5)
-<<<<<<< HEAD
-  fit_binom2 <- SW(update(fit_binom, formula = factor(dead) ~ .))
+  SW(fit_binom2 <- update(fit_binom, formula = factor(dead) ~ .))
   expect_equivalent_loo(fit_binom)
   expect_equivalent_loo(fit_binom2)
-=======
-  SW(
-    fit_binom2 <- update(fit_binom, formula = factor(dead) ~ .)
-  )
-  expect_identical_loo(fit_binom)
-  expect_identical_loo(fit_binom2)
->>>>>>> f8f7df7d
   expect_identical(ll_fun(fit_binom), rstanarm:::.ll_binomial_i)
   expect_identical(ll_fun(fit_binom2), rstanarm:::.ll_binomial_i)
 
   # poisson
   d.AD <- data.frame(treatment = gl(3,3), outcome =  gl(3,1,9),
                      counts = c(18,17,15,20,10,20,25,13,12))
-<<<<<<< HEAD
-  fit_pois <- SW(stan_glm(counts ~ outcome + treatment, data = d.AD,
+  SW(fit_pois <- stan_glm(counts ~ outcome + treatment, data = d.AD,
                           family = poisson, chains = CHAINS, iter = ITER,
                           seed = SEED, refresh = REFRESH))
   expect_equivalent_loo(fit_pois)
   expect_identical(ll_fun(fit_pois), rstanarm:::.ll_poisson_i)
 
   # negative binomial
-  fit_negbin <- SW(update(fit_pois, family = neg_binomial_2))
+  SW(fit_negbin <- update(fit_pois, family = neg_binomial_2))
   expect_equivalent_loo(fit_negbin)
-=======
-  SW(
-    fit_pois <- stan_glm(counts ~ outcome + treatment, data = d.AD,
-                         family = poisson, chains = CHAINS, iter = ITER,
-                         seed = SEED, refresh = REFRESH)
-  )
-  expect_identical_loo(fit_pois)
-  expect_identical(ll_fun(fit_pois), rstanarm:::.ll_poisson_i)
-
-  # negative binomial
-  SW(
-    fit_negbin <- update(fit_pois, family = neg_binomial_2)
-  )
-  expect_identical_loo(fit_negbin)
->>>>>>> f8f7df7d
   expect_identical(ll_fun(fit_negbin), rstanarm:::.ll_neg_binomial_2_i)
 
   # gamma
   clotting <- data.frame(log_u = log(c(5,10,15,20,30,40,60,80,100)),
                          lot1 = c(118,58,42,35,27,25,21,19,18),
                          lot2 = c(69,35,26,21,18,16,13,12,12))
-<<<<<<< HEAD
-  fit_gamma <- SW(stan_glm(lot1 ~ log_u, data = clotting, family = Gamma,
+  SW(fit_gamma <- stan_glm(lot1 ~ log_u, data = clotting, family = Gamma,
                            chains = CHAINS, iter = ITER, seed = SEED,
                            refresh = REFRESH))
   expect_equivalent_loo(fit_gamma)
   expect_identical(ll_fun(fit_gamma), rstanarm:::.ll_Gamma_i)
 
   # inverse gaussian
-  fit_igaus <- SW(update(fit_gamma, family = inverse.gaussian))
+  SW(fit_igaus <- update(fit_gamma, family = inverse.gaussian))
   expect_equivalent_loo(fit_igaus)
-=======
-  SW(
-    fit_gamma <- stan_glm(lot1 ~ log_u, data = clotting, family = Gamma,
-                          chains = CHAINS, iter = ITER, seed = SEED,
-                          refresh = REFRESH)
-  )
-  expect_identical_loo(fit_gamma)
-  expect_identical(ll_fun(fit_gamma), rstanarm:::.ll_Gamma_i)
-
-  # inverse gaussian
-  SW(
-    fit_igaus <- update(fit_gamma, family = inverse.gaussian)
-  )
-  expect_identical_loo(fit_igaus)
->>>>>>> f8f7df7d
   expect_identical(ll_fun(fit_igaus), rstanarm:::.ll_inverse.gaussian_i)
 })
 
 test_that("loo/waic for stan_polr works", {
-<<<<<<< HEAD
-  fit_ord_logistic <- SW(stan_polr(tobgp ~ agegp, data = esoph,
+  SW(fit_ord_logistic <- stan_polr(tobgp ~ agegp, data = esoph,
                                prior = R2(0.2, "mean"), init_r = 0.1,
                                chains = CHAINS, iter = ITER, seed = SEED,
                                refresh = REFRESH))
   expect_equivalent_loo(fit_ord_logistic)
   expect_identical(ll_fun(fit_ord_logistic), rstanarm:::.ll_polr_i)
 
-  fit_probit <- SW(stan_polr(factor(tobgp == "30+") ~ agegp + alcgp,
+  SW(fit_probit <- stan_polr(factor(tobgp == "30+") ~ agegp + alcgp,
                              data = esoph, prior = R2(location = 0.4),
                              method = "probit", chains = CHAINS, iter = ITER,
                              seed = SEED, refresh = REFRESH))
   expect_equivalent_loo(fit_probit)
   expect_identical(ll_fun(fit_probit), rstanarm:::.ll_binomial_i)
 
-  fit_scobit <- SW(stan_polr(factor(tobgp == "30+") ~ agegp + alcgp,
+  SW(fit_scobit <- stan_polr(factor(tobgp == "30+") ~ agegp + alcgp,
                              data = esoph, prior = R2(location = 0.4),
                              shape = 2, rate = 2, chains = CHAINS, iter = ITER,
                              seed = SEED, refresh = REFRESH))
   expect_equivalent_loo(fit_scobit)
-=======
-  SW(
-    fit_ord_logistic <- stan_polr(tobgp ~ agegp, data = esoph,
-                                  prior = R2(0.2, "mean"), init_r = 0.1,
-                                  chains = CHAINS, iter = ITER, seed = SEED,
-                                  refresh = REFRESH)
-  )
-  expect_identical_loo(fit_ord_logistic)
-  expect_identical(ll_fun(fit_ord_logistic), rstanarm:::.ll_polr_i)
-
-  SW(
-    fit_probit <- stan_polr(factor(tobgp == "30+") ~ agegp + alcgp,
-                            data = esoph, prior = R2(location = 0.4),
-                            method = "probit", chains = CHAINS, iter = ITER,
-                            seed = SEED, refresh = REFRESH)
-  )
-  expect_identical_loo(fit_probit)
-  expect_identical(ll_fun(fit_probit), rstanarm:::.ll_binomial_i)
-
-  SW(
-    fit_scobit <- stan_polr(factor(tobgp == "30+") ~ agegp + alcgp,
-                            data = esoph, prior = R2(location = 0.4),
-                            shape = 2, rate = 2, chains = CHAINS, iter = ITER,
-                            seed = SEED, refresh = REFRESH)
-  )
-  expect_identical_loo(fit_scobit)
->>>>>>> f8f7df7d
   expect_identical(ll_fun(fit_scobit), rstanarm:::.ll_polr_i)
 })
 
 test_that("loo/waic for stan_lm works", {
-<<<<<<< HEAD
-  fit_lm <- SW(stan_lm(mpg ~ ., data = mtcars, prior = R2(0.75),
+  SW(fit_lm <- stan_lm(mpg ~ ., data = mtcars, prior = R2(0.75),
                        chains = CHAINS, iter = ITER, seed = SEED,
                        refresh = REFRESH))
   expect_equivalent_loo(fit_lm)
-=======
-  SW(
-    fit_lm <- stan_lm(mpg ~ ., data = mtcars, prior = R2(0.75),
-                      chains = CHAINS, iter = ITER, seed = SEED,
-                      refresh = REFRESH)
-  )
-  expect_identical_loo(fit_lm)
->>>>>>> f8f7df7d
   expect_identical(ll_fun(fit_lm), rstanarm:::.ll_gaussian_i)
 })
 
 test_that("loo/waic for stan_glmer works", {
   # gaussian
-<<<<<<< HEAD
-  fit_glmer1 <- SW(stan_glmer(mpg ~ wt + (1|cyl) + (1+wt|gear), data = mtcars,
+  SW(fit_glmer1 <- stan_glmer(mpg ~ wt + (1|cyl) + (1+wt|gear), data = mtcars,
                               chains = CHAINS, iter = ITER, seed = SEED,
                               refresh = REFRESH))
   expect_equivalent_loo(fit_glmer1)
-=======
-  SW(
-    fit_glmer1 <- stan_glmer(mpg ~ wt + (1|cyl) + (1+wt|gear), data = mtcars,
-                             chains = CHAINS, iter = ITER, seed = SEED,
-                             refresh = REFRESH)
-  )
-  expect_identical_loo(fit_glmer1)
->>>>>>> f8f7df7d
   expect_identical(ll_fun(fit_glmer1), rstanarm:::.ll_gaussian_i)
 
   # binomial
@@ -354,22 +254,11 @@
 test_that("kfold works on some examples", {
   mtcars2 <- mtcars
   mtcars2$wt[1] <- NA # make sure kfold works if NAs are dropped from original data
-<<<<<<< HEAD
-  
-  capture.output({
-    fit_gaus <- SW(stan_glm(mpg ~ wt, data = mtcars2, seed = 12345, refresh = 0))
-    kf <- SW(kfold(fit_gaus, 4))
-    kf2 <- SW(kfold(example_model, 2))
-  })
-  
-  expect_named(attributes(kf), c("names", "class", "K", "name", "discrete", "yhash"))
-=======
-  SW(
-    fit_gaus <- stan_glm(mpg ~ wt, data = mtcars2, seed = 12345, refresh = 0)
-  )
+  SW(fit_gaus <- stan_glm(mpg ~ wt, data = mtcars2, seed = 12345, refresh = 0))
   SW(kf <- kfold(fit_gaus, 4))
   SW(kf2 <- kfold(example_model, 2))
->>>>>>> f8f7df7d
+  
+  expect_named(attributes(kf), c("names", "class", "K", "name", "discrete", "yhash"))
   expect_s3_class(kf, c("kfold", "loo"))
   expect_identical(invisible(print(kf)), kf)
   expect_output(print(kf), "4-fold cross-validation")
