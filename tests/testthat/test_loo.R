--- conflicted
+++ resolved
@@ -1,16 +1,16 @@
 # Part of the rstanarm package for estimating model parameters
 # Copyright (C) 2015, 2016 Trustees of Columbia University
-# 
+#
 # This program is free software; you can redistribute it and/or
 # modify it under the terms of the GNU General Public License
 # as published by the Free Software Foundation; either version 3
 # of the License, or (at your option) any later version.
-# 
+#
 # This program is distributed in the hope that it will be useful,
 # but WITHOUT ANY WARRANTY; without even the implied warranty of
 # MERCHANTABILITY or FITNESS FOR A PARTICULAR PURPOSE.  See the
 # GNU General Public License for more details.
-# 
+#
 # You should have received a copy of the GNU General Public License
 # along with this program; if not, write to the Free Software
 # Foundation, Inc., 51 Franklin Street, Fifth Floor, Boston, MA  02110-1301, USA.
@@ -30,10 +30,10 @@
 # loo and waic ------------------------------------------------------------
 context("loo and waic")
 
-# These tests just check that the loo.stanreg method (which calls loo.function 
+# These tests just check that the loo.stanreg method (which calls loo.function
 # method) results are identical to the loo.matrix results. Since for these tests
-# the log-likelihood matrix is computed using the log-likelihood function, the 
-# only thing these tests really do is make sure that loo.stanreg and all the 
+# the log-likelihood matrix is computed using the log-likelihood function, the
+# only thing these tests really do is make sure that loo.stanreg and all the
 # log-likelihood functions don't return any errors and whatnot (it does not
 # check that the results returned by loo are actually correct).
 
@@ -52,7 +52,7 @@
 }
 
 test_that("loo & waic throw error for non mcmc models", {
-  fito <- stan_glm(mpg ~ wt, data = mtcars, algorithm = "optimizing", 
+  fito <- stan_glm(mpg ~ wt, data = mtcars, algorithm = "optimizing",
                    seed = SEED)
   fitvb1 <- update(fito, algorithm = "meanfield")
   fitvb2 <- update(fito, algorithm = "fullrank")
@@ -63,18 +63,18 @@
 
 test_that("loo/waic for stan_glm works", {
   # gaussian
-  fit_gaus <- SW(stan_glm(mpg ~ wt, data = mtcars, chains = CHAINS, iter = ITER, 
+  fit_gaus <- SW(stan_glm(mpg ~ wt, data = mtcars, chains = CHAINS, iter = ITER,
                           seed = SEED, refresh = REFRESH))
   expect_identical_loo(fit_gaus)
   expect_identical(ll_fun(fit_gaus), rstanarm:::.ll_gaussian_i)
-  
+
   # binomial
-  dat <- data.frame(ldose = rep(0:5, 2), 
+  dat <- data.frame(ldose = rep(0:5, 2),
                     sex = factor(rep(c("M", "F"), c(6, 6))))
   numdead <- c(1, 4, 9, 13, 18, 20, 0, 2, 6, 10, 12, 16)
   SF <- cbind(numdead, numalive = 20-numdead)
-  fit_binom <- SW(stan_glm(SF ~ sex*ldose, data = dat, family = binomial, 
-                           chains = CHAINS, iter = ITER, seed = SEED, 
+  fit_binom <- SW(stan_glm(SF ~ sex*ldose, data = dat, family = binomial,
+                           chains = CHAINS, iter = ITER, seed = SEED,
                            refresh = REFRESH))
   dead <- rbinom(length(numdead), 1, prob = 0.5)
   fit_binom2 <- SW(update(fit_binom, formula = factor(dead) ~ .))
@@ -82,31 +82,31 @@
   expect_identical_loo(fit_binom2)
   expect_identical(ll_fun(fit_binom), rstanarm:::.ll_binomial_i)
   expect_identical(ll_fun(fit_binom2), rstanarm:::.ll_binomial_i)
-  
-  # poisson 
-  d.AD <- data.frame(treatment = gl(3,3), outcome =  gl(3,1,9), 
+
+  # poisson
+  d.AD <- data.frame(treatment = gl(3,3), outcome =  gl(3,1,9),
                      counts = c(18,17,15,20,10,20,25,13,12))
-  fit_pois <- SW(stan_glm(counts ~ outcome + treatment, data = d.AD, 
-                          family = poisson, chains = CHAINS, iter = ITER, 
+  fit_pois <- SW(stan_glm(counts ~ outcome + treatment, data = d.AD,
+                          family = poisson, chains = CHAINS, iter = ITER,
                           seed = SEED, refresh = REFRESH))
   expect_identical_loo(fit_pois)
   expect_identical(ll_fun(fit_pois), rstanarm:::.ll_poisson_i)
-  
+
   # negative binomial
   fit_negbin <- SW(update(fit_pois, family = neg_binomial_2))
   expect_identical_loo(fit_negbin)
   expect_identical(ll_fun(fit_negbin), rstanarm:::.ll_neg_binomial_2_i)
-  
+
   # gamma
   clotting <- data.frame(log_u = log(c(5,10,15,20,30,40,60,80,100)),
                          lot1 = c(118,58,42,35,27,25,21,19,18),
                          lot2 = c(69,35,26,21,18,16,13,12,12))
-  fit_gamma <- SW(stan_glm(lot1 ~ log_u, data = clotting, family = Gamma, 
-                           chains = CHAINS, iter = ITER, seed = SEED, 
+  fit_gamma <- SW(stan_glm(lot1 ~ log_u, data = clotting, family = Gamma,
+                           chains = CHAINS, iter = ITER, seed = SEED,
                            refresh = REFRESH))
   expect_identical_loo(fit_gamma)
   expect_identical(ll_fun(fit_gamma), rstanarm:::.ll_Gamma_i)
-  
+
   # inverse gaussian
   fit_igaus <- SW(update(fit_gamma, family = inverse.gaussian))
   expect_identical_loo(fit_igaus)
@@ -114,31 +114,31 @@
 })
 
 test_that("loo/waic for stan_polr works", {
-  fit_ord_logistic <- SW(stan_polr(tobgp ~ agegp, data = esoph, 
-                               prior = R2(0.2, "mean"), init_r = 0.1, 
-                               chains = CHAINS, iter = ITER, seed = SEED, 
+  fit_ord_logistic <- SW(stan_polr(tobgp ~ agegp, data = esoph,
+                               prior = R2(0.2, "mean"), init_r = 0.1,
+                               chains = CHAINS, iter = ITER, seed = SEED,
                                refresh = REFRESH))
   expect_identical_loo(fit_ord_logistic)
   expect_identical(ll_fun(fit_ord_logistic), rstanarm:::.ll_polr_i)
-  
-  fit_probit <- SW(stan_polr(factor(tobgp == "30+") ~ agegp + alcgp, 
-                             data = esoph, prior = R2(location = 0.4), 
-                             method = "probit", chains = CHAINS, iter = ITER, 
+
+  fit_probit <- SW(stan_polr(factor(tobgp == "30+") ~ agegp + alcgp,
+                             data = esoph, prior = R2(location = 0.4),
+                             method = "probit", chains = CHAINS, iter = ITER,
                              seed = SEED, refresh = REFRESH))
   expect_identical_loo(fit_probit)
   expect_identical(ll_fun(fit_probit), rstanarm:::.ll_binomial_i)
-  
-  fit_scobit <- SW(stan_polr(factor(tobgp == "30+") ~ agegp + alcgp, 
-                             data = esoph, prior = R2(location = 0.4), 
-                             shape = 2, rate = 2, chains = CHAINS, iter = ITER, 
+
+  fit_scobit <- SW(stan_polr(factor(tobgp == "30+") ~ agegp + alcgp,
+                             data = esoph, prior = R2(location = 0.4),
+                             shape = 2, rate = 2, chains = CHAINS, iter = ITER,
                              seed = SEED, refresh = REFRESH))
   expect_identical_loo(fit_scobit)
   expect_identical(ll_fun(fit_scobit), rstanarm:::.ll_polr_i)
 })
-  
+
 test_that("loo/waic for stan_lm works", {
-  fit_lm <- SW(stan_lm(mpg ~ ., data = mtcars, prior = R2(0.75), 
-                       chains = CHAINS, iter = ITER, seed = SEED, 
+  fit_lm <- SW(stan_lm(mpg ~ ., data = mtcars, prior = R2(0.75),
+                       chains = CHAINS, iter = ITER, seed = SEED,
                        refresh = REFRESH))
   expect_identical_loo(fit_lm)
   expect_identical(ll_fun(fit_lm), rstanarm:::.ll_gaussian_i)
@@ -146,44 +146,42 @@
 
 test_that("loo/waic for stan_glmer works", {
   # gaussian
-  fit_glmer1 <- SW(stan_glmer(mpg ~ wt + (1|cyl) + (1+wt|gear), data = mtcars, 
-                              chains = CHAINS, iter = ITER, seed = SEED, 
+  fit_glmer1 <- SW(stan_glmer(mpg ~ wt + (1|cyl) + (1+wt|gear), data = mtcars,
+                              chains = CHAINS, iter = ITER, seed = SEED,
                               refresh = REFRESH))
   expect_identical_loo(fit_glmer1)
   expect_identical(ll_fun(fit_glmer1), rstanarm:::.ll_gaussian_i)
-  
+
   # binomial
   expect_identical_loo(example_model)
   expect_identical(ll_fun(example_model), rstanarm:::.ll_binomial_i)
 })
 
 
-<<<<<<< HEAD
-=======
 # loo with refitting ------------------------------------------------------
 context("loo then refitting")
 
 test_that("loo issues errors/warnings", {
-  expect_warning(loo(example_model, k_threshold = 2), 
+  expect_warning(loo(example_model, k_threshold = 2),
                  "Setting 'k_threshold' > 1 is not recommended")
-  expect_error(loo(example_model, k_threshold = -1), 
+  expect_error(loo(example_model, k_threshold = -1),
                "'k_threshold' < 0 not allowed.")
-  expect_error(loo(example_model, k_threshold = 1:2), 
+  expect_error(loo(example_model, k_threshold = 1:2),
                "'k_threshold' must be a single numeric value")
-  
+
   expect_warning(rstanarm:::recommend_kfold(5), "Found 5")
   expect_warning(rstanarm:::recommend_kfold(5), "10-fold")
   expect_warning(rstanarm:::recommend_reloo(7), "Found 7")
 })
 
 test_that("loo with k_threshold works", {
-  fit <- SW(stan_glm(mpg ~ wt, prior = normal(0, 500), data = mtcars, 
-                     seed = 12345, iter = 300, chains = 4, cores = 1, 
+  fit <- SW(stan_glm(mpg ~ wt, prior = normal(0, 500), data = mtcars,
+                     seed = 12345, iter = 300, chains = 4, cores = 1,
                      refresh = 0))
   expect_warning(loo_x <- loo(fit), "We recommend calling 'loo' again")
-  expect_message(rstanarm:::reloo(fit, loo_x, obs = 1:10, refit = FALSE), 
+  expect_message(rstanarm:::reloo(fit, loo_x, obs = 1:10, refit = FALSE),
                  "Model will be refit 10 times")
-  expect_output(SW(rstanarm:::reloo(fit, loo_x, obs = 1, refit = TRUE)), 
+  expect_output(SW(rstanarm:::reloo(fit, loo_x, obs = 1, refit = TRUE)),
                 "Elapsed Time")
 })
 
@@ -192,7 +190,7 @@
 context("kfold")
 
 test_that("kfold throws error for non mcmc models", {
-  fito <- stan_glm(mpg ~ wt, data = mtcars, algorithm = "optimizing", 
+  fito <- stan_glm(mpg ~ wt, data = mtcars, algorithm = "optimizing",
                    seed = SEED)
   expect_error(kfold(fito), "MCMC")
 })
@@ -207,7 +205,7 @@
   expect_s3_class(kf, c("kfold", "loo"))
   expect_identical(print(kf), kf)
   expect_output(print(kf), "4-fold cross-validation")
-  
+
   kf2 <- SW(kfold(example_model, 2))
   expect_s3_class(kf2, c("kfold", "loo"))
   expect_identical(print(kf2), kf2)
@@ -216,7 +214,6 @@
 
 # helpers -----------------------------------------------------------------
 context("loo and waic helpers")
->>>>>>> e87e127a
 
 # helpers -----------------------------------------------------------------
 test_that(".weighted works", {
