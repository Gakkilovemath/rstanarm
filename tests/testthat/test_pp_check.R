--- conflicted
+++ resolved
@@ -53,16 +53,9 @@
 })
 
 test_that("pp_check.stanreg creates ggplot object for grouped functions", {
-<<<<<<< HEAD
   for (f in setdiff(ppc_funs_grouped, ppc_funs_discrete)) for (j in 1:2) {
     expect_gg(suppressWarnings(pp_check(fit2, plotfun = f, nreps = j, group = "am", x = "wt")), 
               info = f)
-=======
-  for (f in ppc_funs_grouped) for (j in 1:2) {
-    if (f != "ppc_bars_grouped")
-      expect_gg(suppressWarnings(pp_check(fit2, plotfun = f, nreps = j, 
-                                          group = "am", x = "wt")), info = f)
->>>>>>> 83754c49
   }
 })
 
