# Part of the rstanarm package for estimating model parameters
# Copyright (C) 2015, 2016 Trustees of Columbia University
# 
# This program is free software; you can redistribute it and/or
# modify it under the terms of the GNU General Public License
# as published by the Free Software Foundation; either version 3
# of the License, or (at your option) any later version.
# 
# This program is distributed in the hope that it will be useful,
# but WITHOUT ANY WARRANTY; without even the implied warranty of
# MERCHANTABILITY or FITNESS FOR A PARTICULAR PURPOSE.  See the
# GNU General Public License for more details.
# 
# You should have received a copy of the GNU General Public License
# along with this program; if not, write to the Free Software
# Foundation, Inc., 51 Franklin Street, Fifth Floor, Boston, MA  02110-1301, USA.

# tests can be run using devtools::test() or manually by loading testthat 
# package and then running the code below possibly with options(mc.cores = 4).

library(rstanarm)
SEED <- 123
set.seed(SEED)
ITER <- 10
CHAINS <- 2
REFRESH <- 0

SW <- suppressWarnings

fit <- example_model
fit2 <- SW(stan_glm(mpg ~ wt, data = mtcars, iter = ITER, chains = CHAINS,
                    seed = SEED, refresh = REFRESH))

expect_gg <- function(x) expect_s3_class(x, "ggplot")


context("pp_check")


# test ggplot object creation -----------------------------------------------
test_that("pp_check creates ggplot objects when it should", {
  expect_gg(pp_check(fit, check = "dist", overlay = TRUE, size = 2))
  expect_gg(pp_check(fit2, check = "dist", overlay = FALSE))

  expect_gg(pp_check(fit, check = "resid"))
  expect_gg(pp_check(fit2, check = "resid", binwidth = .5))
  
  expect_gg(pp_check(fit, check = "scatter"))
  expect_gg(pp_check(fit2, check = "scatter"))

  for (j in 1:2) {
    expect_gg(pp_check(fit, check = "dist", overlay = FALSE, nreps = j))
    expect_gg(pp_check(fit, check = "dist", overlay = TRUE, nreps = j))
    expect_gg(pp_check(fit, check = "resid", nreps = j))
    expect_gg(pp_check(fit2, check = "resid", nreps = j))
    expect_gg(pp_check(fit, check = "scat", nreps = j))
    expect_gg(pp_check(fit2, check = "scat", nreps = j))
  }

  expect_gg(pp_check(fit, check = "test"))
  expect_gg(pp_check(fit, check = "test", test = "sd"))
  expect_gg(pp_check(fit, check = "test", test = c("mean","sd")))
  
  
  # by group
  expect_gg(pp_check(fit, check = "dist", group = "herd"))
  expect_gg(pp_check(fit, check = "scatter", group = "herd"))
  expect_gg(pp_check(fit, check = "test", group = "herd"))
})

<<<<<<< HEAD
test_that("pp_check works for vb", {
  fit3 <- SW(update(fit2, algorithm = "meanfield", iter = 10000))
=======
test_that("pp_check ok for vb", {
  fit3 <- SW(stan_glm(mpg ~ wt, data = mtcars, iter = ITER,
                      seed = SEED, algorithm = "meanfield", iter = 10000))
>>>>>>> e4e6092d
  expect_gg(pp_check(fit3))
  expect_gg(pp_check(fit3, check = "resid"))
  expect_gg(pp_check(fit3, check = "scat"))
  expect_gg(pp_check(fit3, check = "test"))
})

test_that("pp_check binned residual plot works for factors", {
  ir2 <- iris[-c(1:50), ]
  ir2$Species <- factor(ir2$Species)
  fit3 <- SW(stan_glm(Species ~ Petal.Length + Petal.Width + Sepal.Length + Sepal.Width, 
                      data=ir2, family = "binomial", iter = ITER, chains = CHAINS,
                      seed = SEED, refresh = REFRESH))
  expect_gg(pp_check(fit3, check = "resid"))
})


# test errors --------------------------------------------------------------
test_that("pp_check throws error if 'test' arg is bad", {
  expect_error(pp_check(fit, check = "test", test = "10982pqmeaw"), 
               regexp = "not found")
  expect_error(pp_check(fit, check = "test", test = c("mean", "sd", "var")), 
               regexp = "length")
})
test_that("pp_check throws error if 'group' variable not found", {
  expect_error(pp_check(fit, group = "herd2"), "not found in model frame")
})
test_that("pp_check throws error for optimizing", {
  fito <- SW(stan_glm(mpg ~ wt, data = mtcars, algorithm = "optimizing", seed = SEED))
  expect_error(pp_check(fito), regexp = "algorithm")
})


# test warnings ----------------------------------------------------------
test_that("pp_check throws warning if 'nreps' ignored ", {
  expect_warning(pp_check(fit, check = "test", nreps = 1), 
                 regexp = "'nreps' is ignored")
})
test_that("pp_check throws warning if 'group' ignored", {  
  expect_warning(pp_check(fit, check = "test", test = c("mean", "sd"), group = "herd"), 
                 regexp = "'group' is ignored")
  expect_warning(pp_check(fit, check = "scatter", nreps = 3, group = "herd"), 
                 regexp = "'group' is ignored")
  expect_warning(pp_check(fit, check = "resid", group = "herd"), 
                 regexp = "'group' is ignored")
})



# helpers -----------------------------------------------------------------
test_that("ignore_nreps works", {
  ignore_nreps <- rstanarm:::ignore_nreps
  expect_null(ignore_nreps(10, "dist"))
  expect_silent(ignore_nreps(NULL, "test"))
  expect_warning(ignore_nreps(10, "test"), "'nreps' is ignored")
})

test_that("set_group works", {
  set_group <- rstanarm:::set_group
  expect_null(set_group(fit, group = NULL))
  expect_equal(set_group(fit, group = "herd"), model.frame(fit)$herd)
  expect_error(set_group(fit, group = "banana"), 
               "variable 'banana' not found in model frame")
})
<|MERGE_RESOLUTION|>--- conflicted
+++ resolved
@@ -1,21 +1,21 @@
 # Part of the rstanarm package for estimating model parameters
 # Copyright (C) 2015, 2016 Trustees of Columbia University
-# 
+#
 # This program is free software; you can redistribute it and/or
 # modify it under the terms of the GNU General Public License
 # as published by the Free Software Foundation; either version 3
 # of the License, or (at your option) any later version.
-# 
+#
 # This program is distributed in the hope that it will be useful,
 # but WITHOUT ANY WARRANTY; without even the implied warranty of
 # MERCHANTABILITY or FITNESS FOR A PARTICULAR PURPOSE.  See the
 # GNU General Public License for more details.
-# 
+#
 # You should have received a copy of the GNU General Public License
 # along with this program; if not, write to the Free Software
 # Foundation, Inc., 51 Franklin Street, Fifth Floor, Boston, MA  02110-1301, USA.
 
-# tests can be run using devtools::test() or manually by loading testthat 
+# tests can be run using devtools::test() or manually by loading testthat
 # package and then running the code below possibly with options(mc.cores = 4).
 
 library(rstanarm)
@@ -44,7 +44,7 @@
 
   expect_gg(pp_check(fit, check = "resid"))
   expect_gg(pp_check(fit2, check = "resid", binwidth = .5))
-  
+
   expect_gg(pp_check(fit, check = "scatter"))
   expect_gg(pp_check(fit2, check = "scatter"))
 
@@ -60,22 +60,17 @@
   expect_gg(pp_check(fit, check = "test"))
   expect_gg(pp_check(fit, check = "test", test = "sd"))
   expect_gg(pp_check(fit, check = "test", test = c("mean","sd")))
-  
-  
+
+
   # by group
   expect_gg(pp_check(fit, check = "dist", group = "herd"))
   expect_gg(pp_check(fit, check = "scatter", group = "herd"))
   expect_gg(pp_check(fit, check = "test", group = "herd"))
 })
 
-<<<<<<< HEAD
-test_that("pp_check works for vb", {
-  fit3 <- SW(update(fit2, algorithm = "meanfield", iter = 10000))
-=======
 test_that("pp_check ok for vb", {
   fit3 <- SW(stan_glm(mpg ~ wt, data = mtcars, iter = ITER,
                       seed = SEED, algorithm = "meanfield", iter = 10000))
->>>>>>> e4e6092d
   expect_gg(pp_check(fit3))
   expect_gg(pp_check(fit3, check = "resid"))
   expect_gg(pp_check(fit3, check = "scat"))
@@ -85,7 +80,7 @@
 test_that("pp_check binned residual plot works for factors", {
   ir2 <- iris[-c(1:50), ]
   ir2$Species <- factor(ir2$Species)
-  fit3 <- SW(stan_glm(Species ~ Petal.Length + Petal.Width + Sepal.Length + Sepal.Width, 
+  fit3 <- SW(stan_glm(Species ~ Petal.Length + Petal.Width + Sepal.Length + Sepal.Width,
                       data=ir2, family = "binomial", iter = ITER, chains = CHAINS,
                       seed = SEED, refresh = REFRESH))
   expect_gg(pp_check(fit3, check = "resid"))
@@ -94,9 +89,9 @@
 
 # test errors --------------------------------------------------------------
 test_that("pp_check throws error if 'test' arg is bad", {
-  expect_error(pp_check(fit, check = "test", test = "10982pqmeaw"), 
+  expect_error(pp_check(fit, check = "test", test = "10982pqmeaw"),
                regexp = "not found")
-  expect_error(pp_check(fit, check = "test", test = c("mean", "sd", "var")), 
+  expect_error(pp_check(fit, check = "test", test = c("mean", "sd", "var")),
                regexp = "length")
 })
 test_that("pp_check throws error if 'group' variable not found", {
@@ -110,15 +105,15 @@
 
 # test warnings ----------------------------------------------------------
 test_that("pp_check throws warning if 'nreps' ignored ", {
-  expect_warning(pp_check(fit, check = "test", nreps = 1), 
+  expect_warning(pp_check(fit, check = "test", nreps = 1),
                  regexp = "'nreps' is ignored")
 })
-test_that("pp_check throws warning if 'group' ignored", {  
-  expect_warning(pp_check(fit, check = "test", test = c("mean", "sd"), group = "herd"), 
+test_that("pp_check throws warning if 'group' ignored", {
+  expect_warning(pp_check(fit, check = "test", test = c("mean", "sd"), group = "herd"),
                  regexp = "'group' is ignored")
-  expect_warning(pp_check(fit, check = "scatter", nreps = 3, group = "herd"), 
+  expect_warning(pp_check(fit, check = "scatter", nreps = 3, group = "herd"),
                  regexp = "'group' is ignored")
-  expect_warning(pp_check(fit, check = "resid", group = "herd"), 
+  expect_warning(pp_check(fit, check = "resid", group = "herd"),
                  regexp = "'group' is ignored")
 })
 
@@ -136,6 +131,6 @@
   set_group <- rstanarm:::set_group
   expect_null(set_group(fit, group = NULL))
   expect_equal(set_group(fit, group = "herd"), model.frame(fit)$herd)
-  expect_error(set_group(fit, group = "banana"), 
+  expect_error(set_group(fit, group = "banana"),
                "variable 'banana' not found in model frame")
 })
