# Part of the rstanarm package for estimating model parameters
# Copyright (C) 2015, 2016 Trustees of Columbia University
#
# This program is free software; you can redistribute it and/or
# modify it under the terms of the GNU General Public License
# as published by the Free Software Foundation; either version 3
# of the License, or (at your option) any later version.
#
# This program is distributed in the hope that it will be useful,
# but WITHOUT ANY WARRANTY; without even the implied warranty of
# MERCHANTABILITY or FITNESS FOR A PARTICULAR PURPOSE.  See the
# GNU General Public License for more details.
#
# You should have received a copy of the GNU General Public License
# along with this program; if not, write to the Free Software
# Foundation, Inc., 51 Franklin Street, Fifth Floor, Boston, MA  02110-1301, USA.

library(rstanarm)
library(lme4)
library(MASS)
SEED <- 12345
set.seed(SEED)
ITER <- 10
CHAINS <- 2
REFRESH <- 0

SW <- suppressWarnings

<<<<<<< HEAD
stan_glm1 <- SW(stan_glm(mpg ~ wt + cyl, data = mtcars, iter = ITER,
                         chains = CHAINS, seed = SEED, refresh = REFRESH))
stan_glm_opt1 <- stan_glm(mpg ~ wt + cyl, data = mtcars, algorithm = "optimizing",
                          seed = SEED)
stan_glm_vb1 <- update(stan_glm_opt1, algorithm = "meanfield", QR = TRUE, iter = 10000)
glm1 <- glm(mpg ~ wt + cyl, data = mtcars)

lmer1 <- lmer(diameter ~ (1|plate) + (1|sample), data = Penicillin)
stan_lmer1 <- SW(stan_lmer(diameter ~ (1|plate) + (1|sample), data = Penicillin,
                           prior_intercept = normal(0, 50, autoscale = FALSE),
                           prior_aux = normal(0, 10),
                           iter = ITER, chains = CHAINS, seed = SEED, refresh = REFRESH))
lmer2 <- lmer(Reaction ~ Days + (Days | Subject), data = sleepstudy)
stan_lmer2 <- SW(stan_lmer(Reaction ~ Days + (Days | Subject), data = sleepstudy,
                           iter = ITER, chains = CHAINS, seed = SEED,
                           refresh = REFRESH))

stan_polr1 <- SW(stan_polr(tobgp ~ agegp, data = esoph, prior = R2(0.2, "mean"),
                           init_r = 0.1, iter = ITER, chains = CHAINS,
                           seed = SEED, refresh = REFRESH))
polr1 <- polr(tobgp ~ agegp, data = esoph, Hess = TRUE)

stan_gamm41 <- SW(stan_gamm4(mpg ~ s(wt) + cyl, data = mtcars, iter = ITER,
                             chains = CHAINS, seed = SEED, refresh = REFRESH))
=======
capture.output(
  stan_glm1 <- SW(stan_glm(mpg ~ wt + cyl, data = mtcars, iter = ITER,
                           chains = CHAINS, seed = SEED, refresh = REFRESH)),
  stan_glm_opt1 <- stan_glm(mpg ~ wt + cyl, data = mtcars, algorithm = "optimizing",
                            seed = SEED),
  stan_glm_vb1 <- update(stan_glm_opt1, algorithm = "meanfield", QR = TRUE, iter = 10000),
  glm1 <- glm(mpg ~ wt + cyl, data = mtcars),
  
  lmer1 <- lmer(diameter ~ (1|plate) + (1|sample), data = Penicillin),
  stan_lmer1 <- SW(stan_lmer(diameter ~ (1|plate) + (1|sample), data = Penicillin,
                             prior_intercept = normal(0, 50, autoscale = FALSE),
                             prior_dispersion = normal(0, 10),
                             iter = ITER, chains = CHAINS, seed = SEED, refresh = REFRESH)),
  lmer2 <- lmer(Reaction ~ Days + (Days | Subject), data = sleepstudy),
  stan_lmer2 <- SW(stan_lmer(Reaction ~ Days + (Days | Subject), data = sleepstudy,
                             iter = ITER, chains = CHAINS, seed = SEED,
                             refresh = REFRESH)),
  
  stan_polr1 <- SW(stan_polr(tobgp ~ agegp, data = esoph, prior = R2(0.2, "mean"),
                             init_r = 0.1, iter = ITER, chains = CHAINS,
                             seed = SEED, refresh = REFRESH)),
  polr1 <- polr(tobgp ~ agegp, data = esoph, Hess = TRUE),
  
  stan_gamm41 <- SW(stan_gamm4(mpg ~ s(wt) + cyl, data = mtcars, iter = ITER,
                               chains = CHAINS, seed = SEED, refresh = REFRESH))
)
>>>>>>> 35bbdf71

att_names <- function(object) {
  nms <- names(object)
  att_nms <- names(attributes(object))
  att_nms2 <- lapply(object, function(x) names(attributes(x)))
  c(nms, att_nms, att_nms2)
}
check_att_names <- function(x,y) {
  expect_identical(att_names(x), att_names(y))
}
check_sizes <- function(x,y) {
  expect_equal(length(x), length(y))
  expect_equal(lapply(x, dim), lapply(y, dim))
}


context("methods for stanreg objects")


# extractors --------------------------------------------------------------
test_that("stanreg extractor methods work properly", {
  expect_equal(resid(stan_glm1), stan_glm1$residuals)
  expect_equal(coef(stan_glm1), stan_glm1$coefficients)
  expect_equal(vcov(stan_glm1), stan_glm1$covmat)
  expect_equal(fitted(stan_glm1), stan_glm1$fitted.values)
  expect_equal(se(stan_glm1), stan_glm1$ses)

  expect_equal(resid(stan_polr1), stan_polr1$residuals)
  expect_equal(coef(stan_polr1), stan_polr1$coefficients)
  expect_equal(vcov(stan_polr1), stan_polr1$covmat)
  expect_equal(fitted(stan_polr1), stan_polr1$fitted.values)
  expect_equal(se(stan_polr1), stan_polr1$ses)

  expect_equal(vcov(stan_glm_opt1), stan_glm_opt1$covmat)
  expect_equal(vcov(stan_glm_opt1, correlation = TRUE),
               cov2cor(stan_glm_opt1$covmat))
  expect_equal(resid(stan_glm_opt1), stan_glm_opt1$residuals)
  expect_equal(coef(stan_glm_opt1), stan_glm_opt1$coefficients)
  expect_equal(fitted(stan_glm_opt1), stan_glm_opt1$fitted.values)
  expect_equal(se(stan_glm_opt1), stan_glm_opt1$ses)

  expect_equal(resid(stan_lmer1), stan_lmer1$residuals)
  expect_equal(fitted(stan_lmer1), stan_lmer1$fitted.values)
  expect_equal(se(stan_lmer1), stan_lmer1$ses)
  expect_equal(resid(example_model), example_model$residuals)
  expect_equal(fitted(example_model), example_model$fitted.values)
  expect_equal(se(example_model), example_model$ses)
  # coef and vcov are different for stan_(g)lmer models and are tested
  # separately later in this file
})


# confint -----------------------------------------------------------------
test_that("confint method returns correct structure", {
  expect_silent(ci <- confint(stan_glm_opt1))
  expect_silent(ci2 <- confint(stan_glm_opt1, parm = "wt", level = 0.9))
  expect_equal(rownames(ci), c("(Intercept)", "wt", "cyl"))
  expect_equal(colnames(ci), c("2.5 %", "97.5 %"))
  expect_equal(rownames(ci2), c("wt"))
  expect_equal(colnames(ci2), c("5 %", "95 %"))

  expect_error(confint(stan_glm1), regexp = "use posterior_interval")
  expect_error(confint(stan_glm_vb1), regexp = "use posterior_interval")
  expect_error(confint(stan_polr1), regexp = "use posterior_interval")
  expect_error(confint(stan_lmer1), regexp = "use posterior_interval")
  expect_error(confint(stan_lmer2), regexp = "use posterior_interval")
})


# posterior_interval -----------------------------------------------------
test_that("posterior_interval returns correct structure", {
  expect_silent(ci <- posterior_interval(stan_glm1, prob = 0.5))
  expect_silent(ci2 <- posterior_interval(stan_glm_vb1, pars = "wt", prob = 0.95))
  expect_silent(ci3 <- posterior_interval(example_model, prob = 0.95, regex_pars = "herd"))
  expect_silent(ci4 <- posterior_interval(example_model, prob = 0.8, pars = "(Intercept)",
                               regex_pars = "period"))
  expect_silent(ci5 <- posterior_interval(stan_polr1, prob = 0.9))
  expect_identical(rownames(ci), c("(Intercept)", "wt", "cyl", "sigma"))
  expect_identical(rownames(ci2), "wt")
  expect_identical(rownames(ci3), c(paste0("b[(Intercept) herd:", 1:15, "]"), 
                                    "Sigma[herd:(Intercept),(Intercept)]"))
  expect_identical(rownames(ci4), c("(Intercept)", paste0("period", 2:4)))
  expect_identical(colnames(ci), c("25%", "75%"))
  expect_identical(colnames(ci2), c("2.5%", "97.5%"))
  expect_identical(colnames(ci3), c("2.5%", "97.5%"))
  expect_identical(colnames(ci4), c("10%", "90%"))
  expect_identical(colnames(ci5), c("5%", "95%"))

  expect_error(posterior_interval(stan_glm1, type = "HPD"),
               regexp = "only option for 'type' is 'central'")
  expect_error(posterior_interval(stan_glm_opt1), regexp = "not available")
  expect_error(posterior_interval(lm(mpg ~ wt, data = mtcars)),
               regexp = "should be a matrix")

  prob_msg <- "'prob' should be a single number greater than 0 and less than 1."
  expect_error(posterior_interval(stan_glm1, prob = c(0.25, 0.75)), regexp = prob_msg)
  expect_error(posterior_interval(stan_glm1, prob = 0), regexp = prob_msg)
  expect_error(posterior_interval(stan_glm1, prob = 1), regexp = prob_msg)
  expect_error(posterior_interval(stan_glm1, prob = 2), regexp = prob_msg)
})



# log_lik -----------------------------------------------------------------
test_that("log_lik method works", {
  expect_error(log_lik(stan_glm_opt1))
  expect_error(log_lik(stan_glm_vb1))
  expect_silent(log_lik(stan_glm1))

  expect_silent(log_lik(stan_polr1))
  expect_silent(log_lik(stan_gamm41))
  expect_equal(dim(log_lik(stan_polr1)), c(ITER, nobs(stan_polr1)))
  expect_equal(dim(log_lik(stan_lmer1)), c(ITER, nobs(stan_lmer1)))

  # Compute log-lik matrix using different method than log_lik.stanreg
  # and compare
  samp <- as.matrix(stan_glm1)
  y <- get_y(stan_glm1)
  y_new <- y[1:10] + rnorm(10)
  x <- get_x(stan_glm1)
  x_new <- cbind(1, x[1:10, 2:3] + rnorm(10))
  sigma <- samp[, 4]
  eta <- tcrossprod(x, samp[, 1:3])
  eta_new <- tcrossprod(x_new, samp[, 1:3])
  llmat <- matrix(NA, nrow = nrow(samp), ncol = nrow(eta))
  llmat_new <- matrix(NA, nrow = nrow(samp), ncol = nrow(eta_new))
  for (i in 1:nrow(llmat)) {
    llmat[i, ] <- dnorm(y, mean = eta[, i], sd = sigma[i], log = TRUE)
    llmat_new[i, ] <- dnorm(y_new, mean = eta_new[, i], sd = sigma[i], log = TRUE)
  }
  expect_equal(log_lik(stan_glm1), llmat)
  nd <- data.frame(mpg = y_new, wt = x_new[, 2], cyl = x_new[, 3])
  expect_equal(log_lik(stan_glm1, newdata = nd), llmat_new)


  # make sure log_lik with newdata equals log_lik if newdata is the same as the
  # data used to fit the model
  expect_equal(log_lik(example_model), log_lik(example_model, newdata = cbpp))
  expect_equal(log_lik(stan_lmer2), log_lik(stan_lmer2, newdata = sleepstudy))
  expect_equal(log_lik(stan_glm1), log_lik(stan_glm1, newdata = mtcars))
  expect_equal(log_lik(stan_polr1), log_lik(stan_polr1, newdata = esoph))
  expect_equal(log_lik(stan_gamm41), log_lik(stan_gamm41, newdata = mtcars))
})


# ngrps, nobs -------------------------------------------------------------
test_that("ngrps is right", {
  expect_equal(ngrps(lmer1), ngrps(stan_lmer1))
  expect_equal(ngrps(lmer2), ngrps(stan_lmer2))
  expect_error(ngrps(stan_glm1), "stan_glmer and stan_lmer models only")
})

test_that("nobs is right", {
  expect_equal(nobs(lmer1), nobs(stan_lmer1))
  expect_equal(nobs(lmer2), nobs(stan_lmer2))
  expect_equal(nobs(glm1), nobs(stan_glm_opt1))
  expect_equal(nobs(glm1), nobs(stan_glm1))
  expect_equal(nobs(polr1), nobs(stan_polr1))
})


# vcov --------------------------------------------------------------
test_that("vcov returns correct structure", {
  expect_equal(dimnames(vcov(stan_glm1)), dimnames(vcov(glm1)))
  expect_equal(dimnames(vcov(stan_polr1)), dimnames(vcov(polr1)))
  expect_equal(dimnames(vcov(stan_lmer1)), dimnames(vcov(lmer1)))
  expect_equal(dimnames(vcov(stan_lmer2)), dimnames(vcov(lmer2)))
})

# sigma --------------------------------------------------------------
test_that("sigma method works", {
  # need to use :: because sigma is masked by lme4's sigma
  rsigma <- rstanarm::sigma
  expect_identical(rsigma(stan_polr1), 1)
  expect_identical(rsigma(example_model), 1)

  expect_double <- function(x) expect_type(x, "double")

  expect_double(sig <- rsigma(stan_lmer1))
  expect_false(identical(sig, 1))
  expect_double(sig <- rsigma(stan_lmer2))
  expect_false(identical(sig, 1))
  expect_double(sig <- rsigma(stan_glm1))
  expect_false(identical(sig, 1))
  expect_double(sig <- rsigma(stan_glm_vb1))
  expect_false(identical(sig, 1))
  expect_double(sig <- rsigma(stan_glm_opt1))
  expect_false(identical(sig, 1))
})


# VarCorr -----------------------------------------------------------------
test_that("VarCorr returns correct structure", {
  vc_lmer1 <- VarCorr(lmer1); vc_stan1 <- VarCorr(stan_lmer1)
  vc_lmer2 <- VarCorr(lmer2); vc_stan2 <- VarCorr(stan_lmer2)
  expect_s3_class(vc_stan1, class(vc_lmer1))
  expect_s3_class(vc_stan2, class(vc_lmer2))
  check_att_names(vc_stan1, vc_lmer1)
  check_att_names(vc_stan2, vc_lmer2)
  v <- sapply(vc_stan1, "[[", 1)
  expect_true(length(unique(v)) == length(v))
  expect_error(VarCorr(stan_glm1), "stan_glmer and stan_lmer models only")
})


# ranef,fixef,coef -----------------------------------------------------------
test_that("ranef returns correct structure", {
  re_stan1 <- ranef(stan_lmer1); re_lmer1 <- ranef(lmer1)
  re_stan2 <- ranef(stan_lmer1); re_lmer2 <- ranef(lmer1)
  expect_s3_class(re_stan1, class(re_lmer1))
  expect_s3_class(re_stan2, class(re_lmer2))
  check_att_names(re_stan1, re_lmer1)
  check_att_names(re_stan2, re_lmer2)
  check_sizes(re_stan1, re_lmer1)
  check_sizes(re_stan2, re_lmer2)
  expect_error(ranef(stan_glm1), "stan_glmer and stan_lmer models only")
})
test_that("fixef returns the right coefs", {
  expect_identical(names(fixef(stan_lmer1)), names(fixef(lmer1)))
  expect_identical(names(fixef(stan_lmer2)), names(fixef(lmer2)))
})
test_that("coef returns the right structure", {
  coef_stan1 <- coef(stan_lmer1); coef_lmer1 <- coef(lmer1)
  coef_stan2 <- coef(stan_lmer1); coef_lmer2 <- coef(lmer1)
  check_att_names(coef_stan1, coef_lmer1)
  check_att_names(coef_stan2, coef_lmer2)
  check_sizes(coef_stan1, coef_lmer1)
  check_sizes(coef_stan2, coef_lmer2)
})
test_that("coef ok if any 'ranef' missing from 'fixef'", {
  SW(capture.output(
    stan_lmer3 <- update(stan_lmer2, formula = . ~ (Days | Subject))
  ))
  lmer3 <- update(lmer2, formula = . ~ (Days | Subject))
  coef_stan3 <- coef(stan_lmer3); coef_lmer3 <- coef(lmer3)
  check_att_names(coef_stan3, coef_lmer3)
  check_sizes(coef_stan3, coef_lmer3)
})



# as.matrix,as.data.frame,as.array ----------------------------------------

test_that("as.matrix, as.data.frame, as.array methods work for MCMC", {
  # glm
  mat <- as.matrix(stan_glm1)
  df <- as.data.frame(stan_glm1)
  arr <- as.array(stan_glm1)
  expect_identical(df, as.data.frame(mat))
  expect_identical(mat[1:2, 1], arr[1:2, 1, 1])
  expect_equal(dim(mat), c(floor(ITER/2) * CHAINS, 4L))
  expect_equal(dim(arr), c(floor(ITER/2), CHAINS, 4L))
  expect_identical(last_dimnames(mat), c("(Intercept)", "wt", "cyl", "sigma"))
  expect_identical(last_dimnames(arr), last_dimnames(mat))

  # selecting only 1 parameter
  mat <- as.matrix(stan_glm1, pars = "wt")
  df <- as.data.frame(stan_glm1, pars = "wt")
  arr <- as.array(stan_glm1, pars = "wt")
  expect_identical(df, as.data.frame(mat))
  expect_identical(mat[1:2, 1], arr[1:2, 1, 1])
  expect_equal(dim(mat), c(floor(ITER/2) * CHAINS, 1L))
  expect_equal(dim(arr), c(floor(ITER/2), CHAINS, 1L))
  expect_identical(last_dimnames(mat), "wt")
  expect_identical(last_dimnames(arr), last_dimnames(mat))

  # glmer
  mat <- as.matrix(example_model)
  df <- as.data.frame(example_model)
  arr <- as.array(example_model)
  expect_identical(df, as.data.frame(mat))
  expect_identical(mat[1:2, 1], arr[1:2, 1, 1])
  nc <- length(c(fixef(example_model), unlist(ranef(example_model)))) + 1L
  nr <- posterior_sample_size(example_model)
  nms <- rownames(summary(example_model))[seq_len(nc)]
  expect_equal(dim(mat), c(nr, nc))
  expect_equal(dim(arr), c(nr / 2, 2, nc))
  expect_identical(last_dimnames(mat), nms)
  expect_identical(last_dimnames(mat), last_dimnames(arr))

  # pars & regex_pars
  mat <- as.matrix(example_model, pars = "mean_PPD", regex_pars = "period")
  df <- as.data.frame(example_model, pars = "mean_PPD", regex_pars = "period")
  arr <- as.array(example_model, pars = "mean_PPD", regex_pars = "period")
  expect_identical(df, as.data.frame(mat))
  expect_identical(mat[1:2, 1], arr[1:2, 1, 1])
  expect_equal(dim(mat), c(nr, 4L))
  expect_equal(dim(arr), c(nr/2, 2, 4L))
  expect_identical(last_dimnames(mat), c("mean_PPD", paste0("period", 2:4)))
  expect_identical(last_dimnames(mat), last_dimnames(arr))

  # lmer
  mat <- as.matrix(stan_lmer2)
  df <- as.data.frame(stan_lmer2)
  arr <- as.array(stan_lmer2)
  expect_identical(df, as.data.frame(mat))
  expect_identical(mat[1:2, 1], arr[1:2, 1, 1])
  # +1 for "sigma" and +3 for "Sigma" 
  nc <- length(c(fixef(stan_lmer2), unlist(ranef(stan_lmer2)))) + 4
  nms <- rownames(summary(stan_lmer2))[seq_len(nc)]
  expect_equal(dim(mat), c(floor(ITER/2) * CHAINS, nc))
  expect_equal(dim(arr), c(floor(ITER/2), CHAINS, nc))
  expect_identical(last_dimnames(mat), nms)
  expect_identical(last_dimnames(mat), last_dimnames(arr))
  mat <- as.matrix(stan_lmer2, pars = "(Intercept)", regex_pars = "b\\[Days Subject")
  df <- as.data.frame(stan_lmer2, pars = "(Intercept)", regex_pars = "b\\[Days Subject")
  expect_identical(df, as.data.frame(mat))
  s <- summary(stan_lmer2, pars = "(Intercept)", regex_pars = "b\\[Days Subject")
  expect_equal(dim(mat), c(floor(ITER/2) * CHAINS, nrow(s)))
  expect_identical(colnames(mat), rownames(s))

  # polr
  mat <- as.matrix(stan_polr1)
  df <- as.data.frame(stan_polr1)
  arr <- as.array(stan_polr1)
  expect_identical(df, as.data.frame(mat))
  expect_identical(mat[1:2, 1], arr[1:2, 1, 1])
  nms <- names(c(stan_polr1$coefficients, stan_polr1$zeta))
  expect_equal(dim(mat), c(floor(ITER/2) * CHAINS, length(nms)))
  expect_equal(dim(arr), c(floor(ITER/2), CHAINS, length(nms)))
  expect_identical(last_dimnames(mat), nms)
  expect_identical(last_dimnames(mat), last_dimnames(arr))
  mat <- as.matrix(stan_polr1, regex_pars = "\\^")
  df <- as.data.frame(stan_polr1, regex_pars = "\\^")
  expect_identical(df, as.data.frame(mat))
  expect_identical(colnames(mat), paste0("agegp^", 4:5))
})

test_that("as.matrix and as.data.frame work for optimization and vb", {
  # optimization
  mat <- as.matrix(stan_glm_opt1)
  df <- as.data.frame(stan_glm_opt1)
  expect_identical(df, as.data.frame(mat))
  expect_equal(dim(mat), c(1000L, 4L))
  expect_identical(colnames(mat), c("(Intercept)", "wt", "cyl", "sigma"))
  mat <- as.matrix(stan_glm_opt1, pars = "sigma")
  df <- as.data.frame(stan_glm_opt1, pars = "sigma")
  expect_identical(df, as.data.frame(mat))
  expect_equal(dim(mat), c(1000, 1L))
  expect_identical(colnames(mat), "sigma")

  # vb
  mat <- as.matrix(stan_glm_vb1)
  df <- as.data.frame(stan_glm_vb1)
  expect_identical(df, as.data.frame(mat))
  expect_equal(dim(mat), c(1000L, 4L))
  expect_identical(colnames(mat), c("(Intercept)", "wt", "cyl", "sigma"))
  mat <- as.matrix(stan_glm_vb1, pars = c("(Intercept)", "sigma"))
  df <- as.data.frame(stan_glm_vb1, pars = c("(Intercept)", "sigma"))
  expect_identical(df, as.data.frame(mat))
  expect_equal(dim(mat), c(1000, 2L))
  expect_identical(colnames(mat), c("(Intercept)", "sigma"))
})
test_that("as.matrix and as.array errors & warnings", {
  # optimization and vb errors
  expect_error(as.array(stan_glm_opt1),
               regexp = "use 'as.matrix' instead")
  expect_error(as.array(stan_glm_vb1),
               regexp = "use 'as.matrix' instead")

  # pars and regex_pars errors
  expect_error(as.matrix(stan_glm1, pars = c("bad1", "sigma")),
               regexp = "No parameter(s) bad1", fixed = TRUE)
  expect_error(as.matrix(stan_glm1, regex_pars = "not a parameter"),
               regexp = "No matches for 'regex_pars'")
  expect_warning(as.matrix(stan_glm_opt1, regex_pars = "wt"),
                 regexp = "'regex_pars' ignored")
})




# terms, formula, model.frame, model.matrix, update methods -----------------
context("terms, formula, model.frame, model.matrix, update methods")

test_that("model.frame works properly", {
  expect_identical(model.frame(stan_glm1), model.frame(glm1))
  expect_identical(model.frame(stan_glm_opt1), model.frame(glm1))
  expect_identical(model.frame(stan_glm_vb1), model.frame(glm1))
  expect_identical(model.frame(stan_polr1), model.frame(polr1))
  expect_identical(model.frame(stan_lmer1), model.frame(lmer1))
  expect_identical(model.frame(stan_lmer2), model.frame(lmer2))
  expect_identical(model.frame(stan_lmer1, fixed.only = TRUE),
                   model.frame(lmer1, fixed.only = TRUE))
  expect_identical(model.frame(stan_lmer2, fixed.only = TRUE),
                   model.frame(lmer2, fixed.only = TRUE))
})

test_that("terms works properly", {
  expect_identical(terms(stan_glm1), terms(glm1))
  expect_identical(terms(stan_glm_opt1), terms(glm1))
  expect_identical(terms(stan_glm_vb1), terms(glm1))
  expect_identical(terms(stan_polr1), terms(polr1))
  expect_identical(terms(stan_lmer1), terms(lmer1))
  expect_identical(terms(stan_lmer2), terms(lmer2))
  expect_identical(terms(stan_lmer1, fixed.only = TRUE),
                   terms(lmer1, fixed.only = TRUE))
  expect_identical(terms(stan_lmer2, fixed.only = TRUE),
                   terms(lmer2, fixed.only = TRUE))
  expect_equal(terms(stan_lmer1, random.only = TRUE),
                   terms(lmer1, random.only = TRUE))
  expect_equal(terms(stan_lmer2, random.only = TRUE),
               terms(lmer2, random.only = TRUE))
  expect_error(terms(stan_lmer1, fixed.only = TRUE, random.only = TRUE),
               regexp = "can't both be TRUE")
})

test_that("formula works properly", {
  expect_identical(formula(stan_glm1), formula(glm1))
  expect_identical(formula(stan_glm_opt1), formula(glm1))
  expect_identical(formula(stan_glm_vb1), formula(glm1))
  expect_equal(terms(stan_polr1), formula(polr1))
  expect_identical(formula(stan_lmer1), formula(lmer1))
  expect_identical(formula(stan_lmer2), formula(lmer2))
  expect_identical(formula(stan_lmer1, fixed.only = TRUE),
                   formula(lmer1, fixed.only = TRUE))
  expect_identical(formula(stan_lmer2, fixed.only = TRUE),
                   formula(lmer2, fixed.only = TRUE))
  expect_equal(formula(stan_lmer1, random.only = TRUE),
               formula(lmer1, random.only = TRUE))
  expect_equal(formula(stan_lmer2, random.only = TRUE),
               formula(lmer2, random.only = TRUE))
  expect_error(formula(stan_lmer1, fixed.only = TRUE, random.only = TRUE),
               regexp = "can't both be TRUE")

  tmp <- stan_lmer1
  tmp$formula <- NULL
  attr(tmp$glmod$fr, "formula") <- NULL
  expect_equal(formula(tmp), formula(lmer1))
  tmp$call <- NULL
  expect_error(formula(tmp), regexp = "can't find formula", ignore.case = TRUE)
})

test_that("update works properly", {
  pss <- rstanarm:::posterior_sample_size

  SW(capture.output(
    fit1 <- update(stan_lmer2, iter = ITER * 2, chains = 2 * CHAINS),
    fit2 <- update(stan_glm1, iter = ITER * 2, chains = 2 * CHAINS)
  ))
  expect_equal(pss(fit1), 4 * pss(stan_lmer2))
  expect_equal(pss(fit2), 4 * pss(stan_glm1))

  call_only <- update(fit1, evaluate = FALSE)
  expect_is(call_only, "call")
  expect_identical(call_only, getCall(fit1))

  expect_error(fit2 <- update(fit2, algorithm = "optimizing"),
               regexp = "unknown arguments: chains")
  expect_identical(fit2$algorithm, "sampling")

  fit2$call <- NULL
  expect_error(update(fit2), regexp = "does not contain a 'call' component")
})



# print and summary -------------------------------------------------------
context("print and summary methods")
test_that("print and summary methods ok for mcmc and vb", {
  expect_output(print(example_model, digits = 2), "stan_glmer")
  expect_output(print(example_model, digits = 2), "Error terms")
  expect_output(print(stan_lmer1, digits = 2), "stan_lmer")
  expect_output(print(stan_lmer1, digits = 2), "Estimates")
  expect_output(print(stan_lmer2), "stan_lmer")
  expect_output(print(stan_polr1), "stan_polr")
  expect_output(print(stan_polr1), "Cutpoints")
  expect_output(print(stan_glm_opt1, digits = 5), "stan_glm")
  expect_output(print(stan_glm_vb1, digits = 5), "stan_glm")

  expect_silent(s <- summary(stan_lmer1, pars = "varying", regex_pars = "Sigma"))
  expect_silent(s_alt <- summary(stan_lmer1, regex_pars = c("plate", "sample")))
  expect_identical(s, s_alt)
  expect_silent(s <- summary(stan_lmer1))
  expect_silent(d <- as.data.frame(s))
  expect_s3_class(s, "summary.stanreg")
  expect_output(print(s), "stan_lmer")
  expect_identical(attr(s, "algorithm"), "sampling")
  expect_identical(colnames(s), colnames(d))
  expect_identical(rownames(s), rownames(d))

  expect_silent(s <- summary(example_model, pars = "beta", regex_pars = "herd"))
  expect_silent(s_alt <- summary(example_model, pars = c("beta", "varying"), regex_pars = "Sigma"))
  expect_identical(s, s_alt)
  expect_silent(d <- as.data.frame(s))
  expect_s3_class(s, "summary.stanreg")
  expect_output(print(s), "stan_glmer")
  expect_output(print(s), paste("Posterior sample size:",
                                rstanarm:::posterior_sample_size(example_model)))
  expect_identical(attr(s, "algorithm"), "sampling")
  expect_identical(colnames(s), colnames(d))
  expect_identical(rownames(s), rownames(d))

  expect_silent(s <- summary(stan_polr1, pars = "beta", probs = c(0.25, 0.75)))
  expect_silent(d <- as.data.frame(s))
  expect_identical(colnames(s), c("mean", "mcse", "sd", "25%", "75%", "n_eff", "Rhat"))
  expect_identical(rownames(s), c("agegp.L", "agegp.Q", "agegp.C", "agegp^4", "agegp^5"))
  expect_identical(colnames(s), colnames(d))
  expect_identical(rownames(s), rownames(d))
  expect_s3_class(s, "summary.stanreg")
  expect_output(print(s), "stan_polr")

  expect_warning(s <- summary(stan_glm1, pars = "varying"),
                 regexp = "No group-specific parameters. 'varying' ignored.")
  expect_silent(s <- summary(stan_glm1, pars = c("alpha", "beta"), digits = 3))
  expect_s3_class(s, "summary.stanreg")
  expect_output(print(s), "stan_glm")
  expect_identical(attr(s, "algorithm"), "sampling")

  expect_silent(s <- summary(stan_glm_vb1, pars = c("alpha", "beta")))
  expect_silent(d <- as.data.frame(s))
  expect_s3_class(s, "summary.stanreg")
  expect_output(print(s), "stan_glm")
  expect_identical(attr(s, "algorithm"), "meanfield")
})

test_that("print and summary methods ok for optimization", {
  expect_silent(s <- summary(stan_glm_opt1))
  expect_silent(s <- summary(stan_glm_opt1, pars = c("wt", "sigma"), digits = 8))
  expect_warning(s <- summary(stan_glm_opt1, regex_pars = c("wt", "sigma")),
                 regexp = "'regex_pars' ignored")
  expect_silent(d <- as.data.frame(s))
  expect_s3_class(s, "summary.stanreg")
  expect_output(print(s), "stan_glm")
  expect_identical(attr(s, "algorithm"), "optimizing")
  expect_identical(colnames(s), colnames(d))
  expect_identical(rownames(s), rownames(d))

  counts <- c(18,17,15,20,10,20,25,13,12)
  outcome <- gl(3,1,9)
  treatment <- gl(3,3)
<<<<<<< HEAD
  fit <- stan_glm.nb(counts ~ outcome + treatment, algorithm = "optimizing",
                     seed = SEED)
  expect_output(print(fit), "reciprocal_dispersion")
=======
  
  capture.output(
    fit <- stan_glm.nb(counts ~ outcome + treatment, algorithm = "optimizing",
                       seed = SEED)
  )
  expect_output(print(fit), "overdispersion")
>>>>>>> 35bbdf71

  clotting <- data.frame(log_u = log(c(5,10,15,20,30,40,60,80,100)),
                         lot1 = c(118,58,42,35,27,25,21,19,18),
                         lot2 = c(69,35,26,21,18,16,13,12,12))
  capture.output(
    fit2 <- stan_glm(lot1 ~ log_u, data = clotting, family = Gamma(link="log"),
                     algorithm = "optimizing", seed = SEED),
    fit3 <- update(fit2, family = inverse.gaussian(link = "log"))
  )
  expect_output(print(fit2), "shape")
  expect_output(print(fit3), "lambda")
})

# prior_summary -----------------------------------------------------------
test_that("prior_summary errors if info not found", {
  tmp <- example_model
  tmp$prior.info <- NULL
  expect_message(s <- prior_summary(tmp), "Priors not found in stanreg object")
  expect_null(s)
})
test_that("prior_summary doesn't error", {
  expect_output(print(prior_summary(example_model, digits = 2)),
                "Priors for model 'example_model'")
  expect_output(print(prior_summary(stan_lmer1, digits = 2)),
                "stan_lmer1")
  expect_output(print(prior_summary(stan_lmer2)),
                "stan_lmer2")
  expect_output(print(prior_summary(stan_polr1)),
                "stan_polr1")
  expect_output(print(prior_summary(stan_glm_opt1)),
                "stan_glm_opt1")
  expect_output(print(prior_summary(stan_glm_vb1)),
                "stan_glm_vb1")
})
test_that("prior_summary returns correctly named list", {
  expect_named(prior_summary(example_model),
               c("prior", "prior_intercept", "prior_covariance"))
  expect_named(prior_summary(stan_lmer1),
               c("prior", "prior_intercept", "prior_covariance", "prior_dispersion"))
  expect_named(prior_summary(stan_lmer2),
               c("prior", "prior_intercept", "prior_covariance", "prior_dispersion"))
  expect_named(prior_summary(stan_polr1),
               c("prior", "prior_counts"))
  expect_named(prior_summary(stan_glm_opt1),
               c("prior", "prior_intercept", "prior_dispersion"))
  expect_named(prior_summary(stan_glm_vb1),
               c("prior", "prior_intercept", "prior_dispersion"))
})


# predictive_error,predictive_interval ------------------------------------
context("predictive error and interval methods")
test_that("predictive_error works", {
  expect_error(predictive_error(stan_glm1, draws = 100),
               "'draws' should be <= posterior sample size")
  expect_error(predictive_error(stan_polr1),
               "not currently available for stan_polr")
  mods <- c("stan_glm1", "stan_glm_vb1", "stan_lmer1",
            "stan_lmer2", "example_model")
  for (m in seq_along(mods)) {
    mod <- get(mods[m])
    err <- predictive_error(mod, draws = 5)
    expect_equal(dim(err), c(5, nobs(mod)), info = mods[m])
  }

  err2 <- predictive_error(stan_glm1, newdata = model.frame(stan_glm1)[1:10, ],
                           draws = 7)
  expect_equal(dim(err2), c(7, 10))

  err3 <- predictive_error(example_model, draws = 5,
                           newdata = data.frame(
                             size = c(10, 20),
                             incidence = c(5, 10),
                             period = factor(c(1,2)),
                             herd = c(1, 15)
                            ))
  expect_equal(dim(err3), c(5, 2))
})
test_that("predictive_interval works", {
  expect_error(predictive_interval(stan_glm1, draws = 100),
               "'draws' should be <= posterior sample size")
  expect_error(predictive_interval(stan_glm1, prob = c(0.25, 0.76)),
               "'prob' should be a single number greater than 0 and less than 1")
  expect_error(predictive_interval(stan_polr1),
               "not currently available for stan_polr")
  mods <- c("stan_glm1", "stan_glm_vb1", "stan_lmer1",
            "stan_lmer2", "example_model")
  for (m in seq_along(mods)) {
    mod <- get(mods[m])
    pint1 <- predictive_interval(mod, draws = 5)
    expect_equal(dim(pint1), c(nobs(mod), 2), info = mods[m])
    expect_identical(colnames(pint1), c("5%", "95%"), info = mods[m])
  }

  pint2 <- predictive_interval(stan_glm1, prob = 0.5, newdata = model.frame(stan_glm1)[1:2, ])
  expect_equal(dim(pint2), c(2, 2))
  expect_identical(colnames(pint2), c("25%", "75%"))

  pint3 <- predictive_interval(example_model, prob = 0.8, newdata = lme4::cbpp[1:10, ])
  expect_equal(dim(pint3), c(10, 2))
  expect_identical(colnames(pint3), c("10%", "90%"))
})

test_that("predictive_error stanreg and ppd methods return the same thing", {
  preds <- posterior_predict(stan_glm1, seed = 123)
  expect_equal(
    predictive_error(stan_glm1, seed = 123),
    predictive_error(preds, y = stan_glm1$y)
  )
})
test_that("predictive_interval stanreg and ppd methods return the same thing", {
  preds <- posterior_predict(stan_glm1, seed = 123)
  expect_equal(
    predictive_interval(stan_glm1, seed = 123),
    predictive_interval(preds)
  )
})
<<<<<<< HEAD

# prior_summary -----------------------------------------------------------
test_that("prior_summary errors if info not found", {
  tmp <- example_model
  tmp$prior.info <- NULL
  expect_message(s <- prior_summary(tmp), "Priors not found in stanreg object")
  expect_null(s)
})
test_that("prior_summary doesn't error", {
  expect_output(print(prior_summary(example_model, digits = 2)),
                "Priors for model 'example_model'")
  expect_output(print(prior_summary(stan_lmer1, digits = 2)),
                "stan_lmer1")
  expect_output(print(prior_summary(stan_lmer2)),
                "stan_lmer2")
  expect_output(print(prior_summary(stan_polr1)),
                "stan_polr1")
  expect_output(print(prior_summary(stan_glm_opt1)),
                "stan_glm_opt1")
  expect_output(print(prior_summary(stan_glm_vb1)),
                "stan_glm_vb1")
})
test_that("prior_summary returns correctly named list", {
  expect_named(prior_summary(example_model),
                c("prior", "prior_intercept", "prior_covariance"))
  expect_named(prior_summary(stan_lmer1),
               c("prior", "prior_intercept", "prior_covariance", "prior_aux"))
  expect_named(prior_summary(stan_lmer2),
               c("prior", "prior_intercept", "prior_covariance", "prior_aux"))
  expect_named(prior_summary(stan_polr1),
               c("prior", "prior_counts"))
  expect_named(prior_summary(stan_glm_opt1),
               c("prior", "prior_intercept", "prior_aux"))
  expect_named(prior_summary(stan_glm_vb1),
               c("prior", "prior_intercept", "prior_aux"))
})
=======
>>>>>>> 35bbdf71
<|MERGE_RESOLUTION|>--- conflicted
+++ resolved
@@ -26,32 +26,6 @@
 
 SW <- suppressWarnings
 
-<<<<<<< HEAD
-stan_glm1 <- SW(stan_glm(mpg ~ wt + cyl, data = mtcars, iter = ITER,
-                         chains = CHAINS, seed = SEED, refresh = REFRESH))
-stan_glm_opt1 <- stan_glm(mpg ~ wt + cyl, data = mtcars, algorithm = "optimizing",
-                          seed = SEED)
-stan_glm_vb1 <- update(stan_glm_opt1, algorithm = "meanfield", QR = TRUE, iter = 10000)
-glm1 <- glm(mpg ~ wt + cyl, data = mtcars)
-
-lmer1 <- lmer(diameter ~ (1|plate) + (1|sample), data = Penicillin)
-stan_lmer1 <- SW(stan_lmer(diameter ~ (1|plate) + (1|sample), data = Penicillin,
-                           prior_intercept = normal(0, 50, autoscale = FALSE),
-                           prior_aux = normal(0, 10),
-                           iter = ITER, chains = CHAINS, seed = SEED, refresh = REFRESH))
-lmer2 <- lmer(Reaction ~ Days + (Days | Subject), data = sleepstudy)
-stan_lmer2 <- SW(stan_lmer(Reaction ~ Days + (Days | Subject), data = sleepstudy,
-                           iter = ITER, chains = CHAINS, seed = SEED,
-                           refresh = REFRESH))
-
-stan_polr1 <- SW(stan_polr(tobgp ~ agegp, data = esoph, prior = R2(0.2, "mean"),
-                           init_r = 0.1, iter = ITER, chains = CHAINS,
-                           seed = SEED, refresh = REFRESH))
-polr1 <- polr(tobgp ~ agegp, data = esoph, Hess = TRUE)
-
-stan_gamm41 <- SW(stan_gamm4(mpg ~ s(wt) + cyl, data = mtcars, iter = ITER,
-                             chains = CHAINS, seed = SEED, refresh = REFRESH))
-=======
 capture.output(
   stan_glm1 <- SW(stan_glm(mpg ~ wt + cyl, data = mtcars, iter = ITER,
                            chains = CHAINS, seed = SEED, refresh = REFRESH)),
@@ -63,7 +37,7 @@
   lmer1 <- lmer(diameter ~ (1|plate) + (1|sample), data = Penicillin),
   stan_lmer1 <- SW(stan_lmer(diameter ~ (1|plate) + (1|sample), data = Penicillin,
                              prior_intercept = normal(0, 50, autoscale = FALSE),
-                             prior_dispersion = normal(0, 10),
+                             prior_aux = normal(0, 10),
                              iter = ITER, chains = CHAINS, seed = SEED, refresh = REFRESH)),
   lmer2 <- lmer(Reaction ~ Days + (Days | Subject), data = sleepstudy),
   stan_lmer2 <- SW(stan_lmer(Reaction ~ Days + (Days | Subject), data = sleepstudy,
@@ -78,7 +52,6 @@
   stan_gamm41 <- SW(stan_gamm4(mpg ~ s(wt) + cyl, data = mtcars, iter = ITER,
                                chains = CHAINS, seed = SEED, refresh = REFRESH))
 )
->>>>>>> 35bbdf71
 
 att_names <- function(object) {
   nms <- names(object)
@@ -609,19 +582,12 @@
 
   counts <- c(18,17,15,20,10,20,25,13,12)
   outcome <- gl(3,1,9)
-  treatment <- gl(3,3)
-<<<<<<< HEAD
-  fit <- stan_glm.nb(counts ~ outcome + treatment, algorithm = "optimizing",
-                     seed = SEED)
-  expect_output(print(fit), "reciprocal_dispersion")
-=======
-  
+  treatment <- gl(3,3)  
   capture.output(
     fit <- stan_glm.nb(counts ~ outcome + treatment, algorithm = "optimizing",
                        seed = SEED)
   )
-  expect_output(print(fit), "overdispersion")
->>>>>>> 35bbdf71
+  expect_output(print(fit), "reciprocal_dispersion")
 
   clotting <- data.frame(log_u = log(c(5,10,15,20,30,40,60,80,100)),
                          lot1 = c(118,58,42,35,27,25,21,19,18),
@@ -660,15 +626,15 @@
   expect_named(prior_summary(example_model),
                c("prior", "prior_intercept", "prior_covariance"))
   expect_named(prior_summary(stan_lmer1),
-               c("prior", "prior_intercept", "prior_covariance", "prior_dispersion"))
+               c("prior", "prior_intercept", "prior_covariance", "prior_aux"))
   expect_named(prior_summary(stan_lmer2),
-               c("prior", "prior_intercept", "prior_covariance", "prior_dispersion"))
+               c("prior", "prior_intercept", "prior_covariance", "prior_aux"))
   expect_named(prior_summary(stan_polr1),
                c("prior", "prior_counts"))
   expect_named(prior_summary(stan_glm_opt1),
-               c("prior", "prior_intercept", "prior_dispersion"))
+               c("prior", "prior_intercept", "prior_aux"))
   expect_named(prior_summary(stan_glm_vb1),
-               c("prior", "prior_intercept", "prior_dispersion"))
+               c("prior", "prior_intercept", "prior_aux"))
 })
 
 
@@ -738,43 +704,4 @@
     predictive_interval(stan_glm1, seed = 123),
     predictive_interval(preds)
   )
-})
-<<<<<<< HEAD
-
-# prior_summary -----------------------------------------------------------
-test_that("prior_summary errors if info not found", {
-  tmp <- example_model
-  tmp$prior.info <- NULL
-  expect_message(s <- prior_summary(tmp), "Priors not found in stanreg object")
-  expect_null(s)
-})
-test_that("prior_summary doesn't error", {
-  expect_output(print(prior_summary(example_model, digits = 2)),
-                "Priors for model 'example_model'")
-  expect_output(print(prior_summary(stan_lmer1, digits = 2)),
-                "stan_lmer1")
-  expect_output(print(prior_summary(stan_lmer2)),
-                "stan_lmer2")
-  expect_output(print(prior_summary(stan_polr1)),
-                "stan_polr1")
-  expect_output(print(prior_summary(stan_glm_opt1)),
-                "stan_glm_opt1")
-  expect_output(print(prior_summary(stan_glm_vb1)),
-                "stan_glm_vb1")
-})
-test_that("prior_summary returns correctly named list", {
-  expect_named(prior_summary(example_model),
-                c("prior", "prior_intercept", "prior_covariance"))
-  expect_named(prior_summary(stan_lmer1),
-               c("prior", "prior_intercept", "prior_covariance", "prior_aux"))
-  expect_named(prior_summary(stan_lmer2),
-               c("prior", "prior_intercept", "prior_covariance", "prior_aux"))
-  expect_named(prior_summary(stan_polr1),
-               c("prior", "prior_counts"))
-  expect_named(prior_summary(stan_glm_opt1),
-               c("prior", "prior_intercept", "prior_aux"))
-  expect_named(prior_summary(stan_glm_vb1),
-               c("prior", "prior_intercept", "prior_aux"))
-})
-=======
->>>>>>> 35bbdf71
+})