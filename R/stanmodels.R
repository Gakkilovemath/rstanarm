--- conflicted
+++ resolved
@@ -17,23 +17,14 @@
 if (!dir.exists(MODELS_HOME)) MODELS_HOME <- file.path("..", "exec")
 stanfit_lm <- rstan::stan_model(file.path(MODELS_HOME, "lm.stan"),
                                 model_name = "Linear Regression",
-<<<<<<< HEAD
                                 auto_write = interactive())
 
-stanfit_gaussian <- rstan::stan_model(file.path(MODELS_HOME, "gaussian2.stan"), 
+stanfit_gaussian <- rstan::stan_model(file.path(MODELS_HOME, "gaussian_Xcentered.stan"), 
                                       model_name = "Gaussian GLM",
                                       auto_write = interactive())
-
-stanfit_discrete <- rstan::stan_model(file.path(MODELS_HOME, "discrete2.stan"), 
-=======
-                                auto_write = TRUE)
-stanfit_gaussian <- rstan::stan_model(file.path(MODELS_HOME, "gaussian_Xcentered.stan"), 
-                                      model_name = "Gaussian GLM",
-                                      auto_write = TRUE)
 stanfit_discrete <- rstan::stan_model(file.path(MODELS_HOME, "discrete_Xcentered.stan"), 
                                       model_name = "Discrete GLM",
-                                      auto_write = TRUE)
+                                      auto_write = interactive())
 stanfit_binomial <- rstan::stan_model(file.path(MODELS_HOME, "binomial_Xcentered.stan"), 
->>>>>>> 8fc08f86
                                       model_name = "Discrete GLM",
                                       auto_write = interactive())