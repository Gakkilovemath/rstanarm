# Part of the rstanarm package for estimating model parameters
# Copyright (C) 2015, 2016 Trustees of Columbia University
# Copyright 1994-2013 William N. Venables and Brian D. Ripley
# 
# This program is free software; you can redistribute it and/or
# modify it under the terms of the GNU General Public License
# as published by the Free Software Foundation; either version 3
# of the License, or (at your option) any later version.
# 
# This program is distributed in the hope that it will be useful,
# but WITHOUT ANY WARRANTY; without even the implied warranty of
# MERCHANTABILITY or FITNESS FOR A PARTICULAR PURPOSE.  See the
# GNU General Public License for more details.
# 
# You should have received a copy of the GNU General Public License
# along with this program; if not, write to the Free Software
# Foundation, Inc., 51 Franklin Street, Fifth Floor, Boston, MA  02110-1301, USA.

#' Bayesian ordinal regression models via Stan
#'
#' Bayesian inference for ordinal (or binary) regression models under
#' a proportional odds assumption.
#'
#' @export
#' @templateVar fun stan_polr
#' @templateVar fitfun stan_polr.fit
#' @templateVar pkg MASS
#' @templateVar pkgfun polr
#' @templateVar rareargs weights,na.action,contrasts,model
#' @template return-stanreg-object
#' @template return-stanfit-object
#' @template see-also
#' @template args-formula-data-subset
#' @template args-same-as-rarely
#' @template args-prior_PD
#' @template args-algorithm
#' @template args-dots
#' @template args-adapt_delta
#'
#' @param method One of 'logistic', 'probit', 'loglog', 'cloglog' or 'cauchit',
#'   but can be abbreviated. See \code{\link[MASS]{polr}} for more details.
#' @param prior Prior for coefficients. Should be a call to \code{\link{R2}} 
#'   to specify the prior location of the \eqn{R^2} but can be \code{NULL}
#'   to indicate a standard uniform prior. See \code{\link{priors}}.
#' @param prior_counts A call to \code{\link{dirichlet}} to specify the 
#'   prior counts of the outcome when the predictors are at their sample
#'   means.
#' @param shape Either \code{NULL} or a positive scalar that is interpreted
#'   as the shape parameter for a \code{\link[stats]{GammaDist}}ribution on
#'   the exponent applied to the probability of success when there are only
#'   two outcome categories. If \code{NULL}, which is the default, then the
#'   exponent is taken to be fixed at \eqn{1}.
#' @param rate Either \code{NULL} or a positive scalar that is interpreted
#'   as the rate parameter for a \code{\link[stats]{GammaDist}}ribution on
#'   the exponent applied to the probability of success when there are only
#'   two outcome categories. If \code{NULL}, which is the default, then the
#'   exponent is taken to be fixed at \eqn{1}.   
#'
#' @details The \code{stan_polr} function is similar in syntax to 
#'   \code{\link[MASS]{polr}} but rather than performing maximum likelihood 
#'   estimation of a proportional odds model, Bayesian estimation is performed
#'   (if \code{algorithm = "sampling"}) via MCMC. The \code{stan_polr} 
#'   function calls the workhorse \code{stan_polr.fit} function, but it is 
#'   possible to call the latter directly.
#'   
#'   As for \code{\link{stan_lm}}, it is necessary to specify the prior 
#'   location of \eqn{R^2}. In this case, the \eqn{R^2} pertains to the
#'   proportion of variance in the latent variable (which is discretized
#'   by the cutpoints) attributable to the predictors in the model. 
#'   
#'   Prior beliefs about the cutpoints are governed by prior beliefs about the
#'   outcome when the predictors are at their sample means. Both of these
#'   are explained in the help page on \code{\link{priors}} and in the 
#'   \pkg{rstanarm} vignettes.
#'  
#'   Unlike \code{\link[MASS]{polr}}, \code{stan_polr} also allows the "ordinal"
#'   outcome to contain only two levels, in which case the likelihood is the
#'   same by default as for \code{\link{stan_glm}} with \code{family = binomial}
#'   but the prior on the coefficients is different. However, \code{stan_polr}
#'   allows the user to specify the \code{shape} and \code{rate} hyperparameters,
#'   in which case the probability of success is defined as the logistic CDF of
#'   the linear predictor, raised to the power of \code{alpha} where \code{alpha}
#'   has a gamma prior with the specified \code{shape} and \code{rate}. This
#'   likelihood is called \dQuote{scobit} by Nagler (1994) because if \code{alpha}
#'   is not equal to \eqn{1}, then the relationship between the linear predictor
#'   and the probability of success is skewed. If \code{shape} or \code{rate} is
#'   \code{NULL}, then \code{alpha} is assumed to be fixed to \eqn{1}. 
#'   
#'   Otherwise, it is usually advisible to set \code{shape} and \code{rate} to
#'   the same number so that the expected value of \code{alpha} is \eqn{1} while
#'   leaving open the possibility that \code{alpha} may depart from \eqn{1} a
#'   little bit. It is often necessary to have a lot of data in order to estimate
#'   \code{alpha} with much precision and always necessary to inspect the
#'   Pareto shape parameters calculated by \code{\link{loo}} to see if the 
#'   results are particularly sensitive to individual observations.
#'   
#'   Users should think carefully about how the outcome is coded when using 
#'   a scobit-type model. When \code{alpha} is not \eqn{1}, the asymmetry
#'   implies that the probability of success is most sensitive to the predictors
#'   when the probability of success is less than \eqn{0.63}. Reversing the
#'   coding of the successes and failures allows the predictors to have the
#'   greatest impact when the probability of failure is less than \eqn{0.63}.
#'   Also, the gamma prior on \code{alpha} is positively skewed, but you
#'   can reverse the coding of the successes and failures to circumvent this
#'   property.
#'   
#' @references 
#' Nagler, J., (1994). Scobit: An Alternative Estimator to Logit and Probit.
#' \emph{American Journal of Political Science}. 230 -- 255.
#' 
#' @seealso The vignette for \code{stan_polr}.
#'
#' @examples
#' if (!grepl("^sparc",  R.version$platform))
#' stan_polr(tobgp ~ agegp, data = esoph, method = "probit",
#'           prior = R2(0.2, "mean"), init_r = 0.1, seed = 12345,
#'           algorithm = "fullrank") # for speed only
#' 
stan_polr <- function(formula, data, weights, ..., subset, 
                      na.action = getOption("na.action", "na.omit"), 
                      contrasts = NULL, model = TRUE, 
                      method = c("logistic", "probit", "loglog", "cloglog", 
                                 "cauchit"),
                      prior = R2(stop("'location' must be specified")), 
                      prior_counts = dirichlet(1), shape = NULL, rate = NULL, 
                      prior_PD = FALSE, 
                      algorithm = c("sampling", "meanfield", "fullrank"),
                      adapt_delta = NULL) {
  
  algorithm <- match.arg(algorithm)
  call <- match.call(expand.dots = TRUE)
  m <- match.call(expand.dots = FALSE)
  method <- match.arg(method)
  if (is.matrix(eval.parent(m$data))) 
    m$data <- as.data.frame(data)
  m$method <- m$model <- m$... <- m$prior <- m$prior_counts <- 
    m$prior_PD <- m$algorithm <- m$adapt_delta <- m$shape <- m$rate <- NULL
  m[[1L]] <- quote(stats::model.frame)
  m <- eval.parent(m)
  m <- check_constant_vars(m)
  Terms <- attr(m, "terms")
  x <- model.matrix(Terms, m, contrasts)
  xint <- match("(Intercept)", colnames(x), nomatch = 0L)
  n <- nrow(x)
  pc <- ncol(x)
  cons <- attr(x, "contrasts")
  if (xint > 0L) {
    x <- x[, -xint, drop = FALSE]
    pc <- pc - 1L
  } else {
    stop("Specifying '~0' or '~-1' in the model formula not allowed.", 
         call. = FALSE)
  }
  K <- ncol(x)
  wt <- model.weights(m)
  if (!length(wt)) 
    wt <- rep(1, n)
  offset <- model.offset(m)
  if (length(offset) <= 1L) 
    offset <- rep(0, n)
  y <- model.response(m)
  if (!is.factor(y)) 
    stop("Response variable must be a factor.", call. = FALSE)
  lev <- levels(y)
  llev <- length(lev)
  if (llev < 2L) 
    stop("Response variable must have 2 or more levels.", call. = FALSE)
  # y <- unclass(y)
  q <- llev - 1L

  stanfit <- stan_polr.fit(x, y, wt, offset, method, 
                           prior = prior, prior_counts = prior_counts,
                           shape = shape, rate = rate,
                           prior_PD = prior_PD, algorithm = algorithm, 
                           adapt_delta = adapt_delta, ...)
  
  inverse_link <- linkinv(method)
  
  if (llev == 2L) { # actually a Bernoulli model
    family <- switch(method, 
                     logistic = binomial(link = "logit"), 
                     loglog = binomial(loglog), 
                     binomial(link = method))
    fit <- nlist(stanfit, family, formula, offset, weights = wt,
                 x = cbind("(Intercept)" = 1, x), y = as.integer(y == lev[2]), 
                 data, call, terms = Terms, model = m,
                 algorithm, na.action = attr(m, "na.action"), 
                 contrasts = attr(x, "contrasts"))
    out <- stanreg(fit)
    if (!model) 
      out$model <- NULL
    
    means <- rstan::get_posterior_mean(stanfit)
    residuals <- means[grep("^residuals", rownames(means)), ncol(means)]
    if (length(residuals))
      names(residuals) <- names(eta) <- names(mu) <- rownames(x)

    levs <- c(0.5, 0.8, 0.95, 0.99)
    qq <- (1 - levs) / 2
    probs <- sort(c(0.5, qq, 1 - qq))
    stan_summary <- rstan::summary(stanfit, probs = probs, digits = 10)$summary
    if (algorithm == "sampling") 
      check_rhats(stan_summary[, "Rhat"])
    if (is.null(shape) && is.null(rate)) # not a scobit model
      return(out)
    
    out$method <- method
    return(structure(out, class = c("stanreg", "polr")))
  }
  
  # more than 2 outcome levels
  K2 <- K + llev - 1 # number of coefficients + number of cutpoints
  stanmat <- as.matrix(stanfit)[, 1:K2, drop = FALSE] 
  covmat <- cov(stanmat)
  coefs <- apply(stanmat[, 1:K, drop = FALSE], 2L, median)
  ses <- apply(stanmat[, 1:K, drop = FALSE], 2L, mad)
  zeta <- apply(stanmat[, (K+1):K2, drop = FALSE], 2L, median)
  eta <- linear_predictor(coefs, x, offset)
  mu <- inverse_link(eta)
  
  means <- rstan::get_posterior_mean(stanfit)
  residuals <- means[grep("^residuals", rownames(means)), ncol(means)]
  names(eta) <- names(mu) <- rownames(x)
  if (!prior_PD) 
    names(residuals) <- rownames(x)
  
  stan_summary <- make_stan_summary(stanfit)
  if (algorithm == "sampling") 
    check_rhats(stan_summary[, "Rhat"])
  
  out <- nlist(coefficients = coefs, ses, zeta, residuals,
               fitted.values = mu, linear.predictors = eta, covmat,
               y, x, model = if (model) m, data,
               offset, weights = wt, prior.weights = wt,
               family = method, method, contrasts, na.action,
<<<<<<< HEAD
               call, formula, terms = Terms, prior.info,
               algorithm, stan_summary, stanfit, 
               num_unconstrained_pars = get_num_upars(stanfit))
=======
               call, formula, terms = Terms, 
               prior.info = attr(stanfit, "prior.info"),
               algorithm, stan_summary, stanfit)
>>>>>>> ccbaa9e3
  structure(out, class = c("stanreg", "polr"))
}


pgumbel <- function (q, loc = 0, scale = 1, lower.tail = TRUE) {
  q <- (q - loc)/scale
  p <- exp(-exp(-q))
  if (!lower.tail) 
    1 - p
  else 
    p
}

qgumbel <- function(p, loc = 0, scale = 1) {
  loc - scale * log(-log(p))
}

dgumbel <- function(x, loc = 0, scale = 1, log = FALSE) {
  z <- (x - loc) / scale
  log_f <- -(z + exp(-z))
  if (!log) 
    exp(log_f)
  else 
    log_f
}

loglog <- list(linkfun = qgumbel, linkinv = pgumbel, mu.eta = dgumbel, 
               valideta = function(eta) TRUE, name = "loglog")
class(loglog) <- "link-glm"<|MERGE_RESOLUTION|>--- conflicted
+++ resolved
@@ -1,17 +1,17 @@
 # Part of the rstanarm package for estimating model parameters
 # Copyright (C) 2015, 2016 Trustees of Columbia University
 # Copyright 1994-2013 William N. Venables and Brian D. Ripley
-# 
+#
 # This program is free software; you can redistribute it and/or
 # modify it under the terms of the GNU General Public License
 # as published by the Free Software Foundation; either version 3
 # of the License, or (at your option) any later version.
-# 
+#
 # This program is distributed in the hope that it will be useful,
 # but WITHOUT ANY WARRANTY; without even the implied warranty of
 # MERCHANTABILITY or FITNESS FOR A PARTICULAR PURPOSE.  See the
 # GNU General Public License for more details.
-# 
+#
 # You should have received a copy of the GNU General Public License
 # along with this program; if not, write to the Free Software
 # Foundation, Inc., 51 Franklin Street, Fifth Floor, Boston, MA  02110-1301, USA.
@@ -39,10 +39,10 @@
 #'
 #' @param method One of 'logistic', 'probit', 'loglog', 'cloglog' or 'cauchit',
 #'   but can be abbreviated. See \code{\link[MASS]{polr}} for more details.
-#' @param prior Prior for coefficients. Should be a call to \code{\link{R2}} 
+#' @param prior Prior for coefficients. Should be a call to \code{\link{R2}}
 #'   to specify the prior location of the \eqn{R^2} but can be \code{NULL}
 #'   to indicate a standard uniform prior. See \code{\link{priors}}.
-#' @param prior_counts A call to \code{\link{dirichlet}} to specify the 
+#' @param prior_counts A call to \code{\link{dirichlet}} to specify the
 #'   prior counts of the outcome when the predictors are at their sample
 #'   means.
 #' @param shape Either \code{NULL} or a positive scalar that is interpreted
@@ -54,25 +54,25 @@
 #'   as the rate parameter for a \code{\link[stats]{GammaDist}}ribution on
 #'   the exponent applied to the probability of success when there are only
 #'   two outcome categories. If \code{NULL}, which is the default, then the
-#'   exponent is taken to be fixed at \eqn{1}.   
-#'
-#' @details The \code{stan_polr} function is similar in syntax to 
-#'   \code{\link[MASS]{polr}} but rather than performing maximum likelihood 
+#'   exponent is taken to be fixed at \eqn{1}.
+#'
+#' @details The \code{stan_polr} function is similar in syntax to
+#'   \code{\link[MASS]{polr}} but rather than performing maximum likelihood
 #'   estimation of a proportional odds model, Bayesian estimation is performed
-#'   (if \code{algorithm = "sampling"}) via MCMC. The \code{stan_polr} 
-#'   function calls the workhorse \code{stan_polr.fit} function, but it is 
+#'   (if \code{algorithm = "sampling"}) via MCMC. The \code{stan_polr}
+#'   function calls the workhorse \code{stan_polr.fit} function, but it is
 #'   possible to call the latter directly.
-#'   
-#'   As for \code{\link{stan_lm}}, it is necessary to specify the prior 
+#'
+#'   As for \code{\link{stan_lm}}, it is necessary to specify the prior
 #'   location of \eqn{R^2}. In this case, the \eqn{R^2} pertains to the
 #'   proportion of variance in the latent variable (which is discretized
-#'   by the cutpoints) attributable to the predictors in the model. 
-#'   
+#'   by the cutpoints) attributable to the predictors in the model.
+#'
 #'   Prior beliefs about the cutpoints are governed by prior beliefs about the
 #'   outcome when the predictors are at their sample means. Both of these
-#'   are explained in the help page on \code{\link{priors}} and in the 
+#'   are explained in the help page on \code{\link{priors}} and in the
 #'   \pkg{rstanarm} vignettes.
-#'  
+#'
 #'   Unlike \code{\link[MASS]{polr}}, \code{stan_polr} also allows the "ordinal"
 #'   outcome to contain only two levels, in which case the likelihood is the
 #'   same by default as for \code{\link{stan_glm}} with \code{family = binomial}
@@ -84,17 +84,17 @@
 #'   likelihood is called \dQuote{scobit} by Nagler (1994) because if \code{alpha}
 #'   is not equal to \eqn{1}, then the relationship between the linear predictor
 #'   and the probability of success is skewed. If \code{shape} or \code{rate} is
-#'   \code{NULL}, then \code{alpha} is assumed to be fixed to \eqn{1}. 
-#'   
+#'   \code{NULL}, then \code{alpha} is assumed to be fixed to \eqn{1}.
+#'
 #'   Otherwise, it is usually advisible to set \code{shape} and \code{rate} to
 #'   the same number so that the expected value of \code{alpha} is \eqn{1} while
 #'   leaving open the possibility that \code{alpha} may depart from \eqn{1} a
 #'   little bit. It is often necessary to have a lot of data in order to estimate
 #'   \code{alpha} with much precision and always necessary to inspect the
-#'   Pareto shape parameters calculated by \code{\link{loo}} to see if the 
+#'   Pareto shape parameters calculated by \code{\link{loo}} to see if the
 #'   results are particularly sensitive to individual observations.
-#'   
-#'   Users should think carefully about how the outcome is coded when using 
+#'
+#'   Users should think carefully about how the outcome is coded when using
 #'   a scobit-type model. When \code{alpha} is not \eqn{1}, the asymmetry
 #'   implies that the probability of success is most sensitive to the predictors
 #'   when the probability of success is less than \eqn{0.63}. Reversing the
@@ -103,11 +103,11 @@
 #'   Also, the gamma prior on \code{alpha} is positively skewed, but you
 #'   can reverse the coding of the successes and failures to circumvent this
 #'   property.
-#'   
-#' @references 
+#'
+#' @references
 #' Nagler, J., (1994). Scobit: An Alternative Estimator to Logit and Probit.
 #' \emph{American Journal of Political Science}. 230 -- 255.
-#' 
+#'
 #' @seealso The vignette for \code{stan_polr}.
 #'
 #' @examples
@@ -115,25 +115,25 @@
 #' stan_polr(tobgp ~ agegp, data = esoph, method = "probit",
 #'           prior = R2(0.2, "mean"), init_r = 0.1, seed = 12345,
 #'           algorithm = "fullrank") # for speed only
-#' 
-stan_polr <- function(formula, data, weights, ..., subset, 
-                      na.action = getOption("na.action", "na.omit"), 
-                      contrasts = NULL, model = TRUE, 
-                      method = c("logistic", "probit", "loglog", "cloglog", 
+#'
+stan_polr <- function(formula, data, weights, ..., subset,
+                      na.action = getOption("na.action", "na.omit"),
+                      contrasts = NULL, model = TRUE,
+                      method = c("logistic", "probit", "loglog", "cloglog",
                                  "cauchit"),
-                      prior = R2(stop("'location' must be specified")), 
-                      prior_counts = dirichlet(1), shape = NULL, rate = NULL, 
-                      prior_PD = FALSE, 
+                      prior = R2(stop("'location' must be specified")),
+                      prior_counts = dirichlet(1), shape = NULL, rate = NULL,
+                      prior_PD = FALSE,
                       algorithm = c("sampling", "meanfield", "fullrank"),
                       adapt_delta = NULL) {
-  
+
   algorithm <- match.arg(algorithm)
   call <- match.call(expand.dots = TRUE)
   m <- match.call(expand.dots = FALSE)
   method <- match.arg(method)
-  if (is.matrix(eval.parent(m$data))) 
+  if (is.matrix(eval.parent(m$data)))
     m$data <- as.data.frame(data)
-  m$method <- m$model <- m$... <- m$prior <- m$prior_counts <- 
+  m$method <- m$model <- m$... <- m$prior <- m$prior_counts <-
     m$prior_PD <- m$algorithm <- m$adapt_delta <- m$shape <- m$rate <- NULL
   m[[1L]] <- quote(stats::model.frame)
   m <- eval.parent(m)
@@ -148,48 +148,48 @@
     x <- x[, -xint, drop = FALSE]
     pc <- pc - 1L
   } else {
-    stop("Specifying '~0' or '~-1' in the model formula not allowed.", 
+    stop("Specifying '~0' or '~-1' in the model formula not allowed.",
          call. = FALSE)
   }
   K <- ncol(x)
   wt <- model.weights(m)
-  if (!length(wt)) 
+  if (!length(wt))
     wt <- rep(1, n)
   offset <- model.offset(m)
-  if (length(offset) <= 1L) 
+  if (length(offset) <= 1L)
     offset <- rep(0, n)
   y <- model.response(m)
-  if (!is.factor(y)) 
+  if (!is.factor(y))
     stop("Response variable must be a factor.", call. = FALSE)
   lev <- levels(y)
   llev <- length(lev)
-  if (llev < 2L) 
+  if (llev < 2L)
     stop("Response variable must have 2 or more levels.", call. = FALSE)
   # y <- unclass(y)
   q <- llev - 1L
 
-  stanfit <- stan_polr.fit(x, y, wt, offset, method, 
+  stanfit <- stan_polr.fit(x, y, wt, offset, method,
                            prior = prior, prior_counts = prior_counts,
                            shape = shape, rate = rate,
-                           prior_PD = prior_PD, algorithm = algorithm, 
+                           prior_PD = prior_PD, algorithm = algorithm,
                            adapt_delta = adapt_delta, ...)
-  
+
   inverse_link <- linkinv(method)
-  
+
   if (llev == 2L) { # actually a Bernoulli model
-    family <- switch(method, 
-                     logistic = binomial(link = "logit"), 
-                     loglog = binomial(loglog), 
+    family <- switch(method,
+                     logistic = binomial(link = "logit"),
+                     loglog = binomial(loglog),
                      binomial(link = method))
     fit <- nlist(stanfit, family, formula, offset, weights = wt,
-                 x = cbind("(Intercept)" = 1, x), y = as.integer(y == lev[2]), 
+                 x = cbind("(Intercept)" = 1, x), y = as.integer(y == lev[2]),
                  data, call, terms = Terms, model = m,
-                 algorithm, na.action = attr(m, "na.action"), 
+                 algorithm, na.action = attr(m, "na.action"),
                  contrasts = attr(x, "contrasts"))
     out <- stanreg(fit)
-    if (!model) 
+    if (!model)
       out$model <- NULL
-    
+
     means <- rstan::get_posterior_mean(stanfit)
     residuals <- means[grep("^residuals", rownames(means)), ncol(means)]
     if (length(residuals))
@@ -199,49 +199,44 @@
     qq <- (1 - levs) / 2
     probs <- sort(c(0.5, qq, 1 - qq))
     stan_summary <- rstan::summary(stanfit, probs = probs, digits = 10)$summary
-    if (algorithm == "sampling") 
+    if (algorithm == "sampling")
       check_rhats(stan_summary[, "Rhat"])
     if (is.null(shape) && is.null(rate)) # not a scobit model
       return(out)
-    
+
     out$method <- method
     return(structure(out, class = c("stanreg", "polr")))
   }
-  
+
   # more than 2 outcome levels
   K2 <- K + llev - 1 # number of coefficients + number of cutpoints
-  stanmat <- as.matrix(stanfit)[, 1:K2, drop = FALSE] 
+  stanmat <- as.matrix(stanfit)[, 1:K2, drop = FALSE]
   covmat <- cov(stanmat)
   coefs <- apply(stanmat[, 1:K, drop = FALSE], 2L, median)
   ses <- apply(stanmat[, 1:K, drop = FALSE], 2L, mad)
   zeta <- apply(stanmat[, (K+1):K2, drop = FALSE], 2L, median)
   eta <- linear_predictor(coefs, x, offset)
   mu <- inverse_link(eta)
-  
+
   means <- rstan::get_posterior_mean(stanfit)
   residuals <- means[grep("^residuals", rownames(means)), ncol(means)]
   names(eta) <- names(mu) <- rownames(x)
-  if (!prior_PD) 
+  if (!prior_PD)
     names(residuals) <- rownames(x)
-  
+
   stan_summary <- make_stan_summary(stanfit)
-  if (algorithm == "sampling") 
+  if (algorithm == "sampling")
     check_rhats(stan_summary[, "Rhat"])
-  
+
   out <- nlist(coefficients = coefs, ses, zeta, residuals,
                fitted.values = mu, linear.predictors = eta, covmat,
                y, x, model = if (model) m, data,
                offset, weights = wt, prior.weights = wt,
                family = method, method, contrasts, na.action,
-<<<<<<< HEAD
-               call, formula, terms = Terms, prior.info,
-               algorithm, stan_summary, stanfit, 
+               call, formula, terms = Terms,
+               prior.info = attr(stanfit, "prior.info"),
+               algorithm, stan_summary, stanfit,
                num_unconstrained_pars = get_num_upars(stanfit))
-=======
-               call, formula, terms = Terms, 
-               prior.info = attr(stanfit, "prior.info"),
-               algorithm, stan_summary, stanfit)
->>>>>>> ccbaa9e3
   structure(out, class = c("stanreg", "polr"))
 }
 
@@ -249,9 +244,9 @@
 pgumbel <- function (q, loc = 0, scale = 1, lower.tail = TRUE) {
   q <- (q - loc)/scale
   p <- exp(-exp(-q))
-  if (!lower.tail) 
+  if (!lower.tail)
     1 - p
-  else 
+  else
     p
 }
 
@@ -262,12 +257,12 @@
 dgumbel <- function(x, loc = 0, scale = 1, log = FALSE) {
   z <- (x - loc) / scale
   log_f <- -(z + exp(-z))
-  if (!log) 
+  if (!log)
     exp(log_f)
-  else 
+  else
     log_f
 }
 
-loglog <- list(linkfun = qgumbel, linkinv = pgumbel, mu.eta = dgumbel, 
+loglog <- list(linkfun = qgumbel, linkinv = pgumbel, mu.eta = dgumbel,
                valideta = function(eta) TRUE, name = "loglog")
 class(loglog) <- "link-glm"