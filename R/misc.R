# Part of the rstanarm package for estimating model parameters
# Copyright (C) 2015, 2016, 2017 Trustees of Columbia University
# 
# This program is free software; you can redistribute it and/or
# modify it under the terms of the GNU General Public License
# as published by the Free Software Foundation; either version 3
# of the License, or (at your option) any later version.
# 
# This program is distributed in the hope that it will be useful,
# but WITHOUT ANY WARRANTY; without even the implied warranty of
# MERCHANTABILITY or FITNESS FOR A PARTICULAR PURPOSE.  See the
# GNU General Public License for more details.
# 
# You should have received a copy of the GNU General Public License
# along with this program; if not, write to the Free Software
# Foundation, Inc., 51 Franklin Street, Fifth Floor, Boston, MA  02110-1301, USA.

# Set arguments for sampling 
#
# Prepare a list of arguments to use with \code{rstan::sampling} via
# \code{do.call}.
#
# @param object The stanfit object to use for sampling.
# @param user_dots The contents of \code{...} from the user's call to
#   the \code{stan_*} modeling function.
# @param user_adapt_delta The value for \code{adapt_delta} specified by the
#   user.
# @param prior Prior distribution list (can be NULL).
# @param ... Other arguments to \code{\link[rstan]{sampling}} not coming from
#   \code{user_dots} (e.g. \code{data}, \code{pars}, \code{init}, etc.)
# @return A list of arguments to use for the \code{args} argument for 
#   \code{do.call(sampling, args)}.
set_sampling_args <- function(object, prior, user_dots = list(), 
                              user_adapt_delta = NULL, ...) {
  args <- list(object = object, ...)
  unms <- names(user_dots)
  for (j in seq_along(user_dots)) {
    args[[unms[j]]] <- user_dots[[j]]
  }
  defaults <- default_stan_control(prior = prior, 
                                   adapt_delta = user_adapt_delta)
  
  if (!"control" %in% unms) { 
    # no user-specified 'control' argument
    args$control <- defaults
  } else { 
    # user specifies a 'control' argument
    if (!is.null(user_adapt_delta)) { 
      # if user specified adapt_delta argument to stan_* then 
      # set control$adapt_delta to user-specified value
      args$control$adapt_delta <- user_adapt_delta
    } else {
      # use default adapt_delta for the user's chosen prior
      args$control$adapt_delta <- defaults$adapt_delta
    }
    if (is.null(args$control$max_treedepth)) {
      # if user's 'control' has no max_treedepth set it to rstanarm default
      args$control$max_treedepth <- defaults$max_treedepth
    }
  }
  args$save_warmup <- FALSE
  
  return(args)
}

# Default control arguments for sampling
# 
# Called by set_sampling_args to set the default 'control' argument for
# \code{rstan::sampling} if none specified by user. This allows the value of
# \code{adapt_delta} to depend on the prior.
# 
# @param prior Prior distribution list (can be NULL).
# @param adapt_delta User's \code{adapt_delta} argument.
# @param max_treedepth Default for \code{max_treedepth}.
# @return A list with \code{adapt_delta} and \code{max_treedepth}.
default_stan_control <- function(prior, adapt_delta = NULL, 
                                 max_treedepth = 15L) {
  if (!length(prior)) {
    if (is.null(adapt_delta)) adapt_delta <- 0.95
  } else if (is.null(adapt_delta)) {
    adapt_delta <- switch(prior$dist, 
                          "R2" = 0.99,
                          "hs" = 0.99,
                          "hs_plus" = 0.99,
                          "lasso" = 0.99,
                          "product_normal" = 0.99,
                          0.95) # default
  }
  nlist(adapt_delta, max_treedepth)
}

# Test if an object inherits a specific stanreg class
#
# @param x The object to test. 
is.stanreg   <- function(x) inherits(x, "stanreg")
is.stansurv  <- function(x) inherits(x, "stansurv")
is.stanmvreg <- function(x) inherits(x, "stanmvreg")
is.stanjm    <- function(x) inherits(x, "stanjm")

# Test if object contains a specific type of submodel
#
# @param x The object to test.
is.jm    <- function(x) isTRUE(x$stan_function %in% c("stan_jm"))
is.mvmer <- function(x) isTRUE(x$stan_function %in% c("stan_jm", "stan_mvmer"))
is.surv  <- function(x) isTRUE(x$stan_function %in% c("stan_jm", "stan_surv"))

# Throw error if object isn't a stanreg object
# 
# @param x The object to test.
validate_stanreg_object <- function(x, call. = FALSE) {
  if (!is.stanreg(x))
    stop("Object is not a stanreg object.", call. = call.) 
}

# Throw error if object isn't a stanmvreg object
# 
# @param x The object to test.
validate_stanmvreg_object <- function(x, call. = FALSE) {
  if (!is.stanmvreg(x))
    stop("Object is not a stanmvreg object.", call. = call.) 
}

# Throw error if object isn't a stanjm object
# 
# @param x The object to test.
validate_stanjm_object <- function(x, call. = FALSE) {
  if (!is.stanjm(x))
    stop("Object is not a stanjm object.", call. = call.) 
}

# Throw error if object isn't a stansurv object
# 
# @param x The object to test.
validate_stansurv_object <- function(x, call. = FALSE) {
  if (!is.stansurv(x))
    stop("Object is not a stansurv object.", call. = call.) 
}

# Test for a given family
#
# @param x A character vector (probably x = family(fit)$family)
is.binomial <- function(x) x == "binomial"
is.gaussian <- function(x) x == "gaussian"
is.gamma    <- function(x) x == "Gamma"
is.ig       <- function(x) x == "inverse.gaussian"
is.nb       <- function(x) x == "neg_binomial_2"
is.poisson  <- function(x) x == "poisson"
is.beta     <- function(x) x == "beta" || x == "Beta regression"

# test if a stanreg object has class clogit
is_clogit <- function(object) {
  is(object, "clogit")
}

# test if a stanreg object has class polr 
is_polr <- function(object) {
  is(object, "polr")
}

# test if a stanreg object is a scobit model
is_scobit <- function(object) {
  validate_stanreg_object(object)
  if (!is_polr(object)) 
    return(FALSE)
  return("alpha" %in% rownames(object$stan_summary))
}

# Test for a given estimation method
#
# @param x A stanreg object.
used.optimizing <- function(x) {
  x$algorithm == "optimizing"
}
used.sampling <- function(x) {
  x$algorithm == "sampling"
}
used.variational <- function(x) {
  x$algorithm %in% c("meanfield", "fullrank")
}

# Test if stanreg object used stan_(g)lmer
#
# @param x A stanreg object.
is.mer <- function(x) {
  stopifnot(is.stanreg(x))
  check1 <- inherits(x, "lmerMod")
  check2 <- !is.null(x$glmod)
  if (check1 && !check2) {
    stop("Bug found. 'x' has class 'lmerMod' but no 'glmod' component.")
  } else if (!check1 && check2) {
    stop("Bug found. 'x' has 'glmod' component but not class 'lmerMod'.")
  }
  isTRUE(check1 && check2)
}

# Test if stanreg object used stan_nlmer
#
# @param x A stanreg object.
is.nlmer <- function(x) {
  is.mer(x) && inherits(x, "nlmerMod")
}
# Consistent error message to use when something is only available for 
# models fit using MCMC
#
# @param what An optional message to prepend to the default message.
STOP_sampling_only <- function(what) {
  msg <- "only available for models fit using MCMC (algorithm='sampling')."
  if (!missing(what)) 
    msg <- paste(what, msg)
  stop(msg, call. = FALSE)
}

# Consistent error message to use when something is only available for models
# fit using MCMC or VB but not optimization
# 
# @param what An optional message to prepend to the default message.
STOP_not_optimizing <- function(what) {
  msg <- "not available for models fit using algorithm='optimizing'."
  if (!missing(what)) 
    msg <- paste(what, msg)
  stop(msg, call. = FALSE)
}

# Message to issue when fitting model with ADVI but 'QR=FALSE'. 
recommend_QR_for_vb <- function() {
  message(
    "Setting 'QR' to TRUE can often be helpful when using ", 
    "one of the variational inference algorithms. ", 
    "See the documentation for the 'QR' argument."
  )
}

# Issue warning if high rhat values
# 
# @param rhats Vector of rhat values.
# @param threshold Threshold value. If any rhat values are above threshold a 
#   warning is issued.
check_rhats <- function(rhats, threshold = 1.1, check_lp = FALSE) {
  if (!check_lp)
    rhats <- rhats[!names(rhats) %in% c("lp__", "log-posterior")]
  
  if (any(rhats > threshold, na.rm = TRUE)) 
    warning("Markov chains did not converge! Do not analyze results!", 
            call. = FALSE, noBreaks. = TRUE)
}


# If y is a 1D array keep any names but convert to vector (used in stan_glm)
#
# @param y Result of calling model.response
array1D_check <- function(y) {
  if (length(dim(y)) == 1L) {
    nms <- rownames(y)
    dim(y) <- NULL
    if (!is.null(nms)) 
      names(y) <- nms
  }
  return(y)
}


# Check for a binomial model with Y given as proportion of successes and weights 
# given as total number of trials
# 
binom_y_prop <- function(y, family, weights) {
  if (!is.binomial(family$family)) 
    return(FALSE)

  yprop <- NCOL(y) == 1L && 
    is.numeric(y) && 
    any(y > 0 & y < 1) && 
    !any(y < 0 | y > 1)
  if (!yprop)
    return(FALSE)
  
  wtrials <- !identical(weights, double(0)) && 
    all(weights > 0) && 
    all(abs(weights - round(weights)) < .Machine$double.eps^0.5)
  isTRUE(wtrials)
}

# Convert 2-level factor to 0/1
fac2bin <- function(y) {
  if (!is.factor(y)) 
    stop("Bug found: non-factor as input to fac2bin.", 
         call. = FALSE)
  if (!identical(nlevels(y), 2L)) 
    stop("Bug found: factor with nlevels != 2 as input to fac2bin.", 
         call. = FALSE)
  as.integer(y != levels(y)[1L])
}

# Check weights argument
# 
# @param w The \code{weights} argument specified by user or the result of
#   calling \code{model.weights} on a model frame.
# @return If no error is thrown then \code{w} is returned.
validate_weights <- function(w) {
  if (missing(w) || is.null(w)) {
    w <- double(0)
  } else {
    if (!is.numeric(w)) 
      stop("'weights' must be a numeric vector.", 
           call. = FALSE)
    if (any(w < 0)) 
      stop("Negative weights are not allowed.", 
           call. = FALSE)
  }
  
  return(w)
}

# Check offset argument
#
# @param o The \code{offset} argument specified by user or the result of calling
#   \code{model.offset} on a model frame.
# @param y The result of calling \code{model.response} on a model frame.
# @return If no error is thrown then \code{o} is returned.
validate_offset <- function(o, y) {
  if (is.null(o)) {
    o <- double(0)
  } else {
    if (length(o) != NROW(y))
      stop(gettextf("Number of offsets is %d but should be %d (number of observations)",
                    length(o), NROW(y)), domain = NA, call. = FALSE)
  }
  return(o)
}


# Check family argument
#
# @param f The \code{family} argument specified by user (or the default).
# @return If no error is thrown, then either \code{f} itself is returned (if
#   already a family) or the family object created from \code{f} is returned (if
#   \code{f} is a string or function).
validate_family <- function(f) {
  if (is.character(f)) 
    f <- get(f, mode = "function", envir = parent.frame(2))
  if (is.function(f)) 
    f <- f()
  if (!is(f, "family")) 
    stop("'family' must be a family.", call. = FALSE)
  
  return(f)
}


# Check for glmer syntax in formulas for non-glmer models
#
# @param f The model \code{formula}.
# @return Nothing is returned but an error might be thrown
validate_glm_formula <- function(f) {
  if (any(grepl("\\|", f)))
    stop("Using '|' in model formula not allowed. ",
         "Maybe you meant to use 'stan_(g)lmer'?", call. = FALSE)
}


# Check if any variables in a model frame are constants
# (the exception is that a constant variable of all 1's is allowed)
# 
# @param mf A model frame or model matrix
# @return If no constant variables are found mf is returned, otherwise an error
#   is thrown.
check_constant_vars <- function(mf) {
  # don't check if columns are constant for binomial
  mf1 <- if (NCOL(mf[, 1]) == 2) mf[, -1, drop=FALSE] else mf
  
  lu1 <- function(x) !all(x == 1) && length(unique(x)) == 1
  nocheck <- c("(weights)", "(offset)", "(Intercept)")
  sel <- !colnames(mf1) %in% nocheck
  is_constant <- apply(mf1[, sel, drop=FALSE], 2, lu1)
  if (any(is_constant)) {
    stop("Constant variable(s) found: ", 
         paste(names(is_constant)[is_constant], collapse = ", "), 
         call. = FALSE)
  }
  return(mf)
}


# Grep for "b" parameters (ranef)
#
# @param x Character vector (often rownames(fit$stan_summary))
# @param ... Passed to grep
b_names <- function(x, ...) {
  grep("^b\\[", x, ...)
}

# Return names of the last dimension in a matrix/array (e.g. colnames if matrix)
#
# @param x A matrix or array
last_dimnames <- function(x) {
  ndim <- length(dim(x))
  dimnames(x)[[ndim]]
}

# Get the correct column name to use for selecting the median
#
# @param algorithm String naming the estimation algorithm (probably
#   \code{fit$algorithm}).
# @return Either \code{"50%"} or \code{"Median"} depending on \code{algorithm}.
select_median <- function(algorithm) {
  switch(algorithm, 
         sampling = "50%",
         meanfield = "50%",
         fullrank = "50%",
         optimizing = "Median",
         stop("Bug found (incorrect algorithm name passed to select_median)", 
              call. = FALSE))
}

# Regex parameter selection
#
# @param x stanreg object
# @param regex_pars Character vector of patterns
grep_for_pars <- function(x, regex_pars) {
  validate_stanreg_object(x)
  if (used.optimizing(x)) {
    warning("'regex_pars' ignored for models fit using algorithm='optimizing'.",
            call. = FALSE)
    return(NULL)
  }
  stopifnot(is.character(regex_pars))
  out <- unlist(lapply(seq_along(regex_pars), function(j) {
    grep(regex_pars[j], rownames(x$stan_summary), value = TRUE) 
  }))
  if (!length(out))
    stop("No matches for 'regex_pars'.", call. = FALSE)
  
  return(out)
}

# Combine pars and regex_pars
#
# @param x stanreg object
# @param pars Character vector of parameter names
# @param regex_pars Character vector of patterns
collect_pars <- function(x, pars = NULL, regex_pars = NULL) {
  if (is.null(pars) && is.null(regex_pars)) 
    return(NULL)
  if (!is.null(pars)) 
    pars[pars == "varying"] <- "b"
  if (!is.null(regex_pars)) 
    pars <- c(pars, grep_for_pars(x, regex_pars))
  unique(pars)
}

# Get the posterior sample size
#
# @param x A stanreg object
# @return the posterior sample size (or size of sample from approximate posterior)
posterior_sample_size <- function(x) {
  validate_stanreg_object(x)
  if (used.optimizing(x)) {
    return(NROW(fit$asymptotic_sampling_dist))
  }
  pss <- x$stanfit@sim$n_save
  if (used.variational(x))
    return(pss)
  sum(pss - x$stanfit@sim$warmup2)
}

# If a is NULL (and Inf, respectively) return b, otherwise just return a
# @param a,b Objects
`%ORifNULL%` <- function(a, b) {
  if (is.null(a)) b else a
}
`%ORifINF%` <- function(a, b) {
  if (a == Inf) b else a
}

# Maybe broadcast 
#
# @param x A vector or scalar.
# @param n Number of replications to possibly make. 
# @return If \code{x} has no length the \code{0} replicated \code{n} times is
#   returned. If \code{x} has length 1, the \code{x} replicated \code{n} times
#   is returned. Otherwise \code{x} itself is returned.
maybe_broadcast <- function(x, n) {
  if (!length(x)) {
    rep(0, times = n)
  } else if (length(x) == 1L) {
    rep(x, times = n)
  } else {
    x
  }
}

# Create a named list using specified names or, if names are omitted, using the
# names of the objects in the list
#
# @param ... Objects to include in the list. 
# @return A named list.
nlist <- function(...) {
  m <- match.call()
  out <- list(...)
  no_names <- is.null(names(out))
  has_name <- if (no_names) FALSE else nzchar(names(out))
  if (all(has_name)) 
    return(out)
  nms <- as.character(m)[-1L]
  if (no_names) {
    names(out) <- nms
  } else {
    names(out)[!has_name] <- nms[!has_name]
  } 
  
  return(out)
}


# Check and set scale parameters for priors
#
# @param scale Value of scale parameter (can be NULL).
# @param default Default value to use if \code{scale} is NULL.
# @param link String naming the link function or NULL.
# @return If a probit link is being used, \code{scale} (or \code{default} if
#   \code{scale} is NULL) is scaled by \code{dnorm(0) / dlogis(0)}. Otherwise
#   either \code{scale} or \code{default} is returned.
set_prior_scale <- function(scale, default, link) {
  stopifnot(is.numeric(default), is.character(link) || is.null(link))
  if (is.null(scale)) 
    scale <- default
  if (isTRUE(link == "probit"))
    scale <- scale * dnorm(0) / dlogis(0)
  
  return(scale)
}


# Methods for creating linear predictor
#
# Make linear predictor vector from x and point estimates for beta, or linear 
# predictor matrix from x and full posterior sample of beta.
#
# @param beta A vector or matrix or parameter estimates.
# @param x Predictor matrix.
# @param offset Optional offset vector.
# @return A vector or matrix.
linear_predictor <- function(beta, x, offset = NULL) {
  UseMethod("linear_predictor")
}
linear_predictor.default <- function(beta, x, offset = NULL) {
  eta <- as.vector(if (NCOL(x) == 1L) x * beta else x %*% beta)
  if (length(offset))
    eta <- eta + offset
  
  return(eta)
}
linear_predictor.matrix <- function(beta, x, offset = NULL) {
  if (NCOL(beta) == 1L) 
    beta <- as.matrix(beta)
  eta <- beta %*% t(x)
  if (length(offset)) 
    eta <- sweep(eta, 2L, offset, `+`)

  return(eta)
}


#' Extract X, Y or Z from a stanreg object
#' 
#' @keywords internal
#' @export
#' @templateVar stanregArg object
#' @template args-stanreg-object
#' @param ... Other arguments passed to methods. For a \code{stanmvreg} object
#'   this can be an integer \code{m} specifying the submodel.
#' @return For \code{get_x} and \code{get_z}, a matrix. For \code{get_y}, either
#'   a vector or a matrix, depending on how the response variable was specified.
get_y <- function(object, ...) UseMethod("get_y")
#' @rdname get_y
#' @export
get_x <- function(object, ...) UseMethod("get_x")
#' @rdname get_y
#' @export
get_z <- function(object, ...) UseMethod("get_z")

#' @export
get_y.default <- function(object, ...) {
  object[["y"]] %ORifNULL% model.response(model.frame(object))
}
#' @export
get_x.default <- function(object, ...) {
  object[["x"]] %ORifNULL% model.matrix(object)
}
#' @export
get_x.gamm4 <- function(object, ...) {
  as.matrix(object[["x"]])
}
#' @export
get_x.lmerMod <- function(object, ...) {
  object$glmod$X %ORifNULL% stop("X not found")
}
#' @export
get_z.lmerMod <- function(object, ...) {
  Zt <- object$glmod$reTrms$Zt %ORifNULL% stop("Z not found")
  t(Zt)
}
#' @export
get_y.stanmvreg <- function(object, m = NULL, ...) {
  ret <- fetch(object$glmod, "y", "y") %ORifNULL% stop("y not found")
  stub <- get_stub(object)
  if (!is.null(m)) ret[[m]] else list_nms(ret, stub = stub)
}
#' @export
get_x.stanmvreg <- function(object, m = NULL, ...) {
  ret <- fetch(object$glmod, "x", "x") %ORifNULL% stop("X not found")
  stub <- get_stub(object)
  if (!is.null(m)) ret[[m]] else list_nms(ret, stub = stub)
}
#' @export
get_z.stanmvreg <- function(object, m = NULL, ...) {
  Zt <- fetch(object$glmod, "reTrms", "Zt") %ORifNULL% stop("Z not found")
  ret <- lapply(Zt, t)
  stub <- get_stub(object)
  if (!is.null(m)) ret[[m]] else list_nms(ret, stub = stub)
}

#' Extract survival response from a stansurv or stanjm object
#' 
#' @keywords internal
#' @export
#' @param object A \code{stansurv} or \code{stanjm} object.
#' @param ... Other arguments passed to methods.
#' @return A \code{Surv} object, see \code{?survival::Surv}.
get_surv <- function(object, ...) UseMethod("get_surv")

#' @export
get_surv.stansurv <- function(object, ...) { 
  model.response(model.frame(object)) %ORifNULL% stop("response not found")
}

#' @export
get_surv.stanjm <- function(object, ...) { 
  object$survmod$mod$y %ORifNULL% stop("response not found")
}

# Get inverse link function
#
# @param x A stanreg object, family object, or string. 
# @param ... Other arguments passed to methods. For a \code{stanmvreg} object
#   this can be an integer \code{m} specifying the submodel.
# @return The inverse link function associated with x.
linkinv <- function(x, ...) UseMethod("linkinv")
linkinv.stanreg <- function(x, ...) {
  if (is(x, "polr")) polr_linkinv(x) else family(x)$linkinv
}
linkinv.stanmvreg <- function(x, m = NULL, ...) {
  ret <- lapply(family(x), `[[`, "linkinv")
  stub <- get_stub(x)
  if (!is.null(m)) ret[[m]] else list_nms(ret, stub = stub)
}
linkinv.family <- function(x, ...) {
  x$linkinv
}
linkinv.character <- function(x, ...) {
  stopifnot(length(x) == 1)
  polr_linkinv(x)
}

# Make inverse link function for stan_polr models, neglecting any
# exponent in the scobit case
#
# @param x A stanreg object or character scalar giving the "method".
# @return The inverse link function associated with x.
polr_linkinv <- function(x) {
  if (is.stanreg(x) && is(x, "polr")) {
    method <- x$method
  } else if (is.character(x) && length(x) == 1L) {
    method <- x
  } else {
    stop("'x' should be a stanreg object created by stan_polr ", 
         "or a single string.")
  }
  if (is.null(method) || method == "logistic") 
    method <- "logit"
  
  if (method == "loglog")
    return(pgumbel)
  
  make.link(method)$linkinv
}

# Wrapper for rstan::summary
# @param stanfit A stanfit object created using rstan::sampling or rstan::vb
# @return A matrix of summary stats
make_stan_summary <- function(stanfit) {
  levs <- c(0.5, 0.8, 0.95)
  qq <- (1 - levs) / 2
  probs <- sort(c(0.5, qq, 1 - qq))
  rstan::summary(stanfit, probs = probs, digits = 10)$summary  
}

check_reTrms <- function(reTrms) {
  stopifnot(is.list(reTrms))
  nms <- names(reTrms$cnms)
  dupes <- duplicated(nms)
  for (i in which(dupes)) {
    original <- reTrms$cnms[[nms[i]]]
    dupe <- reTrms$cnms[[i]]
    overlap <- dupe %in% original
    if (any(overlap))
      stop("rstanarm does not permit formulas with duplicate group-specific terms.\n", 
           "In this case ", nms[i], " is used as a grouping factor multiple times and\n",
           dupe[overlap], " is included multiple times.\n", 
           "Consider using || or -1 in your formulas to prevent this from happening.")
  }
  return(invisible(NULL))
}

#' @importFrom lme4 glmerControl
make_glmerControl <- function(...) {
  glmerControl(check.nlev.gtreq.5 = "ignore",
               check.nlev.gtr.1 = "stop",
               check.nobs.vs.rankZ = "ignore",
               check.nobs.vs.nlev = "ignore",
               check.nobs.vs.nRE = "ignore", ...)  
}

# Check if a fitted model (stanreg object) has weights
# 
# @param x stanreg object
# @return Logical. Only TRUE if x$weights has positive length and the elements
#   of x$weights are not all the same.
#
model_has_weights <- function(x) {
  wts <- x[["weights"]]
  if (!length(wts)) {
    FALSE
  } else if (all(wts == wts[1])) {
    FALSE
  } else {
    TRUE
  }
}

# Check that a stanfit object (or list returned by rstan::optimizing) is valid
#
check_stanfit <- function(x) {
  if (is.list(x)) {
    if (!all(c("par", "value") %in% names(x)))
      stop("Invalid object produced please report bug")
  }
  else {
    stopifnot(is(x, "stanfit"))
    if (x@mode != 0)
      stop("Invalid stanfit object produced please report bug")
  }
  return(TRUE)
}

# Validate data argument
#
# Make sure that, if specified, data is a data frame. If data is not missing
# then dimension reduction is also performed on variables (i.e., a one column
# matrix inside a data frame is converted to a vector).
#
# @param data User's data argument
# @param if_missing Object to return if data is missing/null
# @return If no error is thrown, data itself is returned if not missing/null,
#   otherwise if_missing is returned.
#
drop_redundant_dims <- function(data) {
  drop_dim <- sapply(data, function(v) is.matrix(v) && NCOL(v) == 1)
  data[, drop_dim] <- lapply(data[, drop_dim, drop=FALSE], drop)
  return(data)
}
validate_data <- function(data, if_missing = NULL) {
  if (missing(data) || is.null(data)) {
    warn_data_arg_missing()
    return(if_missing)
  }
  if (!is.data.frame(data)) {
    stop("'data' must be a data frame.", call. = FALSE)
  }
  
  drop_redundant_dims(data)
}

# Throw a warning if 'data' argument to modeling function is missing
warn_data_arg_missing <- function() {
  warning(
    "Omitting the 'data' argument is not recommended ",
    "and may not be allowed in future versions of rstanarm. ", 
    "Some post-estimation functions (in particular 'update', 'loo', 'kfold') ", 
    "are not guaranteed to work properly unless 'data' is specified as a data frame.",
    call. = FALSE
  )
}

# Validate newdata argument for posterior_predict, log_lik, etc.
#
# Doesn't check if the correct variables are included (that's done in pp_data),
# just that newdata is either NULL or a data frame with no missing values. Also
# drops any unused dimensions in variables (e.g. a one column matrix inside a
# data frame is converted to a vector).
# 
# @param x User's 'newdata' argument
# @return Either NULL or a data frame
#
validate_newdata <- function(x) {
  if (is.null(x)) {
    return(NULL)
  }
  if (!is.data.frame(x)) {
    stop("If 'newdata' is specified it must be a data frame.", call. = FALSE)
  }
  if (any(is.na(x))) {
    stop("NAs are not allowed in 'newdata'.", call. = FALSE)
  }
  
  x <- as.data.frame(x)
  drop_redundant_dims(x)
}



#---------------------- for stan_{mvmer,jm} only -----------------------------

# Return a list (or vector if unlist = TRUE) which
# contains the embedded elements in list x named y 
fetch <- function(x, y, z = NULL, zz = NULL, null_to_zero = FALSE, 
                  pad_length = NULL, unlist = FALSE) {
  ret <- lapply(x, `[[`, y)
  if (!is.null(z))
    ret <- lapply(ret, `[[`, z)
  if (!is.null(zz))
    ret <- lapply(ret, `[[`, zz)
  if (null_to_zero) 
    ret <- lapply(ret, function(i) ifelse(is.null(i), 0L, i))
  if (!is.null(pad_length)) {
    padding <- rep(list(0L), pad_length - length(ret))
    ret <- c(ret, padding)
  }
  if (unlist) unlist(ret) else ret
}
# Wrapper for using fetch with unlist = TRUE
fetch_ <- function(x, y, z = NULL, zz = NULL, null_to_zero = FALSE, 
                   pad_length = NULL) {
  fetch(x = x, y = y, z = z, zz = zz, null_to_zero = null_to_zero, 
        pad_length = pad_length, unlist = TRUE)
}
# Wrapper for using fetch with unlist = TRUE and 
# returning array. Also converts logical to integer.
fetch_array <- function(x, y, z = NULL, zz = NULL, null_to_zero = FALSE,
                        pad_length = NULL) {
  val <- fetch(x = x, y = y, z = z, zz = zz, null_to_zero = null_to_zero, 
               pad_length = pad_length, unlist = TRUE)
  if (is.logical(val)) 
    val <- as.integer(val)
  as.array(val)
}

# Unlist the result from an lapply call
#
# @param X,FUN,... Same as lapply
uapply <- function(X, FUN, ...) {
  unlist(lapply(X, FUN, ...))
}

# A refactored version of mapply with SIMPLIFY = FALSE
#
# @param FUN,... Same as mapply
# @param arg Passed to MoreArgs
xapply <- function(..., FUN, args = NULL) {
  mapply(FUN, ..., MoreArgs = args, SIMPLIFY = FALSE)
}

# Test if family object corresponds to a linear mixed model
#
# @param x A family object
is.lmer <- function(x) {
  if (!is(x, "family"))
    stop("x should be a family object.", call. = FALSE)
  isTRUE((x$family == "gaussian") && (x$link == "identity"))
}

# Split a 2D array into nsplits subarrays, returned as a list
#
# @param x A 2D array or matrix
# @param nsplits An integer, the number of subarrays or submatrices
# @param bycol A logical, if TRUE then the subarrays are generated by
#   splitting the columns of x
# @return A list of nsplits arrays or matrices
array2list <- function(x, nsplits, bycol = TRUE) {
  len <- if (bycol) ncol(x) else nrow(x)
  len_k <- len %/% nsplits 
  if (!len == (len_k * nsplits))
    stop("Dividing x by nsplits does not result in an integer.")
  lapply(1:nsplits, function(k) {
    if (bycol) x[, (k-1) * len_k + 1:len_k, drop = FALSE] else
      x[(k-1) * len_k + 1:len_k, , drop = FALSE]})
}

# Use sweep to multiply a vector or array. Note that usually sweep cannot
# handle a vector, whereas this function definition can.
#
# @param x A vector or array.
# @param y The vector or scalar to multiply 'x' by.
# @param margin The margin of 'x' across which to apply 'y' (only relevant
#   if 'x' is an array, i.e. not a vector).
# @return An object of the same class as 'x'.
sweep_multiply <- function(x, y, margin = 2L) {
  if (is.vector(x)) return(x * y)
  sweep(x, margin, y, `*`)
}

# Convert a standardised quadrature node to an unstandardised value based on 
# the specified integral limits
#
# @param x An unstandardised quadrature node
# @param a The lower limit(s) of the integral, possibly a vector
# @param b The upper limit(s) of the integral, possibly a vector
unstandardise_qpts <- function(x, a, b) {
  if (!identical(length(x), 1L) || !is.numeric(x))
    stop("'x' should be a single numeric value.", call. = FALSE)
  if (!all(is.numeric(a), is.numeric(b)))
    stop("'a' and 'b' should be numeric.", call. = FALSE)
  if (!length(a) %in% c(1L, length(b)))
    stop("'a' and 'b' should be vectors of length 1, or, be the same length.", call. = FALSE)
  if (any((b - a) < 0))
    stop("The upper limits for the integral ('b' values) should be greater than ",
         "the corresponding lower limits for the integral ('a' values).", call. = FALSE)
  ((b - a) / 2) * x + ((b + a) / 2)
}

# Convert a standardised quadrature weight to an unstandardised value based on 
# the specified integral limits
#
# @param x An unstandardised quadrature weight
# @param a The lower limit(s) of the integral, possibly a vector
# @param b The upper limit(s) of the integral, possibly a vector
unstandardise_qwts <- function(x, a, b) {
  if (!identical(length(x), 1L) || !is.numeric(x))
    stop("'x' should be a single numeric value.", call. = FALSE)
  if (!all(is.numeric(a), is.numeric(b)))
    stop("'a' and 'b' should be numeric.", call. = FALSE)
  if (!length(a) %in% c(1L, length(b)))
    stop("'a' and 'b' should be vectors of length 1, or, be the same length.", call. = FALSE)
  if (any((b - a) < 0))
    stop("The upper limits for the integral ('b' values) should be greater than ",
         "the corresponding lower limits for the integral ('a' values).", call. = FALSE)
  ((b - a) / 2) * x
}




# Throw error if parameter isn't a positive scalar
#
# @param x The object to test.
validate_positive_scalar <- function(x, not_greater_than = NULL) {
  nm <- deparse(substitute(x))
  if (is.null(x))
    stop(nm, " cannot be NULL", call. = FALSE)
  if (!is.numeric(x))
    stop(nm, " should be numeric", call. = FALSE)
  if (any(x <= 0)) 
    stop(nm, " should be postive", call. = FALSE)
  if (!is.null(not_greater_than)) {
    if (!is.numeric(not_greater_than) || (not_greater_than <= 0))
      stop("'not_greater_than' should be numeric and postive")
    if (!all(x <= not_greater_than))
      stop(nm, " should less than or equal to ", not_greater_than, call. = FALSE)
  }
}

# Return a matrix or list with the median and prob% CrI bounds for 
# each column of a matrix or 2D array
#
# @param x A matrix or 2D array
# @param prob Value between 0 and 1 indicating the desired width of the CrI
# @param return_matrix Logical, if TRUE then a matrix with three columns is 
#   returned (med, lb, ub) else if FALSE a list with three elements is returned.
median_and_bounds <- function(x, prob, na.rm = FALSE, return_matrix = FALSE) {
  if (!any(is.matrix(x), is.array(x)))
    stop("x should be a matrix or 2D array.")
  med <- apply(x, 2, median, na.rm = na.rm)
  lb  <- apply(x, 2, quantile, (1 - prob)/2, na.rm = na.rm)
  ub  <- apply(x, 2, quantile, (1 + prob)/2, na.rm = na.rm)
  if (return_matrix) cbind(med, lb, ub) else nlist(med, lb, ub)
}

# Return the stub for variable names from one submodel of a stan_jm model
#
# @param m An integer specifying the number of the longitudinal submodel or
#   a character string specifying the submodel (e.g. "Long1", "Event", etc)
# @param stub A character string to prefix to m, if m is supplied as an integer
get_m_stub <- function(m, stub = "Long") {
  if (is.null(m)) {
    return(NULL)
  } else if (is.numeric(m)) {
    return(paste0(stub, m, "|"))
  } else if (is.character(m)) {
    return(paste0(m, "|"))
  }
}

# Return the appropriate stub for variable names
#
# @param object A stanmvreg object
get_stub <- function(object) {
  if (is.jm(object)) "Long" else if (is.mvmer(object)) "y" else NULL  
} 

# Separates a names object into separate parts based on the longitudinal, 
# event, or association parameters.
# 
# @param x Character vector (often rownames(fit$stan_summary))
# @param M An integer specifying the number of longitudinal submodels.
# @param stub The character string used at the start of the names of variables
#   in the longitudinal/GLM submodels
# @param ... Arguments passed to grep
# @return A list with x separated out into those names corresponding
#   to parameters from the M longitudinal submodels, the event submodel
#   or association parameters.
collect_nms <- function(x, M, stub = "Long", ...) {
  ppd <- grep(paste0("^", stub, ".{1}\\|mean_PPD"), x, ...)      
  y <- lapply(1:M, function(m) grep(mod2rx(m, stub = stub), x, ...))
  y_extra <- lapply(1:M, function(m) 
    c(grep(paste0("^", stub, m, "\\|sigma"), x, ...),
      grep(paste0("^", stub, m, "\\|shape"), x, ...),
      grep(paste0("^", stub, m, "\\|lambda"), x, ...),
      grep(paste0("^", stub, m, "\\|reciprocal_dispersion"), x, ...)))             
  y <- lapply(1:M, function(m) setdiff(y[[m]], c(y_extra[[m]], ppd[m])))
  e <- grep(mod2rx("^Event"), x, ...)     
  e_extra <- c(grep("^Event\\|weibull-shape|^Event\\|b-splines-coef|^Event\\|piecewise-coef", x, ...))         
  e <- setdiff(e, e_extra)
  a <- grep(mod2rx("^Assoc"), x, ...)
  b <- b_names(x, ...)
  y_b <- lapply(1:M, function(m) b_names_M(x, m, stub = stub, ...))
  alpha <- grep("^.{5}\\|\\(Intercept\\)", x, ...)      
  alpha <- c(alpha, grep(pattern=paste0("^", stub, ".{1}\\|\\(Intercept\\)"), x=x, ...))
  beta <- setdiff(c(unlist(y), e, a), alpha)  
  nlist(y, y_extra, y_b, e, e_extra, a, b, alpha, beta, ppd) 
}

# Grep for "b" parameters (ranef), can optionally be specified
# for a specific longitudinal submodel
#
# @param x Character vector (often rownames(fit$stan_summary))
# @param submodel Optional integer specifying which long submodel
# @param ... Passed to grep
b_names_M <- function(x, submodel = NULL, stub = "Long", ...) {
  if (is.null(submodel)) {
    grep("^b\\[", x, ...)
  } else {
    grep(paste0("^b\\[", stub, submodel, "\\|"), x, ...)
  }
}

# Grep for regression coefs (fixef), can optionally be specified
# for a specific submodel
#
# @param x Character vector (often rownames(fit$stan_summary))
# @param submodel Character vector specifying which submodels
#   to obtain the coef names for. Can be "Long", "Event", "Assoc", or 
#   an integer specifying a specific longitudinal submodel. Specifying 
#   NULL selects all submodels.
# @param ... Passed to grep
beta_names <- function(x, submodel = NULL, ...) {
  if (is.null(submodel)) {
    rxlist <- c(mod2rx("^Long"), mod2rx("^Event"), mod2rx("^Assoc"))
  } else {
    rxlist <- c()
    if ("Long" %in% submodel) rxlist <- c(rxlist, mod2rx("^Long"))
    if ("Event" %in% submodel) rxlist <- c(rxlist, mod2rx("^Event"))
    if ("Assoc" %in% submodel) rxlist <- c(rxlist, mod2rx("^Assoc"))
    miss <- setdiff(submodel, c("Long", "Event", "Assoc"))
    if (length(miss)) rxlist <- c(rxlist, sapply(miss, mod2rx))
  }
  unlist(lapply(rxlist, function(y) grep(y, x, ...)))
}

# Converts "Long", "Event" or "Assoc" to the regular expression
# used at the start of variable names for the fitted joint model
#
# @param x The submodel for which the regular expression should be
#   obtained. Can be "Long", "Event", "Assoc", or an integer specifying
#   a specific longitudinal submodel.
mod2rx <- function(x, stub = "Long") {
  if (x == "^Long") {
    c("^Long[1-9]\\|")
  } else if (x == "^Event") {
    c("^Event\\|")
  } else if (x == "^Assoc") {
    c("^Assoc\\|")
  } else if (x == "Long") {
    c("Long[1-9]\\|")
  } else if (x == "Event") {
    c("Event\\|")
  } else if (x == "Assoc") {
    c("Assoc\\|")
  } else if (x == "^y") {
    c("^y[1-9]\\|")
  } else if (x == "y") {
    c("y[1-9]\\|")
  } else {
    paste0("^", stub, x, "\\|")
  }   
}

# Return the number of longitudinal submodels
#
# @param object A stanmvreg object
get_M <- function(object) {
  validate_stanmvreg_object(object)
  return(object$n_markers)
}

# Supplies names for the output list returned by most stanmvreg methods
#
# @param object The list object to which the names are to be applied
# @param M The number of longitudinal/GLM submodels. If NULL then the number of
#   longitudinal/GLM submodels is assumed to be equal to the length of object.
# @param stub The character string to use at the start of the names for
#   list items related to the longitudinal/GLM submodels
list_nms <- function(object, M = NULL, stub = "Long") {
  ok_type <- is.null(object) || is.list(object) || is.vector(object)
  if (!ok_type) 
    stop("'object' argument should be a list or vector.")
  if (is.null(object))
    return(object)
  if (is.null(M)) 
    M <- length(object)
  nms <- paste0(stub, 1:M)
  if (length(object) > M) 
    nms <- c(nms, "Event")
  names(object) <- nms
  object
}

# Removes the submodel identifying text (e.g. "Long1|", "Event|", etc 
# from variable names
#
# @param x Character vector (often rownames(fit$stan_summary)) from which
#   the stub should be removed
rm_stub <- function(x) {
  x <- gsub(mod2rx("^y"), "", x)
  x <- gsub(mod2rx("^Long"), "", x)
  x <- gsub(mod2rx("^Event"), "", x)
}

# Removes a specified character string from the names of an
# object (for example, a matched call)
#
# @param x The matched call
# @param string The character string to be removed
strip_nms <- function(x, string) {
  names(x) <- gsub(string, "", names(x))
  x
}

# Check argument contains one of the allowed options
check_submodelopt2 <- function(x) {
  if (!x %in% c("long", "event"))
    stop("submodel option must be 'long' or 'event'") 
}
check_submodelopt3 <- function(x) {
  if (!x %in% c("long", "event", "both"))
    stop("submodel option must be 'long', 'event' or 'both'") 
}

# Error message when the argument contains an object of the incorrect type
STOP_arg <- function(arg_name, type) {
  stop(paste0("'", arg_name, "' should be a ", paste0(type, collapse = " or "), 
              " object or a list of those objects."), call. = FALSE) 
}

# Return error msg if both elements of the object are TRUE
STOP_combination_not_allowed <- function(object, x, y) {
  if (object[[x]] && object[[y]])
    stop("In ", deparse(substitute(object)), ", '", x, "' and '", y,
         "' cannot be specified together", call. = FALSE)
}

# Error message when not specifying an argument required for stanmvreg objects
#
# @param arg The argument
STOP_arg_required_for_stanmvreg <- function(arg) {
  nm <- deparse(substitute(arg))
  msg <- paste0("Argument '", nm, "' required for stanmvreg objects.")
  stop2(msg)
}

# Error message when not specifying 'id_var' for stansurv methods that require it
#
# @param arg The argument
STOP_id_var_required <- function() {
  stop2("'id_var' must be specified for models with a start-stop response ",
        "or with time dependent effects.")
}

# Error message when a function is not yet implemented for stanmvreg objects
#
# @param what A character string naming the function not yet implemented
STOP_if_stanmvreg <- function(what) {
  msg <- "not yet implemented for stanmvreg objects."
  if (!missing(what)) 
    msg <- paste(what, msg)
  stop2(msg)
}

# Error message when a function is not yet implemented for stansurv objects
#
# @param what A character string naming the function not yet implemented
STOP_if_stansurv <- function(what) {
  msg <- "not yet implemented for stansurv objects."
  if (!missing(what)) 
    msg <- paste(what, msg)
  stop2(msg)
}

# Error message when a function is not yet implemented for stan_mvmer models
#
# @param what An optional message to prepend to the default message.
STOP_stan_mvmer <- function(what) {
  msg <- "is not yet implemented for models fit using stan_mvmer."
  if (!missing(what)) 
    msg <- paste(what, msg)
  stop2(msg)
}

# Consistent error message to use when something that is only available for 
# models fit using stan_jm
#
# @param what An optional message to prepend to the default message.
STOP_jm_only <- function(what) {
  msg <- "can only be used with stan_jm models."
  if (!missing(what)) 
    msg <- paste(what, msg)
  stop2(msg)
}

# Consistent error message when binomial models with greater than
# one trial are not allowed
#
STOP_binomial <- function() {
  stop2("Binomial models with number of trials greater than one ",
        "are not allowed (i.e. only bernoulli models are allowed).")
}

# Error message when a required variable is missing from the data frame
#
# @param var The name of the variable that could not be found
STOP_no_var <- function(var) {
  stop2("Variable '", var, "' cannot be found in the data frame.")
}

# Error message for dynamic predictions
#
# @param what A reason why the dynamic predictions are not allowed
STOP_dynpred <- function(what) {
  stop2(paste("Dynamic predictions are not yet implemented for", what))
}

# Check if individuals in ids argument were also used in model estimation
#
# @param object A stanmvreg object
# @param ids A vector of ids appearing in the pp data
# @param m Integer specifying which submodel to get the estimation IDs from
# @return A logical. TRUE indicates their are new ids in the prediction data,
#   while FALSE indicates all ids in the prediction data were used in fitting
#   the model. This return is used to determine whether to draw new b pars.
check_pp_ids <- function(object, ids, m = 1) {
  ids2 <- unique(model.frame(object, m = m)[[object$id_var]])
  if (any(ids %in% ids2))
    warning("Some of the IDs in the 'newdata' correspond to individuals in the ",
            "estimation dataset. Please be sure you want to obtain subject-",
            "specific predictions using the estimated random effects for those ",
            "individuals. If you instead meant to marginalise over the distribution ",
            "of the random effects (for posterior_predict or posterior_traj), or ",
            "to draw new random effects conditional on outcome data provided in ",
            "the 'newdata' arguments (for posterior_survfit), then please make ",
            "sure the ID values do not correspond to individuals in the ",
            "estimation dataset.", immediate. = TRUE)
  if (!all(ids %in% ids2)) TRUE else FALSE
}

# Validate newdataLong and newdataEvent arguments
#
# @param object A stanmvreg object
# @param newdataLong A data frame, or a list of data frames
# @param newdataEvent A data frame
# @param duplicate_ok A logical. If FALSE then only one row per individual is
#   allowed in the newdataEvent data frame
# @param response A logical specifying whether the longitudinal response
#   variable must be included in the new data frame
# @return A list of validated data frames
validate_newdatas <- function(object, newdataLong = NULL, newdataEvent = NULL,
                              duplicate_ok = FALSE, response = TRUE) {
  validate_stanmvreg_object(object)
  id_var <- object$id_var
  newdatas <- list()
  if (!is.null(newdataLong)) {
    if (!is(newdataLong, "list"))
      newdataLong <- rep(list(newdataLong), get_M(object))
    dfcheck <- sapply(newdataLong, is.data.frame)
    if (!all(dfcheck))
      stop("'newdataLong' must be a data frame or list of data frames.", call. = FALSE)
    nacheck <- sapply(seq_along(newdataLong), function(m) {
      if (response) { # newdataLong needs the reponse variable
        fmL <- formula(object, m = m)
      } else { # newdataLong only needs the covariates
        fmL <- formula(object, m = m)[c(1,3)]
      }
      all(!is.na(get_all_vars(fmL, newdataLong[[m]]))) 
    })
    if (!all(nacheck))
      stop("'newdataLong' cannot contain NAs.", call. = FALSE)
    newdatas <- c(newdatas, newdataLong)
  }
  if (!is.null(newdataEvent)) {
    if (!is.data.frame(newdataEvent))
      stop("'newdataEvent' must be a data frame.", call. = FALSE)
    if (response) { # newdataEvent needs the reponse variable
      fmE <- formula(object, m = "Event")
    } else { # newdataEvent only needs the covariates
      fmE <- formula(object, m = "Event")[c(1,3)]
    }
    dat <- get_all_vars(fmE, newdataEvent)
    dat[[id_var]] <- newdataEvent[[id_var]] # include ID variable in event data
    if (any(is.na(dat)))
      stop("'newdataEvent' cannot contain NAs.", call. = FALSE)
    if (!duplicate_ok && any(duplicated(newdataEvent[[id_var]])))
      stop("'newdataEvent' should only contain one row per individual, since ",
           "time varying covariates are not allowed in the prediction data.")
    newdatas <- c(newdatas, list(Event = newdataEvent))
  }
  if (length(newdatas)) {
    idvar_check <- sapply(newdatas, function(x) id_var %in% colnames(x)) 
    if (!all(idvar_check)) 
      STOP_no_var(id_var)
    ids <- lapply(newdatas, function(x) unique(x[[id_var]]))
    sorted_ids <- lapply(ids, sort)
    if (!length(unique(sorted_ids)) == 1L) 
      stop("The same subject ids should appear in each new data frame.")
    if (!length(unique(ids)) == 1L) 
      stop("The subject ids should be ordered the same in each new data frame.")  
    return(newdatas)
  } else return(NULL)
}

# Return data frames only including the specified subset of individuals
#
# @param object A stanmvreg object
# @param data A data frame, or a list of data frames
# @param ids A vector of ids indicating which individuals to keep
# @return A data frame, or a list of data frames, depending on the input
subset_ids <- function(object, data, ids) {
  if (is.null(data))
    return(NULL)
  validate_stanmvreg_object(object)
  id_var <- object$id_var
  is_list <- is(data, "list")
  if (!is_list) data <- list(data)
  is_df <- sapply(data, is.data.frame)
  if (!all(is_df)) stop("'data' should be a data frame, or list of data frames.")
  data <- lapply(data, function(x) {
    if (!id_var %in% colnames(x)) STOP_no_var(id_var)
    sel <- which(!ids %in% x[[id_var]])
    if (length(sel)) 
      stop("The following 'ids' do not appear in the data: ", 
           paste(ids[[sel]], collapse = ", "))
    x[x[[id_var]] %in% ids, , drop = FALSE]
  })
  if (is_list) return(data) else return(data[[1]])
}

# Return a data.table with a key set using the appropriate id/time/grp variables
# 
# @param data A data frame.
# @param id_var The name of the ID variable.
# @param grp_var The name of the variable identifying groups clustered within
#   individuals.
# @param time_var The name of the time variable.
# @return A data.table (which will be used in a rolling merge against the
#   event times and/or quadrature times).
prepare_data_table <- function(data, id_var, time_var, grp_var = NULL) {
  if (!requireNamespace("data.table"))
    stop("the 'data.table' package must be installed to use this function")
  if (!is.data.frame(data))
    stop("'data' should be a data frame.")
  
  # check required vars are in the data
  if (!id_var %in% colnames(data))
    STOP_no_var(id_var)
  if (!time_var %in% colnames(data))
    STOP_no_var(time_var)
  if (!is.null(grp_var) && (!grp_var %in% colnames(data)))
    STOP_no_var(grp_var)
  
  # define and set the key for the data.table
  key_vars <- if (!is.null(grp_var)) 
    c(id_var, grp_var, time_var) else c(id_var, time_var)
  dt <- data.table::data.table(data, key = key_vars)
  
  dt[[time_var]] <- as.numeric(dt[[time_var]]) # ensures no rounding on merge
  dt[[id_var]]   <- factor(dt[[id_var]])       # ensures matching of ids
  if (!is.null(grp_var))
    dt[[grp_var]]   <- factor(dt[[grp_var]])   # ensures matching of grps
  dt
}

# Carry out a rolling merge
#
# @param data A data.table with a set key corresponding to ids, times (and
#   possibly also grps).
# @param ids A vector of patient ids to merge against.
# @param times A vector of times to (rolling) merge against.
# @param grps An optional vector of groups clustered within patients to
#   merge against. Only relevant when there is clustering within patient ids.
# @return A data.table formed by a merge of ids, (grps), times, and the closest 
#   preceding (in terms of times) rows in data.
rolling_merge <- function(data, ids, times, grps = NULL) {
  if (!requireNamespace("data.table"))
    stop("the 'data.table' package must be installed to use this function")
  
  # check data.table is keyed
  key_length <- length(data.table::key(data))
  val_length <- if (is.null(grps)) 2L else 3L
  if (key_length == 0L)
    stop2("Bug found: data.table should have a key.")
  if (!key_length == val_length)
    stop2("Bug found: data.table key is not the same length as supplied keylist.")
  
  # ensure data types are same as returned by the prepare_data_table function
  ids   <- factor(ids)       # ensures matching of ids
  times <- as.numeric(times) # ensures no rounding on merge
  
  # carry out the rolling merge against the specified times
  if (is.null(grps)) {
    tmp <- data.table::data.table(ids, times)
    val <- data[tmp, roll = TRUE, rollends = c(TRUE, TRUE)]       
  } else {
    grps <- factor(grps)
    tmp <- data.table::data.table(ids, grps, times)
    val <- data[tmp, roll = TRUE, rollends = c(TRUE, TRUE)]       
  }
  val
}

# Return an array or list with the time sequence used for posterior predictions
#
# @param increments An integer with the number of increments (time points) at
#   which to predict the outcome for each individual
# @param t0,t1 Numeric vectors giving the start and end times across which to
#   generate prediction times
# @param simplify Logical specifying whether to return each increment as a 
#   column of an array (TRUE) or as an element of a list (FALSE) 
get_time_seq <- function(increments, t0, t1, simplify = TRUE) {
  val <- sapply(0:(increments - 1), function(x, t0, t1) {
    t0 + (t1 - t0) * (x / (increments - 1))
  }, t0 = t0, t1 = t1, simplify = simplify)
  if (simplify && is.vector(val)) {
    # need to transform if there is only one individual
    val <- t(val)
    rownames(val) <- if (!is.null(names(t0))) names(t0) else 
      if (!is.null(names(t1))) names(t1) else NULL
  }
  return(val)
}

# Extract parameters from stanmat and return as a list
# 
# @param object A stanmvreg object
# @param stanmat A matrix of posterior draws, may be provided if the desired 
#   stanmat is only a subset of the draws from as.matrix(object$stanfit)
# @return A named list
extract_pars <- function(object, ...) { 
  UseMethod("extract_pars")
}

extract_pars.stansurv <- function(object, stanmat = NULL, means = FALSE) {
  validate_stansurv_object(object)
  if (is.null(stanmat)) 
    stanmat <- as.matrix(object$stanfit)  
  if (means) 
    stanmat <- t(colMeans(stanmat)) # return posterior means
  nms_beta <- colnames(object$x)
  nms_tde  <- get_smooth_name(object$s_events, type = "smooth_coefs")
  nms_smth <- get_smooth_name(object$s_events, type = "smooth_sd")
  nms_int  <- get_int_name(object$basehaz)
  nms_aux  <- get_aux_name(object$basehaz)
  alpha    <- stanmat[, nms_int,  drop = FALSE]
  beta     <- stanmat[, nms_beta, drop = FALSE]
  beta_tde <- stanmat[, nms_tde,  drop = FALSE]
  bhcoef   <- stanmat[, nms_aux,  drop = FALSE]
  smooth   <- stanmat[, nms_smth, drop = FALSE]
  nlist(alpha, beta, beta_tde, bhcoef, smooth, stanmat)
}

extract_pars.stanmvreg <- function(object, stanmat = NULL, means = FALSE) {
  validate_stanmvreg_object(object)
  M <- get_M(object)
  if (is.null(stanmat)) 
    stanmat <- as.matrix(object$stanfit)
  if (means) 
    stanmat <- t(colMeans(stanmat)) # return posterior means
  nms   <- collect_nms(colnames(stanmat), M, stub = get_stub(object))
  beta  <- lapply(1:M, function(m) stanmat[, nms$y[[m]], drop = FALSE])
  ebeta <- stanmat[, nms$e, drop = FALSE]
  abeta <- stanmat[, nms$a, drop = FALSE]
  bhcoef <- stanmat[, nms$e_extra, drop = FALSE]
  b     <- lapply(1:M, function(m) stanmat[, nms$y_b[[m]], drop = FALSE])
  nlist(beta, ebeta, abeta, bhcoef, b, stanmat)
}

# Promote a character variable to a factor
#
# @param x The variable to potentially promote
promote_to_factor <- function(x) {
  if (is.character(x)) as.factor(x) else x
}

# Draw from a multivariate normal distribution
# @param mu A mean vector
# @param Sigma A variance-covariance matrix
# @param df A degrees of freedom
rmt <- function(mu, Sigma, df) {
  y <- c(t(chol(Sigma)) %*% rnorm(length(mu)))
  u <- rchisq(1, df = df)
  return(mu + y / sqrt(u / df))
}

# Evaluate the multivariate t log-density
# @param x A realization
# @param mu A mean vector
# @param Sigma A variance-covariance matrix
# @param df A degrees of freedom
dmt <- function(x, mu, Sigma, df) {
  x_mu <- x - mu
  p <- length(x)
  lgamma(0.5 * (df + p)) - lgamma(0.5 * df) - 
    0.5 * p * log(df) - 0.5 * p * log(pi) -
    0.5 * c(determinant(Sigma, logarithm = TRUE)$modulus) -
    0.5 * (df + p) * log1p((x_mu %*% chol2inv(chol(Sigma)) %*% x_mu)[1] / df)
}

# Count the number of unique values
#
# @param x A vector or list
n_distinct <- function(x) {
  length(unique(x))
}

# Transpose function that can handle NULL objects
#
# @param x A matrix, a vector, or otherwise (e.g. NULL)
transpose <- function(x) {
  if (is.matrix(x) || is.vector(x)) {
    t(x)
  } else {
    x
  }
}

# Translate group/factor IDs into integer values
#
# @param x A vector of group/factor IDs
groups <- function(x) {
  if (!is.null(x)) {
    as.integer(as.factor(x)) 
  } else {
    x
  }
}

# Drop named attributes listed in ... from the object x
#
# @param x Any object with attributes
# @param ... The named attributes to drop
drop_attributes <- function(x, ...) {
  dots <- list(...)
  if (length(dots)) {
    for (i in dots) {
      attr(x, i) <- NULL
    }
  }
  x
}

# Check if x and any objects in ... were all NULL or not
#
# @param x The first object to use in the comparison
# @param ... Any additional objects to include in the comparison
# @param error If TRUE then return an error if all objects aren't
#   equal with regard to the 'is.null' test. 
# @return If error = TRUE, then an error if all objects aren't
#   equal with regard to the 'is.null' test. Otherwise, a logical 
#   specifying whether all objects were equal with regard to the 
#   'is.null' test.
supplied_together <- function(x, ..., error = FALSE) {
  dots <- list(...)
  for (i in dots) {
    if (!identical(is.null(x), is.null(i))) {
      if (error) {
        nm_x <- deparse(substitute(x))
        nm_i <- deparse(substitute(i))
        stop2(nm_x, " and ", nm_i, " must be supplied together.")
      } else {
        return(FALSE) # not supplied together, ie. one NULL and one not NULL
      }
    }
  }
  return(TRUE) # supplied together, ie. all NULL or all not NULL
}

# Check variables specified in ... are in the data frame
#
# @param data A data frame
# @param ... The names of the variables
check_vars_are_included <- function(data, ...) {
  nms <- names(data)
  vars <- list(...)
  for (i in vars) {
    if (!i %in% nms) {
      arg_nm <- deparse(substitute(data))
      stop2("Variable '", i, "' is not present in ", arg_nm, ".")
    }
  }
  data
}

# Check whether a vector/matrix/array contains an "(Intercept)"
check_for_intercept <- function(x, logical = FALSE) {
  nms <- if (is.matrix(x)) colnames(x) else names(x)
  sel <- which("(Intercept)" %in% nms)
  if (logical) as.logical(length(sel)) else sel
}

# Drop intercept from a vector/matrix/array of named coefficients
drop_intercept <- function(x) { 
  sel <- check_for_intercept(x)
  if (length(sel) && is.matrix(x)) {
    x[, -sel, drop = FALSE]
  } else if (length(sel)) {
    x[-sel]
  } else {
    x
  }
}

# Return intercept from a vector/matrix/array of named coefficients
return_intercept <- function(x) {
  sel <- which("(Intercept)" %in% names(x))
  if (length(sel)) x[sel] else NULL
}

# Standardise a coefficient
standardise_coef <- function(x, location = 0, scale = 1)
  (x - location) / scale

# Return a one-dimensional array or an empty numeric
array_else_double <- function(x)
  if (!length(x)) double(0) else as.array(unlist(x))

# Return a matrix of uniform random variables or an empty matrix
matrix_of_uniforms <- function(nrow = 0, ncol = 0) {
  if (nrow == 0 || ncol == 0) {
    matrix(0,0,0) 
  } else {
    matrix(runif(nrow * ncol), nrow, ncol)
  } 
}

# If x is NULL then return an empty object of the specified 'type'
#
# @param x An object to test whether it is null.
# @param type The type of empty object to return if x is null.
convert_null <- function(x, type = c("double", "integer", "matrix",
                                     "arraydouble", "arrayinteger")) {
  if (!is.null(x)) {
    return(x)
  } else if (type == "double") {
    return(double(0))
  } else if (type == "integer") {
    return(integer(0))
  } else if (type == "matrix") {
    return(matrix(0,0,0))
  } else if (type == "arraydouble") {
    return(as.array(double(0)))
  } else if (type == "arrayinteger") {
    return(as.array(integer(0)))
  } else {
    stop("Input type not valid.")
  }
}

# Expand/pad a matrix to the specified number of cols/rows
#
# @param x A matrix or 2D array
# @param cols,rows Integer specifying the desired number
#   of columns/rows
# @param value The value to use for the padded cells
# @return A matrix
pad_matrix <- function(x, cols = NULL, rows = NULL, 
                       value = 0L) {
  nc <- ncol(x)
  nr <- nrow(x)
  if (!is.null(cols) && nc < cols) {
    pad_mat <- matrix(value, nr, cols - nc)
    x <- cbind(x, pad_mat)
    nc <- ncol(x) # update nc to reflect new num cols
  }
  if (!is.null(rows) && nr < rows) {
    pad_mat <- matrix(value, rows - nr, nc)
    x <- rbind(x, pad_mat)    
  }
  x
}

# Return the cutpoints for a specified number of quantiles of 'x'
#
# @param x A numeric vector.
# @param nq Integer specifying the number of quantiles.
# @return A vector of percentiles corresponding to percentages 100*k/m for 
#   k=1,2,...,nq-1.
qtile <- function(x, nq = 2) {
  if (nq > 1) {
    probs <- seq(1, nq - 1) / nq
    return(quantile(x, probs = probs))
  } else if (nq == 1) {
    return(NULL)
  } else {
    stop("'nq' must be >= 1.")
  }
}

# Return the desired spline basis for the given knot locations
get_basis <- function(x, iknots, bknots = range(x), 
                      degree = 3, intercept = TRUE, 
                      type = c("bs", "is", "ms")) {
  type <- match.arg(type)
  if (type == "bs") {
    out <- splines::bs(x, knots = iknots, Boundary.knots = bknots,
                       degree = degree, intercept = intercept)
  } else if (type == "is") {
    out <- splines2::iSpline(x, knots = iknots, Boundary.knots = bknots,
                              degree = degree, intercept = intercept)
  } else if (type == "ms") {
    out <- splines2::mSpline(x, knots = iknots, Boundary.knots = bknots,
                              degree = degree, intercept = intercept)
  } else {
    stop2("'type' is not yet accommodated.")
  }
  out
}

# Paste character vector collapsing with a comma
comma <- function(x) {
  paste(x, collapse = ", ")
}

# Select rows of a matrix
#
# @param x A matrix.
# @param rows Logical or numeric vector stating which rows of 'x' to retain.
keep_rows <- function(x, rows = 1:nrow(x)) {
  x[rows, , drop = FALSE]
}

# Drop rows of a matrix
#
# @param x A matrix.
# @param rows Logical or numeric vector stating which rows of 'x' to drop
drop_rows <- function(x, rows = 1:nrow(x)) {
  x[!rows, , drop = FALSE]
}

# Replicate rows of a matrix or data frame
#
# @param x A matrix or data frame.
# @param ... Arguments passed to 'rep', namely 'each' or 'times'.
rep_rows <- function(x, ...) {
  if (is.null(x) || !nrow(x)) {
    return(x)
  } else if (is.matrix(x) || is.data.frame(x)) {
    x <- x[rep(1:nrow(x), ...), , drop = FALSE]
  } else {
    stop2("'x' must be a matrix or data frame.")
  }
  x
}



#------- helpers from brms package

stop2 <- function(...) {
  stop(..., call. = FALSE)
}

warning2 <- function(...) {
  warning(..., immediate. = TRUE, call. = FALSE)
}

SW <- function(expr) {
  # just a short form for suppressWarnings
  base::suppressWarnings(expr)
}

is_null <- function(x) {
  # check if an object is NULL
  is.null(x) || ifelse(is.vector(x), all(sapply(x, is.null)), FALSE)
}

all_null <- function(...) {
  # check if all objects are NULL
  dots <- list(...)
  null_check <- uapply(dots, function(x) {
    is.null(x) || ifelse(is.vector(x), all(sapply(x, is.null)), FALSE)
  })
  all(null_check)
}

any_null <- function(...) {
  # check if any objects are NULL
  dots <- list(...)
  null_check <- uapply(dots, function(x) {
    is.null(x) || ifelse(is.vector(x), all(sapply(x, is.null)), FALSE)
  })
  any(null_check)
}

rm_null <- function(x, recursive = TRUE) {
  # recursively removes NULL entries from an object
  x <- Filter(Negate(is_null), x)
  if (recursive) {
    x <- lapply(x, function(x) if (is.list(x)) rm_null(x) else x)
  }
  x
}

isFALSE <- function(x) {
  identical(FALSE, x)
}

is_equal <- function(x, y, ...) {
  isTRUE(all.equal(x, y, ...))
}

is_like_factor <- function(x) {
  # check if x behaves like a factor in design matrices
  is.factor(x) || is.character(x) || is.logical(x)
}

<<<<<<< HEAD
# Concatenate (i.e. 'c(...)') but don't demote factors to integers
ulist <- function(...) { unlist(list(...)) }

# Return the name for the mean_PPD
get_int_name <- function(x, ...) {
  UseMethod("get_int_name")
}
get_ppd_name.ymodinfo <- function(x, ...) {
  paste0(x$stub, "|mean_PPD")
}

# Return the name for the intercept parameter
get_int_name <- function(x, ...) {
  UseMethod("get_int_name")
}
get_int_name.basehazinfo <- function(x, ...) {
  if (has_intercept(x)) "(Intercept)" else NULL
}
get_int_name.ymodinfo <- function(x, ...) {
  if (x$intercept_type$number) paste0(x$stub, "|(Intercept)") else NULL
}
get_int_name.emodinfo <- function(x, basehaz, ...) {
  nm <- get_int_name(basehaz)
  if (!is.null(nm)) paste0("Event|", nm) else NULL
}

# Return the names for the auxiliary parameters
get_aux_name <- function(x, ...) {
  UseMethod("get_aux_name")
}
get_aux_name.basehazinfo <- function(x, ...) {
  switch(get_basehaz_name(x),
         exp       = NULL,
         weibull   = "weibull-shape",
         gompertz  = "gompertz-scale",
         ms        = paste0("m-splines-coef", seq(x$nvars)),
         bs        = paste0("b-splines-coef", seq(x$nvars)),
         piecewise = paste0("piecewise-coef", seq(x$nvars)),
         NA)
}
get_aux_name.ymodinfo <- function(x, ...) {
  switch(x$family$family,
         gaussian         = paste0(x$stub, "|sigma"),
         Gamma            = paste0(x$stub, "|shape"),
         inverse.gaussian = paste0(x$stub, "|lambda"),
         neg_binomial_2   = paste0(x$stub, "|reciprocal_dispersion"),
         NULL)
}
get_aux_name.emodinfo <- function(x, basehaz, ...) {
  nms <- get_aux_name(basehaz)
  if (!is.null(nms)) paste0("Event|", nms) else NULL
}

# Return the names for the coefficients
get_beta_name <- function(x, ...) {
  UseMethod("get_beta_name")
}
get_beta_name.ymodinfo <- function(x, ...) {
  nms <- colnames(fetch(x, "x", "xtemp"))
  if (!is.null(nms)) paste0(x$stub, "|", nms) else NULL
}
get_beta_name.emodinfo <- function(x, ...) {
  nms <- colnames(x$Xq)
  if (!is.null(nms)) paste0("Event|", nms) else NULL
}

# Return the names for the association parameters
get_assoc_name <- function(a_mod, assoc, ...) {
  M    <- length(a_mod)
  a    <- assoc
  ev   <- "etavalue"
  es   <- "etaslope"
  ea   <- "etaauc"
  evd  <- "etavalue_data"
  esd  <- "etaslope_data"
  mvd  <- "muvalue_data"
  msd  <- "muslope_data"
  evev <- "etavalue_etavalue"
  evmv <- "etavalue_muvalue"
  mvev <- "muvalue_etavalue"
  mvmv <- "muvalue_muvalue"
  p    <- function(...)  paste0(...)
  indx <- function(x, m) paste0("Long", assoc["which_interactions",][[m]][[x]])
  cnms <- function(x, m) colnames(a_mod[[m]][["X_data"]][[x]])
  nms <- character()
  for (m in 1:M) {
    stub <- paste0("Assoc|Long", m, "|")
    # order matters here! (needs to line up with the monitored stanpars)
    if (a[ev,  ][[m]]) nms <- c(nms, p(stub, ev                             ))
    if (a[evd, ][[m]]) nms <- c(nms, p(stub, ev, ":", cnms(evd,  m)         ))
    if (a[evev,][[m]]) nms <- c(nms, p(stub, ev, ":", indx(evev, m), "|", ev))
    if (a[evmv,][[m]]) nms <- c(nms, p(stub, ev, ":", indx(evmv, m), "|", mv))
    if (a[es,  ][[m]]) nms <- c(nms, p(stub, es                             ))
    if (a[esd, ][[m]]) nms <- c(nms, p(stub, es, ":", cnms(esd,  m)         ))    
    if (a[ea,  ][[m]]) nms <- c(nms, p(stub, ea                             ))
    if (a[mv,  ][[m]]) nms <- c(nms, p(stub, mv                             ))
    if (a[mvd, ][[m]]) nms <- c(nms, p(stub, mv, ":", cnms(mvd,  m)         ))  
    if (a[mvev,][[m]]) nms <- c(nms, p(stub, mv, ":", indx(mvev, m), "|", ev))
    if (a[mvmv,][[m]]) nms <- c(nms, p(stub, mv, ":", indx(mvmv, m), "|", mv))
    if (a[ms,  ][[m]]) nms <- c(nms, p(stub, ms                             ))
    if (a[msd, ][[m]]) nms <- c(nms, p(stub, ms, ":", cnms(msd,  m)         ))  
    if (a[ma,  ][[m]]) nms <- c(nms, p(stub, ma                             ))
  }
  # --> shared_b and shared_coef have been removed so next part is not used
  # if (sum(standata$size_which_b)) {
  #   temp_g_nms <- lapply(1:M, FUN = function(m) {
  #     all_nms <- paste0(paste0("Long", m, "|b["), y_mod[[m]]$z$group_cnms[[id_var]], "]")
  #     all_nms[assoc["which_b_zindex",][[m]]]})
  #   nms <- c(nms, paste0("Assoc|", unlist(temp_g_nms)))
  # }
  # if (sum(standata$size_which_coef)) {
  #   temp_g_nms <- lapply(1:M, FUN = function(m) {
  #     all_nms <- paste0(paste0("Long", m, "|coef["), y_mod[[m]]$z$group_cnms[[id_var]], "]")
  #     all_nms[assoc["which_coef_zindex",][[m]]]})
  #   nms <- c(nms, paste0("Assoc|", unlist(temp_g_nms)))
  # }
}

# Add the variables in ...'s to the RHS of a model formula
#
# @param x A model formula.
# @param ... Character strings, the variable names.
addto_formula <- function(x, ...) {
  rhs_terms   <- terms(reformulate_rhs(rhs(x)))
  intercept   <- attr(rhs_terms, "intercept")
  term_labels <- attr(rhs_terms, "term.labels")
  reformulate(c(term_labels, c(...)), response = lhs(x), intercept = intercept)
}
=======
# Shorthand for as.integer, as.double, as.matrix, as.array
ai <- function(x, ...) as.integer(x, ...)
ad <- function(x, ...) as.double (x, ...)
am <- function(x, ...) as.matrix (x, ...)
aa <- function(x, ...) as.array  (x, ...)

# Sample rows from a two-dimensional object 
#
# @param x The two-dimensional object (e.g. matrix, data frame, array).
# @param size Integer specifying the number of rows to sample.
# @param replace Should the rows be sampled with replacement?
# @return A two-dimensional object with 'size' rows and 'ncol(x)' columns.
sample_rows <- function(x, size, replace = FALSE) {
  samp <- sample(nrow(x), size, replace)
  x[samp, , drop = FALSE]
}

# Sample rows from a stanmat object
#
# @param object A stanreg object.
# @param draws The number of draws/rows to sample.
# @param default_draws Integer; if draws is not specified then it is set to 
#   the minimum of 'default_draws' or the posterior sample size.
# @return A matrix with 'draws' rows and 'ncol(stanmat)' columns.
sample_stanmat <- function(object, draws = NULL, default_draws = 200) {
  S <- posterior_sample_size(object)
  if (is.null(draws))
    draws <- min(default_draws, S)
  if (draws > S)
    stop2("'draws' should be <= posterior sample size (", S, ").")
  stanmat <- as.matrix(object$stanfit)
  if (isTRUE(draws < S)) {
    stanmat <- sample_rows(stanmat, draws)
  }
  stanmat
}

# Method to truncate a numeric vector at defined limits
#
# @param con A numeric vector.
# @param lower Scalar, the lower limit for the returned vector.
# @param upper Scalar, the upper limit for the returned vector.
# @return A numeric vector.
truncate.numeric <- function(con, lower = NULL, upper = NULL) {
  if (!is.null(lower)) con[con < lower] <- lower
  if (!is.null(upper)) con[con > upper] <- upper
  con
}

# Transpose only if 'x' is a vector
transpose_vector <- function(x) {
  if (is.vector(x)) return(t(x)) else return(x)
}

# Simplified conditional for 'if (is.null(...))'
if_null <- function(test, yes, no) {
  if (is.null(test)) yes else no
}

# Replace entries of 'x' based on a (possibly) vectorised condition
#
# @param x The vector, matrix, or array.
# @param condition The logical condition, possibly a logical vector.
# @param replacement The value to replace with, where the condition is TRUE.
# @param margin The margin of 'x' on which to apply the condition.
# @return The same class as 'x' but possibly with some entries replaced.
replace_where <- function(x, condition, replacement, margin = 1L) {
  switch(margin,
         x[condition]  <- replacement,
         x[,condition] <- replacement,
         stop("Cannot handle 'margin' > 2."))
  x
}

# Calculate row means, but don't simplify to a vector
row_means <- function(x, na.rm = FALSE) {
  mns <- rowMeans(x, na.rm = na.rm)
  if (is.matrix(x)) {
    return(matrix(mns, ncol = 1))
  } else if (is.array(x)) {
    return(array(mns, dim = c(nrow(x), 1)))    
  } else if (is.data.frame(x)) {
    return(data.frame(mns))
  } else {
    stop2("Cannot handle objects of class: ", class(x))
  }
}

# Calculate column means, but don't simplify to a vector
col_means <- function(x, na.rm = FALSE) {
  mns <- colMeans(x, na.rm = na.rm)
  if (is.matrix(x)) {
    return(matrix(mns, nrow = 1))
  } else if (is.array(x)) {
    return(array(mns, dim = c(1, ncol(x))))    
  } else {
    stop2("Cannot handle objects of class: ", class(x))
  }
}

# Set row or column names on an object
set_rownames <- function(x, names) { rownames(x) <- names; x }
set_colnames <- function(x, names) { colnames(x) <- names; x }

# Select rows or columns by name or index
select_rows <- function(x, rows) { x[rows, , drop = FALSE] }
select_cols <- function(x, cols) { x[, cols, drop = FALSE] }

# Add attributes, but only if 'condition' is TRUE
structure2 <- function(.Data, condition, ...) {
  if (condition) structure(.Data, ...) else .Data
}

# Split a vector in a specified number of (equally sized) segments
#
# @param x The vector to split.
# @param n_segments Integer specifying the desired number of segments.
# @return A list of vectors, see `?split`.
split_vector <- function(x, n_segments = 1) {
  split(x, rep(1:n_segments, each = length(x) / n_segments))
}

# Replace an NA object, or NA entries in a vector
#
# @param x The vector with elements to potentially replace.
# @param replace_with The replacement value.
replace_na <- function(x, replace_with = "0") {
  if (is.na(x)) {
    x <- replace_with
  } else {
    x[is.na(x)] <- replace_with
  }
  x
}

# Replace an NULL object, or NULL entries in a vector
#
# @param x The vector with elements to potentially replace.
# @param replace_with The replacement value.
replace_null <- function(x, replace_with = "0") {
  if (is.null(x)) {
    x <- replace_with
  } else {
    x[is.null(x)] <- replace_with
  }
  x
}

# Add an intercept column onto a predictor matrix
add_intercept <- function(x) {
  stopifnot(is.matrix(x))
  cbind(rep(1, nrow(x)), x)
}

# Replace named elements of 'x' with 'y'
replace_named_elements <- function(x, y) { x[names(y)] <- y; x }

# Invert 'is.null'
not.null <- function(x) { !is.null(x) }

# Shorthand for as.integer, as.double, as.matrix, as.array
ai <- function(x, ...) as.integer(x, ...)
ad <- function(x, ...) as.double(x, ...)
am <- function(x, ...) as.matrix(x, ...)
aa <- function(x, ...) as.array(x, ...)

# Return a vector of 0's or 1's
zeros <- function(n) rep(0, times = n)
ones  <- function(n) rep(1, times = n)

# Check if all elements of a vector are zeros
all_zero <- function(x) all(x == 0)

# Return the maximum integer or double
max_integer <- function() .Machine$integer.max
max_double  <- function() .Machine$double.xmax

# Check for scalar or string
is.scalar <- function(x) { isTRUE(is.numeric(x)   && (length(x) == 1)) }
is.string <- function(x) { isTRUE(is.character(x) && (length(x) == 1)) }

# Safe deparse
safe_deparse <- function(expr) deparse(expr, 500L)

# Evaluate a character string
eval_string <- function(x) eval(parse(text = x))

# Mutate, similar to dplyr (ie. append a new variable(s) to the data frame)
mutate <- function(x, ..., names_eval = FALSE) {
  dots <- list(...)
  if (names_eval) { # evaluate names in parent frame
    nms <- sapply(names(dots), function(x) eval.parent(as.name(x)))
  } else {
    nms <- names(dots)
  }
  for (i in seq_along(dots))
    x[[nms[[i]]]] <- dots[[i]]
  x
}
mutate_ <- function(x, ...) mutate(x, ..., names_eval = TRUE)

# Sort the rows of a data frame based on the variables specified in dots.
# (For convenience, any variables in ... that are not in the data frame
# are ignored, rather than throwing an error - dangerous but convenient)
#
# @param x A data frame.
# @param ... Character strings; names of the columns of 'x' on which to sort.
# @param skip Logical, if TRUE then any strings in the ...'s that are not 
#   present as variables in the data frame are ignored, rather than throwing 
#   an error - somewhat dangerous, but convenient.
# @return A data frame.
row_sort <- function(x, ...) {
  stopifnot(is.data.frame(x))
  vars <- lapply(list(...), as.name) # convert string to name
  x[with(x, do.call(order, vars)), , drop = FALSE]
}
# row_sort <- function(x, ..., skip = FALSE) {
#   stopifnot(is.data.frame(x))
#   if (!skip) {
#     if (!all(list(...) %in% colnames(x)))
#       stop("Some of the specified variables are not present in the data frame.")
#   }
#   vars <- intersect(list(...), colnames(x)) # select ...'s that are columns in x
#   vars <- lapply(vars, as.name)             # convert string to name
#   x[with(x, do.call(order, vars)), , drop = FALSE]
# }

# Order the cols of a data frame in the order specified in the dots. Any
# remaining columns of 'x' are retained as is and included after the ... columns.
#
# @param x A data frame.
# @param ... Character strings; the desired order of the columns of 'x' by name.
# @param skip Logical, if TRUE then any strings in the ...'s that are not 
#   present as variables in the data frame are ignored, rather than throwing 
#   an error - somewhat dangerous, but convenient.
# @return A data frame.
col_sort <- function(x, ...) {
  stopifnot(is.data.frame(x))
  vars1 <- unlist(list(...))
  vars2 <- setdiff(colnames(x), vars1) # select the leftover columns in x
  x[, c(vars1, vars2), drop = FALSE]
}
# col_sort <- function(x, ..., skip = FALSE) {
#   stopifnot(is.data.frame(x))
#   if (!skip) {
#     if (!all(list(...) %in% colnames(x)))
#       stop("Some of the specified variables are not present in the data frame.")
#   }
#   vars1 <- intersect(list(...), colnames(x)) # select ...'s that are columns in x
#   vars2 <- setdiff(colnames(x), vars1)       # select the leftover columns in x
#   x[, c(vars1, vars2), drop = FALSE]
# }

# Calculate the specified quantiles for each column of an array
col_quantiles <- function(x, probs, na.rm = FALSE, return_matrix = FALSE) {
  stopifnot(is.matrix(x) || is.array(x))
  out <- lapply(probs, function(q) apply(x, 2, quantile, q, na.rm = na.rm))
  if (return_matrix) do.call(cbind, out) else out
}
col_quantiles_ <- function(x, probs) {
  col_quantiles(x, probs, na.rm = TRUE, return_matrix = TRUE)
}
>>>>>>> d27308cb
<|MERGE_RESOLUTION|>--- conflicted
+++ resolved
@@ -1848,7 +1848,6 @@
   is.factor(x) || is.character(x) || is.logical(x)
 }
 
-<<<<<<< HEAD
 # Concatenate (i.e. 'c(...)') but don't demote factors to integers
 ulist <- function(...) { unlist(list(...)) }
 
@@ -1977,7 +1976,7 @@
   term_labels <- attr(rhs_terms, "term.labels")
   reformulate(c(term_labels, c(...)), response = lhs(x), intercept = intercept)
 }
-=======
+
 # Shorthand for as.integer, as.double, as.matrix, as.array
 ai <- function(x, ...) as.integer(x, ...)
 ad <- function(x, ...) as.double (x, ...)
@@ -2239,5 +2238,4 @@
 }
 col_quantiles_ <- function(x, probs) {
   col_quantiles(x, probs, na.rm = TRUE, return_matrix = TRUE)
-}
->>>>>>> d27308cb
+}