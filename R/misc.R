# Part of the rstanarm package for estimating model parameters
# Copyright (C) 2015, 2016, 2017 Trustees of Columbia University
# 
# This program is free software; you can redistribute it and/or
# modify it under the terms of the GNU General Public License
# as published by the Free Software Foundation; either version 3
# of the License, or (at your option) any later version.
# 
# This program is distributed in the hope that it will be useful,
# but WITHOUT ANY WARRANTY; without even the implied warranty of
# MERCHANTABILITY or FITNESS FOR A PARTICULAR PURPOSE.  See the
# GNU General Public License for more details.
# 
# You should have received a copy of the GNU General Public License
# along with this program; if not, write to the Free Software
# Foundation, Inc., 51 Franklin Street, Fifth Floor, Boston, MA  02110-1301, USA.

# Set arguments for sampling 
#
# Prepare a list of arguments to use with \code{rstan::sampling} via
# \code{do.call}.
#
# @param object The stanfit object to use for sampling.
# @param user_dots The contents of \code{...} from the user's call to
#   the \code{stan_*} modeling function.
# @param user_adapt_delta The value for \code{adapt_delta} specified by the
#   user.
# @param prior Prior distribution list (can be NULL).
# @param ... Other arguments to \code{\link[rstan]{sampling}} not coming from
#   \code{user_dots} (e.g. \code{data}, \code{pars}, \code{init}, etc.)
# @return A list of arguments to use for the \code{args} argument for 
#   \code{do.call(sampling, args)}.
set_sampling_args <- function(object, prior, user_dots = list(), 
                              user_adapt_delta = NULL, ...) {
  args <- list(object = object, ...)
  unms <- names(user_dots)
  for (j in seq_along(user_dots)) {
    args[[unms[j]]] <- user_dots[[j]]
  }
  defaults <- default_stan_control(prior = prior, 
                                   adapt_delta = user_adapt_delta)
  
  if (!"control" %in% unms) { 
    # no user-specified 'control' argument
    args$control <- defaults
  } else { 
    # user specifies a 'control' argument
    if (!is.null(user_adapt_delta)) { 
      # if user specified adapt_delta argument to stan_* then 
      # set control$adapt_delta to user-specified value
      args$control$adapt_delta <- user_adapt_delta
    } else {
      # use default adapt_delta for the user's chosen prior
      args$control$adapt_delta <- defaults$adapt_delta
    }
    if (is.null(args$control$max_treedepth)) {
      # if user's 'control' has no max_treedepth set it to rstanarm default
      args$control$max_treedepth <- defaults$max_treedepth
    }
  }
  args$save_warmup <- FALSE
  
  return(args)
}

# Default control arguments for sampling
# 
# Called by set_sampling_args to set the default 'control' argument for
# \code{rstan::sampling} if none specified by user. This allows the value of
# \code{adapt_delta} to depend on the prior.
# 
# @param prior Prior distribution list (can be NULL).
# @param adapt_delta User's \code{adapt_delta} argument.
# @param max_treedepth Default for \code{max_treedepth}.
# @return A list with \code{adapt_delta} and \code{max_treedepth}.
default_stan_control <- function(prior, adapt_delta = NULL, 
                                 max_treedepth = 15L) {
  if (!length(prior)) {
    if (is.null(adapt_delta)) adapt_delta <- 0.95
  } else if (is.null(adapt_delta)) {
    adapt_delta <- switch(prior$dist, 
                          "R2" = 0.99,
                          "hs" = 0.99,
                          "hs_plus" = 0.99,
                          "lasso" = 0.99,
                          "product_normal" = 0.99,
                          0.95) # default
  }
  nlist(adapt_delta, max_treedepth)
}

# Test if an object is a stanreg object
#
# @param x The object to test. 
is.stanreg <- function(x) inherits(x, "stanreg")

# Throw error if object isn't a stanreg object
# 
# @param x The object to test.
validate_stanreg_object <- function(x, call. = FALSE) {
  if (!is.stanreg(x))
    stop("Object is not a stanreg object.", call. = call.) 
}

# Test for a given family
#
# @param x A character vector (probably x = family(fit)$family)
is.binomial <- function(x) x == "binomial"
is.gaussian <- function(x) x == "gaussian"
is.gamma <- function(x) x == "Gamma"
is.ig <- function(x) x == "inverse.gaussian"
is.nb <- function(x) x == "neg_binomial_2"
is.poisson <- function(x) x == "poisson"
is.beta <- function(x) x == "beta" || x == "Beta regression"

# test if a stanreg object has class polr 
is_polr <- function(object) {
  inherits(object, "polr")
}

# test if a stanreg object is a scobit model
is_scobit <- function(object) {
  validate_stanreg_object(object)
  if (!is(object, "polr")) return(FALSE)
  return("alpha" %in% rownames(object$stan_summary))
}

# Test for a given estimation method
#
# @param x A stanreg object.
used.optimizing <- function(x) {
  x$algorithm == "optimizing"
}
used.sampling <- function(x) {
  x$algorithm == "sampling"
}
used.variational <- function(x) {
  x$algorithm %in% c("meanfield", "fullrank")
}

# Test if stanreg object used stan_(g)lmer
#
# @param x A stanreg object.
is.mer <- function(x) {
  stopifnot(is.stanreg(x))
  check1 <- inherits(x, "lmerMod")
  check2 <- !is.null(x$glmod)
  if (check1 && !check2) {
    stop("Bug found. 'x' has class 'lmerMod' but no 'glmod' component.")
  } else if (!check1 && check2) {
    stop("Bug found. 'x' has 'glmod' component but not class 'lmerMod'.")
  }
  isTRUE(check1 && check2)
}

# Consistent error message to use when something is only available for 
# models fit using MCMC
#
# @param what An optional message to prepend to the default message.
STOP_sampling_only <- function(what) {
  msg <- "only available for models fit using MCMC (algorithm='sampling')."
  if (!missing(what)) 
    msg <- paste(what, msg)
  stop(msg, call. = FALSE)
}

# Consistent error message to use when something is only available for models
# fit using MCMC or VB but not optimization
# 
# @param what An optional message to prepend to the default message.
STOP_not_optimizing <- function(what) {
  msg <- "not available for models fit using algorithm='optimizing'."
  if (!missing(what)) 
    msg <- paste(what, msg)
  stop(msg, call. = FALSE)
}

# Message to issue when fitting model with ADVI but 'QR=FALSE'. 
recommend_QR_for_vb <- function() {
  message(
    "Setting 'QR' to TRUE can often be helpful when using ", 
    "one of the variational inference algorithms. ", 
    "See the documentation for the 'QR' argument."
  )
}

# Issue warning if high rhat values
# 
# @param rhats Vector of rhat values.
# @param threshold Threshold value. If any rhat values are above threshold a 
#   warning is issued.
check_rhats <- function(rhats, threshold = 1.1, check_lp = FALSE) {
  if (!check_lp)
    rhats <- rhats[!names(rhats) %in% c("lp__", "log-posterior")]
  
  if (any(rhats > threshold, na.rm = TRUE)) 
    warning("Markov chains did not converge! Do not analyze results!", 
            call. = FALSE, noBreaks. = TRUE)
}


# If y is a 1D array keep any names but convert to vector (used in stan_glm)
#
# @param y Result of calling model.response
array1D_check <- function(y) {
  if (length(dim(y)) == 1L) {
    nms <- rownames(y)
    dim(y) <- NULL
    if (!is.null(nms)) 
      names(y) <- nms
  }
  return(y)
}


# Check for a binomial model with Y given as proportion of successes and weights 
# given as total number of trials
# 
binom_y_prop <- function(y, family, weights) {
  if (!is.binomial(family$family)) 
    return(FALSE)

  yprop <- NCOL(y) == 1L && 
    is.numeric(y) && 
    any(y > 0 & y < 1) && 
    !any(y < 0 | y > 1)
  if (!yprop)
    return(FALSE)
  
  wtrials <- !identical(weights, double(0)) && 
    all(weights > 0) && 
    all(abs(weights - round(weights)) < .Machine$double.eps^0.5)
  isTRUE(wtrials)
}

# Convert 2-level factor to 0/1
fac2bin <- function(y) {
  if (!is.factor(y)) 
    stop("Bug found: non-factor as input to fac2bin.", 
         call. = FALSE)
  if (!identical(nlevels(y), 2L)) 
    stop("Bug found: factor with nlevels != 2 as input to fac2bin.", 
         call. = FALSE)
  as.integer(y != levels(y)[1L])
}

# Check weights argument
# 
# @param w The \code{weights} argument specified by user or the result of
#   calling \code{model.weights} on a model frame.
# @return If no error is thrown then \code{w} is returned.
validate_weights <- function(w) {
  if (missing(w) || is.null(w)) {
    w <- double(0)
  } else {
    if (!is.numeric(w)) 
      stop("'weights' must be a numeric vector.", 
           call. = FALSE)
    if (any(w < 0)) 
      stop("Negative weights are not allowed.", 
           call. = FALSE)
  }
  
  return(w)
}

# Check offset argument
#
# @param o The \code{offset} argument specified by user or the result of calling
#   \code{model.offset} on a model frame.
# @param y The result of calling \code{model.response} on a model frame.
# @return If no error is thrown then \code{o} is returned.
validate_offset <- function(o, y) {
  if (is.null(o)) {
    o <- double(0)
  } else {
    if (length(o) != NROW(y))
      stop(gettextf("Number of offsets is %d but should be %d (number of observations)",
                    length(o), NROW(y)), domain = NA, call. = FALSE)
  }
  return(o)
}


# Check family argument
#
# @param f The \code{family} argument specified by user (or the default).
# @return If no error is thrown, then either \code{f} itself is returned (if
#   already a family) or the family object created from \code{f} is returned (if
#   \code{f} is a string or function).
validate_family <- function(f) {
  if (is.character(f)) 
    f <- get(f, mode = "function", envir = parent.frame(2))
  if (is.function(f)) 
    f <- f()
  if (!is(f, "family")) 
    stop("'family' must be a family.", call. = FALSE)
  
  return(f)
}


# Check for glmer syntax in formulas for non-glmer models
#
# @param f The model \code{formula}.
# @return Nothing is returned but an error might be thrown
validate_glm_formula <- function(f) {
  if (any(grepl("\\|", f)))
    stop("Using '|' in model formula not allowed. ",
         "Maybe you meant to use 'stan_(g)lmer'?", call. = FALSE)
}


# Check if any variables in a model frame are constants
# @param mf A model frame or model matrix
# @return If no constant variables are found mf is returned, otherwise an error
#   is thrown.
check_constant_vars <- function(mf) {
  # don't check if columns are constant for binomial
  mf1 <- if (NCOL(mf[, 1]) == 2) mf[, -1, drop=FALSE] else mf
  
  lu <- function(x) length(unique(x))
  nocheck <- c("(weights)", "(offset)", "(Intercept)")
  sel <- !colnames(mf1) %in% nocheck
  is_constant <- apply(mf1[, sel, drop=FALSE], 2, lu) == 1
  if (any(is_constant)) 
    stop("Constant variable(s) found: ", 
         paste(names(is_constant)[is_constant], collapse = ", "), 
         call. = FALSE)
  return(mf)
}


# Grep for "b" parameters (ranef)
#
# @param x Character vector (often rownames(fit$stan_summary))
# @param ... Passed to grep
b_names <- function(x, ...) {
  grep("^b\\[", x, ...)
}

# Return names of the last dimension in a matrix/array (e.g. colnames if matrix)
#
# @param x A matrix or array
last_dimnames <- function(x) {
  ndim <- length(dim(x))
  dimnames(x)[[ndim]]
}

# Get the correct column name to use for selecting the median
#
# @param algorithm String naming the estimation algorithm (probably
#   \code{fit$algorithm}).
# @return Either \code{"50%"} or \code{"Median"} depending on \code{algorithm}.
select_median <- function(algorithm) {
  switch(algorithm, 
         sampling = "50%",
         meanfield = "50%",
         fullrank = "50%",
         optimizing = "Median",
         stop("Bug found (incorrect algorithm name passed to select_median)", 
              call. = FALSE))
}

# Regex parameter selection
#
# @param x stanreg object
# @param regex_pars Character vector of patterns
grep_for_pars <- function(x, regex_pars) {
  validate_stanreg_object(x)
  if (used.optimizing(x)) {
    warning("'regex_pars' ignored for models fit using algorithm='optimizing'.",
            call. = FALSE)
    return(NULL)
  }
  stopifnot(is.character(regex_pars))
  out <- unlist(lapply(seq_along(regex_pars), function(j) {
    grep(regex_pars[j], rownames(x$stan_summary), value = TRUE) 
  }))
  if (!length(out))
    stop("No matches for 'regex_pars'.", call. = FALSE)
  
  return(out)
}

# Combine pars and regex_pars
#
# @param x stanreg object
# @param pars Character vector of parameter names
# @param regex_pars Character vector of patterns
collect_pars <- function(x, pars = NULL, regex_pars = NULL) {
  if (is.null(pars) && is.null(regex_pars)) 
    return(NULL)
  if (!is.null(pars)) 
    pars[pars == "varying"] <- "b"
  if (!is.null(regex_pars)) 
    pars <- c(pars, grep_for_pars(x, regex_pars))
  unique(pars)
}

# Get the posterior sample size
#
# @param x A stanreg object
# @return NULL if used.optimizing(x), otherwise the posterior sample size
posterior_sample_size <- function(x) {
  validate_stanreg_object(x)
  if (used.optimizing(x)) 
    return(NULL)
  pss <- x$stanfit@sim$n_save
  if (used.variational(x))
    return(pss)
  sum(pss - x$stanfit@sim$warmup2)
}

# If a is NULL (and Inf, respectively) return b, otherwise just return a
# @param a,b Objects
`%ORifNULL%` <- function(a, b) {
  if (is.null(a)) b else a
}
`%ORifINF%` <- function(a, b) {
  if (a == Inf) b else a
}

# Maybe broadcast 
#
# @param x A vector or scalar.
# @param n Number of replications to possibly make. 
# @return If \code{x} has no length the \code{0} replicated \code{n} times is
#   returned. If \code{x} has length 1, the \code{x} replicated \code{n} times
#   is returned. Otherwise \code{x} itself is returned.
maybe_broadcast <- function(x, n) {
  if (!length(x)) {
    rep(0, times = n)
  } else if (length(x) == 1L) {
    rep(x, times = n)
  } else {
    x
  }
}

# Create a named list using specified names or, if names are omitted, using the
# names of the objects in the list
#
# @param ... Objects to include in the list. 
# @return A named list.
nlist <- function(...) {
  m <- match.call()
  out <- list(...)
  no_names <- is.null(names(out))
  has_name <- if (no_names) FALSE else nzchar(names(out))
  if (all(has_name)) 
    return(out)
  nms <- as.character(m)[-1L]
  if (no_names) {
    names(out) <- nms
  } else {
    names(out)[!has_name] <- nms[!has_name]
  } 
  
  return(out)
}


# Check and set scale parameters for priors
#
# @param scale Value of scale parameter (can be NULL).
# @param default Default value to use if \code{scale} is NULL.
# @param link String naming the link function or NULL.
# @return If a probit link is being used, \code{scale} (or \code{default} if
#   \code{scale} is NULL) is scaled by \code{dnorm(0) / dlogis(0)}. Otherwise
#   either \code{scale} or \code{default} is returned.
set_prior_scale <- function(scale, default, link) {
  stopifnot(is.numeric(default), is.character(link) || is.null(link))
  if (is.null(scale)) 
    scale <- default
  if (isTRUE(link == "probit"))
    scale <- scale * dnorm(0) / dlogis(0)
  
  return(scale)
}


# Methods for creating linear predictor
#
# Make linear predictor vector from x and point estimates for beta, or linear 
# predictor matrix from x and full posterior sample of beta.
#
# @param beta A vector or matrix or parameter estimates.
# @param x Predictor matrix.
# @param offset Optional offset vector.
# @return A vector or matrix.
linear_predictor <- function(beta, x, offset = NULL) {
  UseMethod("linear_predictor")
}
linear_predictor.default <- function(beta, x, offset = NULL) {
  eta <- as.vector(if (NCOL(x) == 1L) x * beta else x %*% beta)
  if (length(offset))
    eta <- eta + offset
  
  return(eta)
}
linear_predictor.matrix <- function(beta, x, offset = NULL) {
  if (NCOL(beta) == 1L) 
    beta <- as.matrix(beta)
  eta <- beta %*% t(x)
  if (length(offset)) 
    eta <- sweep(eta, 2L, offset, `+`)

  return(eta)
}


#' Extract X, Y or Z from a stanreg object
#' 
#' @keywords internal
#' @export
#' @templateVar stanregArg object
#' @template args-stanreg-object
#' @param ... Other arguments passed to methods. For a \code{stanmvreg} object
#'   this can be an integer \code{m} specifying the submodel.
#' @return For \code{get_x} and \code{get_z}, a matrix. For \code{get_y}, either
#'   a vector or a matrix, depending on how the response variable was specified.
get_y <- function(object, ...) UseMethod("get_y")
#' @rdname get_y
#' @export
get_x <- function(object, ...) UseMethod("get_x")
#' @rdname get_y
#' @export
get_z <- function(object, ...) UseMethod("get_z")

#' @export
get_y.default <- function(object, ...) {
  object[["y"]] %ORifNULL% model.response(model.frame(object))
}
#' @export
get_x.default <- function(object, ...) {
  object[["x"]] %ORifNULL% model.matrix(object)
}
#' @export
<<<<<<< HEAD
get_x.gamm4 <- function(object, ...) {
  object$glmod$raw_X %ORifNULL% stop("X not found")
=======
get_x.gamm4 <- function(object) {
  as.matrix(object[["x"]])
>>>>>>> 6bc9739e
}
#' @export
get_x.lmerMod <- function(object, ...) {
  object$glmod$X %ORifNULL% stop("X not found")
}
#' @export
get_z.lmerMod <- function(object, ...) {
  Zt <- object$glmod$reTrms$Zt %ORifNULL% stop("Z not found")
  t(Zt)
}
<<<<<<< HEAD
#' @export
get_z.gamm4 <- function(object, ...) {
  X <- get_x(object)
  XZ <- object$x
  Z <- XZ[,-c(1:ncol(X)), drop = FALSE]
  Z <- Z[, !grepl("_NEW_", colnames(Z), fixed = TRUE), drop = FALSE]
  return(Z)
}
#' @export
get_y.stanmvreg <- function(object, m = NULL, ...) {
  ret <- lapply(object$glmod, lme4::getME, "y") %ORifNULL% stop("y not found")
  stub <- get_stub(object)
  if (!is.null(m)) ret[[m]] else list_nms(ret, stub = stub)
}
#' @export
get_x.stanmvreg <- function(object, m = NULL, ...) {
  ret <- lapply(object$glmod, lme4::getME, "X") %ORifNULL% stop("X not found")
  stub <- get_stub(object)
  if (!is.null(m)) ret[[m]] else list_nms(ret, stub = stub)
}
#' @export
get_z.stanmvreg <- function(object, m = NULL, ...) {
  ret <- lapply(object$glmod, lme4::getME, "Z") %ORifNULL% stop("Z not found")
  stub <- get_stub(object)
  if (!is.null(m)) ret[[m]] else list_nms(ret, stub = stub)
}
=======
>>>>>>> 6bc9739e

# Get inverse link function
#
# @param x A stanreg object, family object, or string. 
# @param ... Other arguments passed to methods. For a \code{stanmvreg} object
#'   this can be an integer \code{m} specifying the submodel.
# @return The inverse link function associated with x.
linkinv <- function(x, ...) UseMethod("linkinv")
linkinv.stanreg <- function(x, ...) {
  if (is(x, "polr")) polr_linkinv(x) else family(x)$linkinv
}
linkinv.stanmvreg <- function(x, m = NULL, ...) {
  ret <- lapply(family(x), `[[`, "linkinv")
  stub <- get_stub(x)
  if (!is.null(m)) ret[[m]] else list_nms(ret, stub = stub)
}
linkinv.family <- function(x, ...) {
  x$linkinv
}
linkinv.character <- function(x, ...) {
  stopifnot(length(x) == 1)
  polr_linkinv(x)
}

# Make inverse link function for stan_polr models, neglecting any
# exponent in the scobit case
#
# @param x A stanreg object or character scalar giving the "method".
# @return The inverse link function associated with x.
polr_linkinv <- function(x) {
  if (is.stanreg(x) && is(x, "polr")) {
    method <- x$method
  } else if (is.character(x) && length(x) == 1L) {
    method <- x
  } else {
    stop("'x' should be a stanreg object created by stan_polr ", 
         "or a single string.")
  }
  if (is.null(method) || method == "logistic") 
    method <- "logit"
  
  if (method == "loglog")
    return(pgumbel)
  
  make.link(method)$linkinv
}

# Wrapper for rstan::summary
# @param stanfit A stanfit object created using rstan::sampling or rstan::vb
# @return A matrix of summary stats
make_stan_summary <- function(stanfit) {
  levs <- c(0.5, 0.8, 0.95)
  qq <- (1 - levs) / 2
  probs <- sort(c(0.5, qq, 1 - qq))
  rstan::summary(stanfit, probs = probs, digits = 10)$summary  
}

check_reTrms <- function(reTrms) {
  stopifnot(is.list(reTrms))
  nms <- names(reTrms$cnms)
  dupes <- duplicated(nms)
  for (i in which(dupes)) {
    original <- reTrms$cnms[[nms[i]]]
    dupe <- reTrms$cnms[[i]]
    overlap <- dupe %in% original
    if (any(overlap))
      stop("rstanarm does not permit formulas with duplicate group-specific terms.\n", 
           "In this case ", nms[i], " is used as a grouping factor multiple times and\n",
           dupe[overlap], " is included multiple times.\n", 
           "Consider using || or -1 in your formulas to prevent this from happening.")
  }
  return(invisible(NULL))
}

#' @importFrom lme4 glmerControl
make_glmerControl <- function(...) {
  glmerControl(check.nlev.gtreq.5 = "ignore",
               check.nlev.gtr.1 = "stop",
               check.nobs.vs.rankZ = "ignore",
               check.nobs.vs.nlev = "ignore",
               check.nobs.vs.nRE = "ignore", ...)  
}

# Check if a fitted model (stanreg object) has weights
# 
# @param x stanreg object
# @return Logical. Only TRUE if x$weights has positive length and the elements
#   of x$weights are not all the same.
#
model_has_weights <- function(x) {
  wts <- x[["weights"]]
  if (!length(wts)) {
    FALSE
  } else if (all(wts == wts[1])) {
    FALSE
  } else {
    TRUE
  }
}


# Validate newdata argument for posterior_predict, log_lik, etc.
#
# Doesn't check if the correct variables are included (that's done in pp_data),
# just that newdata is either NULL or a data frame with no missing values.
# @param x User's 'newdata' argument
# @return Either NULL or a data frame
#
validate_newdata <- function(x) {
  if (is.null(x))
    return(NULL)
  if (!is.data.frame(x))
    stop("If 'newdata' is specified it must be a data frame.", call. = FALSE)
  if (any(is.na(x)))
    stop("NAs are not allowed in 'newdata'.", call. = FALSE)

  as.data.frame(x)
}

# Check that a stanfit object (or list returned by rstan::optimizing) is valid
#
check_stanfit <- function(x) {
  if (is.list(x)) {
    if (!all(c("par", "value") %in% names(x)))
      stop("Invalid object produced please report bug")
  }
  else {
    stopifnot(is(x, "stanfit"))
    if (x@mode != 0)
      stop("Invalid stanfit object produced please report bug")
  }
  return(TRUE)
}

# Validate data argument
#
# Make sure that, if specified, data is a data frame.
# 
# @param data User's data argument
# @param if_missing Object to return if data is missing/null
# @return If no error is thrown, data itself is returned if not missing/null, 
#   otherwise if_missing is returned.
# 
validate_data <- function(data, if_missing = NULL) {
  if (missing(data) || is.null(data)) {
    warn_data_arg_missing()
    return(if_missing)
  }
  if (!is.data.frame(data))
    stop("'data' must be a data frame.", call. = FALSE)
  
  return(data)
}

# Throw a warning if 'data' argument to modeling function is missing
warn_data_arg_missing <- function() {
  warning(
    "Omitting the 'data' argument is not recommended ",
    "and may not be allowed in future versions of rstanarm. ", 
    "Some post-estimation functions (in particular 'update', 'loo', 'kfold') ", 
    "are not guaranteed to work properly unless 'data' is specified as a data frame.",
    call. = FALSE
  )
}


#---------------------- for stan_jm only -----------------------------

# Test if family object corresponds to a linear mixed model
#
# @param x A family object
is.lmer <- function(x) {
  if (!is(x, "family"))
    stop("x should be a family object.", call. = FALSE)
  isTRUE((x$family == "gaussian") && (x$link == "identity"))
}

# Split a 2D array into nsplits subarrays, returned as a list
#
# @param x A 2D array or matrix
# @param nsplits An integer, the number of subarrays or submatrices
# @param bycol A logical, if TRUE then the subarrays are generated by
#   splitting the columns of x
# @return A list of nsplits arrays or matrices
array2list <- function(x, nsplits, bycol = TRUE) {
  len <- if (bycol) ncol(x) else nrow(x)
  len_k <- len %/% nsplits 
  if (!len == (len_k * nsplits))
    stop("Dividing x by nsplits does not result in an integer.")
  lapply(1:nsplits, function(k) {
    if (bycol) x[, (k-1) * len_k + 1:len_k, drop = FALSE] else
      x[(k-1) * len_k + 1:len_k, , drop = FALSE]})
}

# Convert a standardised quadrature node to an unstandardised value based on 
# the specified integral limits
#
# @param x An unstandardised quadrature node
# @param a The lower limit(s) of the integral, possibly a vector
# @param b The upper limit(s) of the integral, possibly a vector
unstandardise_quadpoints <- function(x, a, b) {
  if (!identical(length(x), 1L) || !is.numeric(x))
    stop("'x' should be a single numeric value.", call. = FALSE)
  if (!all(is.numeric(a), is.numeric(b)))
    stop("'a' and 'b' should be numeric.", call. = FALSE)
  if (!length(a) %in% c(1L, length(b)))
    stop("'a' and 'b' should be vectors of length 1, or, be the same length.", call. = FALSE)
  if (any((b - a) < 0))
    stop("The upper limits for the integral ('b' values) should be greater than ",
         "the corresponding lower limits for the integral ('a' values).", call. = FALSE)
  ((b - a) / 2) * x + ((b + a) / 2)
}

# Convert a standardised quadrature weight to an unstandardised value based on 
# the specified integral limits
#
# @param x An unstandardised quadrature weight
# @param a The lower limit(s) of the integral, possibly a vector
# @param b The upper limit(s) of the integral, possibly a vector
unstandardise_quadweights <- function(x, a, b) {
  if (!identical(length(x), 1L) || !is.numeric(x))
    stop("'x' should be a single numeric value.", call. = FALSE)
  if (!all(is.numeric(a), is.numeric(b)))
    stop("'a' and 'b' should be numeric.", call. = FALSE)
  if (!length(a) %in% c(1L, length(b)))
    stop("'a' and 'b' should be vectors of length 1, or, be the same length.", call. = FALSE)
  if (any((b - a) < 0))
    stop("The upper limits for the integral ('b' values) should be greater than ",
         "the corresponding lower limits for the integral ('a' values).", call. = FALSE)
  ((b - a) / 2) * x
}

# Test if object is stanmvreg class
#
# @param x An object to be tested.
is.stanmvreg <- function(x) {
  is(x, "stanmvreg")
}

# Test if object is a joint longitudinal and survival model
#
# @param x An object to be tested.
is.jm <- function(x) {
  x$stan_function == "stan_jm"
}

# Test if object contains a multivariate GLM
#
# @param x An object to be tested.
is.mvmer <- function(x) {
  x$stan_function %in% c("stan_mvmer", "stan_jm")
}

# Test if object contains a survival model
#
# @param x An object to be tested.
is.surv <- function(x) {
  x$stan_function %in% c("stan_jm")
}

# Throw error if object isn't a stanmvreg object
# 
# @param x The object to test.
validate_stanmvreg_object <- function(x, call. = FALSE) {
  if (!is.stanmvreg(x))
    stop("Object is not a stanmvreg object.", call. = call.) 
}

# Throw error if parameter isn't a positive scalar
#
# @param x The object to test.
validate_positive_scalar <- function(x, not_greater_than = NULL) {
  nm <- deparse(substitute(x))
  if (is.null(x))
    stop(nm, " cannot be NULL", call. = FALSE)
  if (!is.numeric(x))
    stop(nm, " should be numeric", call. = FALSE)
  if (any(x <= 0)) 
    stop(nm, " should be postive", call. = FALSE)
  if (!is.null(not_greater_than)) {
    if (!is.numeric(not_greater_than) || (not_greater_than <= 0))
      stop("'not_greater_than' should be numeric and postive")
    if (!all(x <= not_greater_than))
      stop(nm, " should less than or equal to ", not_greater_than, call. = FALSE)
  }
}

# Return a list with the median and prob% CrI bounds for each column of a 
# matrix or 2D array
#
# @param x A matrix or 2D array
# @param prob Value between 0 and 1 indicating the desired width of the CrI
median_and_bounds <- function(x, prob) {
  if (!any(is.matrix(x), is.array(x)))
    stop("x should be a matrix or 2D array.")
  med <- apply(x, 2, median)
  lb  <- apply(x, 2, quantile, (1 - prob)/2)
  ub  <- apply(x, 2, quantile, (1 + prob)/2)
  nlist(med, lb, ub)
}

# Return the stub for variable names from one submodel of a stan_jm model
#
# @param m An integer specifying the number of the longitudinal submodel or
#   a character string specifying the submodel (e.g. "Long1", "Event", etc)
# @param stub A character string to prefix to m, if m is supplied as an integer
get_m_stub <- function(m, stub = "Long") {
  if (is.null(m)) {
    return(NULL)
  } else if (is.numeric(m)) {
    return(paste0(stub, m, "|"))
  } else if (is.character(m)) {
    return(paste0(m, "|"))
  }
}

# Return the appropriate stub for variable names
#
# @param object A stanmvreg object
get_stub <- function(object) {
  if (is.jm(object)) "Long" else "y"  
} 

# Separates a names object into separate parts based on the longitudinal, 
# event, or association parameters.
# 
# @param x Character vector (often rownames(fit$stan_summary))
# @param M An integer specifying the number of longitudinal submodels.
# @param stub The character string used at the start of the names of variables
#   in the longitudinal/GLM submodels
# @param ... Arguments passed to grep
# @return A list with x separated out into those names corresponding
#   to parameters from the M longitudinal submodels, the event submodel
#   or association parameters.
collect_nms <- function(x, M, stub = "Long", ...) {
  ppd <- grep(paste0("^", stub, ".{1}\\|mean_PPD"), x, ...)      
  y <- lapply(1:M, function(m) grep(mod2rx(m, stub = stub), x, ...))
  y_extra <- lapply(1:M, function(m) 
    c(grep(paste0("^", stub, m, "\\|sigma"), x, ...),
      grep(paste0("^", stub, m, "\\|shape"), x, ...),
      grep(paste0("^", stub, m, "\\|lambda"), x, ...),
      grep(paste0("^", stub, m, "\\|reciprocal_dispersion"), x, ...)))             
  y <- lapply(1:M, function(m) setdiff(y[[m]], c(y_extra[[m]], ppd[m])))
  e <- grep(mod2rx("^Event"), x, ...)     
  e_extra <- c(grep("^Event\\|weibull-shape|^Event\\|basehaz-coef", x, ...))         
  e <- setdiff(e, e_extra)
  a <- grep(mod2rx("^Assoc"), x, ...)
  b <- b_names(x, ...)
  y_b <- lapply(1:M, function(m) b_names_M(x, m, stub = stub, ...))
  alpha <- grep("^.{5}\\|\\(Intercept\\)", x, ...)      
  alpha <- c(alpha, grep("^", stub, ".{1}\\|\\(Intercept\\)", x, ...))      
  beta <- setdiff(c(unlist(y), e, a), alpha)  
  nlist(y, y_extra, y_b, e, e_extra, a, b, alpha, beta, ppd) 
}

# Grep for "b" parameters (ranef), can optionally be specified
# for a specific longitudinal submodel
#
# @param x Character vector (often rownames(fit$stan_summary))
# @param submodel Optional integer specifying which long submodel
# @param ... Passed to grep
b_names_M <- function(x, submodel = NULL, stub = "Long", ...) {
  if (is.null(submodel)) {
    grep("^b\\[", x, ...)
  } else {
    grep(paste0("^b\\[", stub, submodel, "\\|"), x, ...)
  }
}

# Grep for regression coefs (fixef), can optionally be specified
# for a specific submodel
#
# @param x Character vector (often rownames(fit$stan_summary))
# @param submodel Character vector specifying which submodels
#   to obtain the coef names for. Can be "Long", "Event", "Assoc", or 
#   an integer specifying a specific longitudinal submodel. Specifying 
#   NULL selects all submodels.
# @param ... Passed to grep
beta_names <- function(x, submodel = NULL, ...) {
  if (is.null(submodel)) {
    rxlist <- c(mod2rx("^Long"), mod2rx("^Event"), mod2rx("^Assoc"))
  } else {
    rxlist <- c()
    if ("Long" %in% submodel) rxlist <- c(rxlist, mod2rx("^Long"))
    if ("Event" %in% submodel) rxlist <- c(rxlist, mod2rx("^Event"))
    if ("Assoc" %in% submodel) rxlist <- c(rxlist, mod2rx("^Assoc"))
    miss <- setdiff(submodel, c("Long", "Event", "Assoc"))
    if (length(miss)) rxlist <- c(rxlist, sapply(miss, mod2rx))
  }
  unlist(lapply(rxlist, function(y) grep(y, x, ...)))
}

# Converts "Long", "Event" or "Assoc" to the regular expression
# used at the start of variable names for the fitted joint model
#
# @param x The submodel for which the regular expression should be
#   obtained. Can be "Long", "Event", "Assoc", or an integer specifying
#   a specific longitudinal submodel.
mod2rx <- function(x, stub = "Long") {
  if (x == "^Long") {
    c("^Long[1-9]\\|")
  } else if (x == "^Event") {
    c("^Event\\|")
  } else if (x == "^Assoc") {
    c("^Assoc\\|")
  } else if (x == "Long") {
    c("Long[1-9]\\|")
  } else if (x == "Event") {
    c("Event\\|")
  } else if (x == "Assoc") {
    c("Assoc\\|")
  } else if (x == "^y") {
    c("^y[1-9]\\|")
  } else if (x == "y") {
    c("y[1-9]\\|")
  } else {
    paste0("^", stub, x, "\\|")
  }   
}

# Return the number of longitudinal submodels
#
# @param object A stanmvreg object
get_M <- function(object) {
  validate_stanmvreg_object(object)
  return(object$n_markers)
}

# Supplies names for the output list returned by most stanmvreg methods
#
# @param object The list object to which the names are to be applied
# @param M The number of longitudinal/GLM submodels. If NULL then the number of
#   longitudinal/GLM submodels is assumed to be equal to the length of object.
# @param stub The character string to use at the start of the names for
#   list items related to the longitudinal/GLM submodels
list_nms <- function(object, M = NULL, stub = "Long") {
  if (!is.list(object)) 
    stop("'object' argument should be a list")
  if (is.null(M)) M <- length(object)
  nms <- paste0(stub, 1:M)
  if (length(object) > M) nms <- c(nms, "Event")
  names(object) <- nms
  object
}

# Removes the submodel identifying text (e.g. "Long1|", "Event|", etc 
# from variable names
#
# @param x Character vector (often rownames(fit$stan_summary)) from which
#   the stub should be removed
rm_stub <- function(x) {
  x <- gsub(mod2rx("y"), "", x)
  x <- gsub(mod2rx("Long"), "", x)
  x <- gsub(mod2rx("Event"), "", x)
}

# Removes a specified character string from the names of an
# object (for example, a matched call)
#
# @param x The matched call
# @param string The character string to be removed
strip_nms <- function(x, string) {
  names(x) <- gsub(string, "", names(x))
  x
}

# Check argument contains one of the allowed options
check_submodelopt2 <- function(x) {
  if (!x %in% c("long", "event"))
    stop("submodel option must be 'long' or 'event'") 
}
check_submodelopt3 <- function(x) {
  if (!x %in% c("long", "event", "both"))
    stop("submodel option must be 'long', 'event' or 'both'") 
}

# Error message when not specifying an argument required for stanmvreg objects
#
# @param arg The argument
STOP_arg_required_for_stanmvreg <- function(arg) {
  nm <- deparse(substitute(arg))
  msg <- paste0("Argument '", nm, "' required for stanmvreg objects.")
  stop(msg, call. = FALSE)
}

# Error message when a function is not yet implemented for stanmvreg objects
#
# @param what A character string naming the function not yet implemented
STOP_if_stanmvreg <- function(what) {
  msg <- "not yet implemented for stanmvreg objects."
  if (!missing(what)) 
    msg <- paste(what, msg)
  stop(msg, call. = FALSE)
}

# Error message when a function is not yet implemented for stan_mvmer models
#
# @param what An optional message to prepend to the default message.
STOP_stan_mvmer <- function(what) {
  msg <- "is not yet implemented for models fit using stan_mvmer."
  if (!missing(what)) 
    msg <- paste(what, msg)
  stop(msg, call. = FALSE)
}

# Consistent error message to use when something that is only available for 
# models fit using stan_jm
#
# @param what An optional message to prepend to the default message.
STOP_jm_only <- function(what) {
  msg <- "can only be used with stan_jm models."
  if (!missing(what)) 
    msg <- paste(what, msg)
  stop(msg, call. = FALSE)
}

# Consistent error message when binomial models with greater than
# one trial are not allowed
#
STOP_binomial <- function() {
  stop("Binomial models with number of trials greater than one ",
       "are not allowed (i.e. only bernoulli models are allowed).", 
       call. = FALSE)
}

# Error message when a required variable is missing from the data frame
#
# @param var The name of the variable that could not be found
STOP_no_var <- function(var) {
  stop("Variable '", var, "' cannot be found in the data frame.", call. = FALSE)
}

# Check if individuals in ids argument were also used in model estimation
#
# @param object A stanmvreg object
# @param ids A vector of ids appearing in the pp data
# @param m Integer specifying which submodel to get the estimation IDs from
# @return A logical. TRUE indicates their are new ids in the prediction data,
#   while FALSE indicates all ids in the prediction data were used in fitting
#   the model. This return is used to determine whether to draw new b pars.
check_pp_ids <- function(object, ids, m = 1) {
  ids2 <- unique(model.frame(object, m = m)[[object$id_var]])
  if (any(ids %in% ids2))
    warning("Some of the IDs in the 'newdata' correspond to individuals in the ",
            "estimation dataset. Please be sure you want to obtain subject-",
            "specific predictions using the estimated random effects for those ",
            "individuals. If you instead meant to marginalise over the distribution ",
            "of the random effects (for posterior_predict or posterior_traj), or ",
            "to draw new random effects conditional on outcome data provided in ",
            "the 'newdata' arguments (for posterior_survfit), then please make ",
            "sure the ID values do not correspond to individuals in the ",
            "estimation dataset.", immediate. = TRUE)
  if (!all(ids %in% ids2)) TRUE else FALSE
}

# Validate newdataLong and newdataEvent arguments
#
# @param object A stanmvreg object
# @param newdataLong A data frame, or a list of data frames
# @param newdataEvent A data frame
# @param duplicate_ok A logical. If FALSE then only one row per individual is
#   allowed in the newdataEvent data frame
# @return A list of validated data frames
validate_newdatas <- function(object, newdataLong = NULL, newdataEvent = NULL,
                              duplicate_ok = FALSE) {
  validate_stanmvreg_object(object)
  id_var <- object$id_var
  newdatas <- list()
  if (!is.null(newdataLong)) {
    if (!is(newdataLong, "list"))
      newdataLong <- rep(list(newdataLong), get_M(object))
    newdatas <- c(newdatas, newdataLong)
  }
  if (!is.null(newdataEvent)) {
    if (!duplicate_ok && any(duplicated(newdataEvent[[id_var]])))
      stop("'newdataEvent' should only contain one row per individual, since ",
           "time varying covariates are not allowed in the prediction data.")
    newdatas <- c(newdatas, list(Event = newdataEvent))
  }
  if (length(newdatas)) {
    idvar_check <- sapply(newdatas, function(x) id_var %in% colnames(x)) 
    if (!all(idvar_check)) 
      STOP_no_var(id_var)
    ids <- lapply(newdatas, function(x) unique(x[[id_var]]))
    sorted_ids <- lapply(ids, sort)
    if (!length(unique(sorted_ids)) == 1L) 
      stop("The same subject ids should appear in each new data frame.")
    if (!length(unique(ids)) == 1L) 
      stop("The subject ids should be ordered the same in each new data frame.")  
    newdatas <- lapply(newdatas, validate_newdata)
    return(newdatas)
  } else return(NULL)
}

# Return data frames only including the specified subset of individuals
#
# @param object A stanmvreg object
# @param data A data frame, or a list of data frames
# @param ids A vector of ids indicating which individuals to keep
# @return A data frame, or a list of data frames, depending on the input
subset_ids <- function(object, data, ids) {
  validate_stanmvreg_object(object)
  id_var <- object$id_var
  is_list <- is(data, "list")
  if (!is_list) data <- list(data)
  is_df <- sapply(data, is.data.frame)
  if (!all(is_df)) stop("'data' should be a data frame, or list of data frames.")
  data <- lapply(data, function(x) {
    if (!id_var %in% colnames(x)) STOP_no_var(id_var)
    sel <- which(!ids %in% x[[id_var]])
    if (length(sel)) 
      stop("The following 'ids' do not appear in the data: ", 
           paste(ids[[sel]], collapse = ", "))
    x[x[[id_var]] %in% ids, , drop = FALSE]
  })
  if (is_list) return(data) else return(data[[1]])
}

# Return an array or list with the time sequence used for posterior predictions
#
# @param increments An integer with the number of increments (time points) at
#   which to predict the outcome for each individual
# @param t0,t1 Numeric vectors giving the start and end times across which to
#   generate prediction times
# @param simplify Logical specifying whether to return each increment as a 
#   column of an array (TRUE) or as an element of a list (FALSE) 
get_time_seq <- function(increments, t0, t1, simplify = TRUE) {
  val <- sapply(0:(increments - 1), function(x, t0, t1) {
    t0 + (t1 - t0) * (x / (increments - 1))
  }, t0 = t0, t1 = t1, simplify = simplify)
  if (simplify && is.vector(val)) {
    # need to transform if there is only one individual
    val <- t(val)
    rownames(val) <- if (!is.null(names(t0))) names(t0) else 
      if (!is.null(names(t1))) names(t1) else NULL
  }
  return(val)
}

# Extract parameters from stanmat and return as a list
# 
# @param object A stanmvreg object
# @param stanmat A matrix of posterior draws, may be provided if the desired 
#   stanmat is only a subset of the draws from as.matrix(object$stanfit)
# @return A named list
extract_pars <- function(object, stanmat = NULL, means = FALSE) {
  validate_stanmvreg_object(object)
  M <- get_M(object)
  if (is.null(stanmat)) 
    stanmat <- as.matrix(object$stanfit)
  if (means) 
    stanmat <- t(colMeans(stanmat)) # return posterior means
  nms   <- collect_nms(colnames(stanmat), M, stub = get_stub(object))
  beta  <- lapply(1:M, function(m) stanmat[, nms$y[[m]], drop = FALSE])
  ebeta <- stanmat[, nms$e, drop = FALSE]
  abeta <- stanmat[, nms$a, drop = FALSE]
  bhcoef <- stanmat[, nms$e_extra, drop = FALSE]
  b     <- lapply(1:M, function(m) stanmat[, nms$y_b[[m]], drop = FALSE])
  nlist(beta, ebeta, abeta, bhcoef, b, stanmat)
}

# Return a data frame for each submodel that:
# (1) only includes variables used in the model formula
# (2) only includes rows contained in the actual glmod/coxmod model frames
# (3) ensures the ID variable is included in every model frame
#
# @param object A stanmvreg object
# @param m Integer specifying which submodel
get_model_data <- function(object, m = NULL) {
  validate_stanmvreg_object(object)
  forms <- formula(object)
  RHS <- paste(deparse(forms$Event[[3L]]), "+", object$id_var)
  forms$Event <- reformulate(RHS, response = forms$Event[[2L]])
  datas <- c(object$dataLong, list(object$dataEvent))
  row_nms <- lapply(model.frame(object), rownames)
  mfs <- mapply(function(w, x, y) {
    get_all_vars(w, x)[y, , drop = FALSE]
  }, w = forms, x = datas, y = row_nms, SIMPLIFY = FALSE)
  if (is.null(m)) return(mfs) else return(mfs[[m]])
}<|MERGE_RESOLUTION|>--- conflicted
+++ resolved
@@ -537,13 +537,8 @@
   object[["x"]] %ORifNULL% model.matrix(object)
 }
 #' @export
-<<<<<<< HEAD
-get_x.gamm4 <- function(object, ...) {
-  object$glmod$raw_X %ORifNULL% stop("X not found")
-=======
 get_x.gamm4 <- function(object) {
   as.matrix(object[["x"]])
->>>>>>> 6bc9739e
 }
 #' @export
 get_x.lmerMod <- function(object, ...) {
@@ -553,15 +548,6 @@
 get_z.lmerMod <- function(object, ...) {
   Zt <- object$glmod$reTrms$Zt %ORifNULL% stop("Z not found")
   t(Zt)
-}
-<<<<<<< HEAD
-#' @export
-get_z.gamm4 <- function(object, ...) {
-  X <- get_x(object)
-  XZ <- object$x
-  Z <- XZ[,-c(1:ncol(X)), drop = FALSE]
-  Z <- Z[, !grepl("_NEW_", colnames(Z), fixed = TRUE), drop = FALSE]
-  return(Z)
 }
 #' @export
 get_y.stanmvreg <- function(object, m = NULL, ...) {
@@ -581,8 +567,6 @@
   stub <- get_stub(object)
   if (!is.null(m)) ret[[m]] else list_nms(ret, stub = stub)
 }
-=======
->>>>>>> 6bc9739e
 
 # Get inverse link function
 #
