# Part of the rstanarm package for estimating model parameters
# Copyright (C) 2015, 2016, 2017 Trustees of Columbia University
# 
# This program is free software; you can redistribute it and/or
# modify it under the terms of the GNU General Public License
# as published by the Free Software Foundation; either version 3
# of the License, or (at your option) any later version.
# 
# This program is distributed in the hope that it will be useful,
# but WITHOUT ANY WARRANTY; without even the implied warranty of
# MERCHANTABILITY or FITNESS FOR A PARTICULAR PURPOSE.  See the
# GNU General Public License for more details.
# 
# You should have received a copy of the GNU General Public License
# along with this program; if not, write to the Free Software
# Foundation, Inc., 51 Franklin Street, Fifth Floor, Boston, MA  02110-1301, USA.

#' Print method for stanreg objects
#' 
#' The \code{print} method for stanreg objects displays a compact summary of the
#' fitted model. See the \strong{Details} section below for descriptions of the
#' different components of the printed output. For additional summary statistics
#' and diagnostics use the \code{\link[=summary.stanreg]{summary}} method.
#' 
#' @export
#' @method print stanreg
#' @templateVar stanregArg x
#' @template args-stanreg-object
#' @param digits Number of digits to use for formatting numbers.
#' @param ... Ignored.
#' @return Returns \code{x}, invisibly.
#' @details 
#' \subsection{Point estimates}{
#' Regardless of the estimation algorithm, point estimates are medians computed 
#' from simulations. For models fit using MCMC (\code{"sampling"}) the posterior
#' sample is used. For optimization (\code{"optimizing"}), the simulations are
#' generated from the asymptotic Gaussian sampling distribution of the
#' parameters. For the \code{"meanfield"} and \code{"fullrank"} variational
#' approximations, draws from the variational approximation to the posterior are
#' used. In all cases, the point estimates reported are the same as the values
#' returned by \code{\link[=coef.stanreg]{coef}}.
#' }
#' \subsection{Uncertainty estimates (MAD_SD)}{
#' The standard deviations reported (labeled \code{MAD_SD} in the print output)
#' are computed from the same set of draws described above and are proportional
#' to the median absolute deviation (\code{\link[stats]{mad}}) from the median.
#' Compared to the raw posterior standard deviation, the MAD_SD will be
#' more robust for long-tailed distributions. These are the same as the values
#' returned by \code{\link[=se.stanreg]{se}}.
#' }
#' \subsection{Additional output}{
#' \itemize{
#' \item The median and MAD_SD are also reported for \code{mean_PPD}, the sample
#' average posterior predictive distribution of the outcome. This is useful as a
#' quick diagnostic. A useful heuristic is to check if \code{mean_PPD} is
#' plausible when compared to \code{mean(y)}. If it is plausible then this does
#' \emph{not} mean that the model is good in general (only that it can reproduce
#' the sample mean), however if \code{mean_PPD} is implausible then it is a sign
#' that something is wrong (severe model misspecification, problems with the
#' data, computational issues, etc.).
#' 
#' \item For GLMs with group-specific terms (see \code{\link{stan_glmer}}) the printed 
#' output also shows point estimates of the standard deviations of the group 
#' effects (and correlations if there are both intercept and slopes that vary by
#' group).
#' 
#' \item For analysis of variance models (see \code{\link{stan_aov}}) models, an
#' ANOVA-like table is also displayed.
#' 
#' \item For joint longitudinal and time-to-event (see \code{\link{stan_jm}}) models
#' the estimates are presented separately for each of the distinct submodels.  
#' }
#' }
#' 
#' @seealso \code{\link{summary.stanreg}}, \code{\link{stanreg-methods}}
#' 
print.stanreg <- function(x, digits = 1, ...) {
  cat(x$stan_function)
  cat("\n family:      ", family_plus_link(x))
  cat("\n formula:     ", formula_string(formula(x)))
  cat("\n observations:", nobs(x))
  if (isTRUE(x$stan_function %in% 
             c("stan_glm", "stan_glm.nb", "stan_lm", "stan_aov"))) {
    cat("\n predictors:  ", length(coef(x)))
  }
  
  cat("\n------\n")

  mer <- is.mer(x)
  gamm <- isTRUE(x$stan_function == "stan_gamm4")
  ord <- is_polr(x) && !("(Intercept)" %in% rownames(x$stan_summary))

  aux_nms <- .aux_name(x)
  
  if (!used.optimizing(x)) {
    
    if (isTRUE(x$stan_function %in% c("stan_lm", "stan_aov"))) {
      aux_nms <- c("R2", "log-fit_ratio", aux_nms)
    }
    mat <- as.matrix(x$stanfit) # don't used as.matrix.stanreg method b/c want access to mean_PPD
    nms <- setdiff(rownames(x$stan_summary), c("log-posterior", aux_nms))
    
    if (gamm) {
      smooth_sd_nms <- grep("^smooth_sd\\[", nms, value = TRUE)
      nms <- setdiff(nms, smooth_sd_nms)
      smooth_sd_mat <- mat[, smooth_sd_nms, drop = FALSE]
      smooth_sd_estimates <- .median_and_madsd(smooth_sd_mat)
    }
    if (mer) {
      nms <- setdiff(nms, grep("^b\\[", nms, value = TRUE))
    }
    if (ord) {
      cut_nms <- grep("|", nms, fixed = TRUE, value = TRUE)
      nms <- setdiff(nms, cut_nms)
      cut_mat <- mat[, cut_nms, drop = FALSE]
      cut_estimates <- .median_and_madsd(cut_mat)
    }
    
    ppd_nms <- grep("^mean_PPD", nms, value = TRUE)
    nms <- setdiff(nms, ppd_nms)
    coef_mat <- mat[, nms, drop = FALSE]
    estimates <- .median_and_madsd(coef_mat)
<<<<<<< HEAD
=======
    ppd_estimates <- .median_and_madsd(ppd_mat)
>>>>>>> 7650ddc1
    
    if (mer) {
      estimates <- estimates[!grepl("^Sigma\\[", rownames(estimates)),, drop=FALSE]
    }
    .printfr(estimates, digits, ...)
    
    if (length(aux_nms)) {
      aux_estimates <- .median_and_madsd(mat[, aux_nms, drop=FALSE])
      cat("\nAuxiliary parameter(s):\n")
      .printfr(aux_estimates, digits, ...)
    }
    if (ord) {
      cat("\nCutpoints:\n")
      .printfr(cut_estimates, digits, ...)
    }
    if (gamm) {
      cat("\nSmoothing terms:\n")
      .printfr(smooth_sd_estimates, digits, ...)
    }
    if (mer) {
      cat("\nError terms:\n")
      print(VarCorr(x), digits = digits + 1, ...)
      cat("Num. levels:", 
          paste(names(ngrps(x)), unname(ngrps(x)), collapse = ", "), "\n")
    }
    if (is(x, "aov")) {
      print_anova_table(x, digits, ...)
    }
<<<<<<< HEAD
    if (!no_mean_PPD(x) && !is_clogit(x)) {
      ppd_mat <- mat[, ppd_nms, drop = FALSE]
      ppd_estimates <- .median_and_madsd(ppd_mat)
      
=======
    if (!is_clogit(x)) {
>>>>>>> 7650ddc1
      cat("\nSample avg. posterior predictive distribution of y:\n")
      .printfr(ppd_estimates, digits, ...)
    }
    
  } else { 
    # used optimization
    nms <- names(x$coefficients)
    ppd_nms <- grep("^mean_PPD", rownames(x$stan_summary), value = TRUE)
    
    estimates <- x$stan_summary[nms, 1:2, drop=FALSE]
    .printfr(estimates, digits, ...)
    
    if (length(aux_nms)) {
      cat("\nAuxiliary parameter(s):\n")
      .printfr(x$stan_summary[aux_nms, 1:2, drop=FALSE], digits, ...)
    }
<<<<<<< HEAD
    if (length(ppd_nms) && !no_mean_PPD(x)) {
=======
    if (length(ppd_nms)) {
>>>>>>> 7650ddc1
      cat("\nSample avg. posterior predictive distribution of y:\n")
      .printfr(x$stan_summary[ppd_nms, 1:2, drop=FALSE], digits, ...)
    }
  }
  
  cat("\n------\n")
  cat("* For help interpreting the printed output see ?print.stanreg\n")
  cat("* For info on the priors used see ?prior_summary.stanreg\n")
  
  invisible(x)
}

#' @rdname print.stanreg
#' @export
#' @method print stanmvreg
print.stanmvreg <- function(x, digits = 3, ...) {
  M <- x$n_markers
  mvmer <- is.mvmer(x)
  surv <- is.surv(x)
  jm <- is.jm(x)
  stubs <- paste0("(", get_stub(x), 1:M, "):")
  cat(x$stan_function)
  if (mvmer) {
    for (m in 1:M) {
      cat("\n formula", stubs[m], formula_string(formula(x, m = m)))
      cat("\n family ", stubs[m], family_plus_link(x, m = m))
    }    
  }
  if (surv) {
    cat("\n formula (Event):", formula_string(formula(x, m = "Event")))
    cat("\n baseline hazard:", x$basehaz$type_name) 
  }
  if (jm) {
    sel <- grep("^which", rownames(x$assoc), invert = TRUE, value = TRUE)
    assoc <- lapply(1:M, function(m) {
      vals <- sel[which(x$assoc[sel,m] == TRUE)]     
      paste0(vals, " (Long", m, ")")
    })
    cat("\n assoc:          ", paste(unlist(assoc), collapse = ", "))
  }
  cat("\n------\n")

  mat <- as.matrix(x$stanfit)
  nms <- collect_nms(rownames(x$stan_summary), M, 
                     stub = get_stub(x), value = TRUE)
  
  # Estimates table for longitudinal submodel(s)
  if (mvmer) {
    link <- sapply(1:M, function(m) x$family[[m]]$link)
    for (m in 1:M) {
      terms_m <- terms(x)[[m]]
      sel <- attr(terms_m, "response")
      yvar <- rownames(attr(terms_m, "factors"))[sel]
      if (is.jm(x)) {
        cat(paste0("\nLongitudinal submodel", if (M > 1) paste0(" ", m), 
                   ": ", yvar,"\n"))
      } else {
        cat(paste0("\nSubmodel for y", m, ": ", yvar,"\n"))
      }
      coef_mat <- mat[, c(nms$y[[m]], nms$y_extra[[m]]), drop = FALSE]
      
      # Calculate median and MAD
      estimates <- .median_and_madsd(coef_mat)
      
      # Add column with eform
      if (link[m] %in% c("log", "logit")) 
        estimates <- cbind(estimates, 
                           "exp(Median)" = c(exp(estimates[nms$y[[m]], "Median"]), 
                                             rep(NA, length(nms$y_extra[[m]]))))
      
      # Print estimates
      rownames(estimates) <- 
        gsub(paste0("^", get_stub(x), m, "\\|"), "", rownames(estimates))     
      .printfr(estimates, digits, ...)
    }    
  }
  
  # Estimates table for event submodel
  if (surv) {
    cat("\nEvent submodel:\n")   
    coef_mat <- mat[, c(nms$e, nms$a, nms$e_extra), drop = FALSE]
    
    # Calculate median and MAD
    estimates <- .median_and_madsd(coef_mat)
    
    # Add column with eform
    estimates <- cbind(estimates, 
                       "exp(Median)" = c(exp(estimates[c(nms$e, nms$a), "Median"]), 
                                         rep(NA, length(nms$e_extra))))
    
    rownames(estimates) <- gsub("^Event\\|", "", rownames(estimates))  
    rownames(estimates) <- gsub("^Assoc\\|", "", rownames(estimates))   
    .printfr(estimates, digits, ...)
  }
  
  # Estimates table for group-level random effects
  if (mvmer) {
    cat("\nGroup-level error terms:\n") 
    print(VarCorr(x), digits = digits + 1, ...)
    cat("Num. levels:", paste(names(ngrps(x)), unname(ngrps(x)), 
                              collapse = ", "), "\n")  
    
    # Sample average of the PPD
    ppd_mat <- mat[, nms$ppd, drop = FALSE]
    ppd_estimates <- .median_and_madsd(ppd_mat)
    cat("\nSample avg. posterior predictive distribution \nof",
        if (is.jm(x)) "longitudinal outcomes:\n" else "y:\n")
    .printfr(ppd_estimates, digits, ...)
  }
  
  cat("\n------\n")
  cat("For info on the priors used see help('prior_summary.stanreg').")
  
  invisible(x)
}


#' Summary method for stanreg objects
#' 
#' Summaries of parameter estimates and MCMC convergence diagnostics 
#' (Monte Carlo error, effective sample size, Rhat).
#' 
#' @export
#' @method summary stanreg
#' 
#' @templateVar stanregArg object
#' @template args-stanreg-object
#' @template args-regex-pars
#' 
#' @param ... Currently ignored.
#' @param pars An optional character vector specifying a subset of parameters to
#'   display. Parameters can be specified by name or several shortcuts can be 
#'   used. Using \code{pars="beta"} will restrict the displayed parameters to 
#'   only the regression coefficients (without the intercept). \code{"alpha"} 
#'   can also be used as a shortcut for \code{"(Intercept)"}. If the model has 
#'   varying intercepts and/or slopes they can be selected using \code{pars = 
#'   "varying"}.
#'   
#'   In addition, for \code{stanmvreg} objects there are some additional shortcuts 
#'   available. Using \code{pars = "long"} will display the 
#'   parameter estimates for the longitudinal submodels only (excluding group-specific
#'   pparameters, but including auxiliary parameters).
#'   Using \code{pars = "event"} will display the 
#'   parameter estimates for the event submodel only, including any association
#'   parameters. 
#'   Using \code{pars = "assoc"} will display only the 
#'   association parameters. 
#'   Using \code{pars = "fixef"} will display all fixed effects, but not
#'   the random effects or the auxiliary parameters. 
#'    \code{pars} and \code{regex_pars} are set to \code{NULL} then all 
#'   fixed effect regression coefficients are selected, as well as any 
#'   auxiliary parameters and the log posterior.   
#'   
#'   If \code{pars} is \code{NULL} all parameters are selected for a \code{stanreg}
#'   object, while for a \code{stanmvreg} object all 
#'   fixed effect regression coefficients are selected as well as any 
#'   auxiliary parameters and the log posterior. See 
#'   \strong{Examples}.
#' @param probs For models fit using MCMC or one of the variational algorithms, 
#'   an optional numeric vector of probabilities passed to 
#'   \code{\link[stats]{quantile}}.
#' @param digits Number of digits to use for formatting numbers when printing. 
#'   When calling \code{summary}, the value of digits is stored as the 
#'   \code{"print.digits"} attribute of the returned object.
#'   
#' @return The \code{summary} method returns an object of class 
#'   \code{"summary.stanreg"} (or \code{"summary.stanmvreg"}, inheriting 
#'   \code{"summary.stanreg"}), which is a matrix of 
#'   summary statistics and 
#'   diagnostics, with attributes storing information for use by the
#'   \code{print} method. The \code{print} method for \code{summary.stanreg} or
#'   \code{summary.stanmvreg} objects is called for its side effect and just returns 
#'   its input. The \code{as.data.frame} method for \code{summary.stanreg} 
#'   objects converts the matrix to a data.frame, preserving row and column 
#'   names but dropping the \code{print}-related attributes.
#' 
#' @seealso \code{\link{prior_summary}} to extract or print a summary of the 
#'   priors used for a particular model.
#' 
#' @examples
#' if (!exists("example_model")) example(example_model) 
#' summary(example_model, probs = c(0.1, 0.9))
#' 
#' # These produce the same output for this example, 
#' # but the second method can be used for any model
#' summary(example_model, pars = c("(Intercept)", "size", 
#'                                 paste0("period", 2:4)))
#' summary(example_model, pars = c("alpha", "beta"))
#' 
#' # Only show parameters varying by group
#' summary(example_model, pars = "varying")
#' as.data.frame(summary(example_model, pars = "varying"))
#' 
#' @importMethodsFrom rstan summary
summary.stanreg <- function(object, pars = NULL, regex_pars = NULL, 
                            probs = NULL, ..., digits = 1) {
  mer <- is.mer(object)
  pars <- collect_pars(object, pars, regex_pars)
  
  if (!used.optimizing(object)) {
    args <- list(object = object$stanfit)
    if (!is.null(probs)) 
      args$probs <- probs
    out <- do.call("summary", args)$summary
    
    if (is.null(pars) && used.variational(object))
      out <- out[!rownames(out) %in% "log-posterior", , drop = FALSE]
    if (!is.null(pars)) {
      pars <- allow_special_parnames(object, pars)
      out <- out[rownames(out) %in% pars, , drop = FALSE]
    }
    
    out <- out[!grepl(":_NEW_", rownames(out), fixed = TRUE), , drop = FALSE]
    stats <- colnames(out)
    if ("n_eff" %in% stats)
      out[, "n_eff"] <- round(out[, "n_eff"])
    if ("se_mean" %in% stats) # So people don't confuse se_mean and sd
      colnames(out)[stats %in% "se_mean"] <- "mcse"
    
  } else { # used optimization
    if (!is.null(probs)) 
      warning("'probs' ignored if for models fit using optimization.",
              call. = FALSE)
    if (is.null(pars)) {
      famname <- family(object)$family
      mark <- names(object$coefficients)
      if (is.gaussian(famname)) 
        mark <- c(mark, "sigma")
      if (is.nb(famname)) 
        mark <- c(mark, "reciprocal_dispersion")
    } else {
      mark <- NA
      if ("alpha" %in% pars) 
        mark <- c(mark, "(Intercept)")
      if ("beta" %in% pars) 
        mark <- c(mark, setdiff(names(object$coefficients), "(Intercept)"))
      mark <- c(mark, setdiff(pars, c("alpha", "beta")))
      mark <- mark[!is.na(mark)]
    }
    out <- object$stan_summary[mark, , drop=FALSE]
  }
  
  structure(
    out,
    call = object$call,
    algorithm = object$algorithm,
    stan_function = object$stan_function,
    family = family_plus_link(object),
    formula = formula(object),
    posterior_sample_size = posterior_sample_size(object),
    nobs = nobs(object),
    npreds = if (isTRUE(object$stan_function %in% c("stan_glm", "stan_glm.nb", "stan_lm")))
      length(coef(object)) else NULL,
    ngrps = if (mer) ngrps(object) else NULL,
    print.digits = digits,
    priors = object$prior.info,
    class = "summary.stanreg"
  )
}

#' @rdname summary.stanreg
#' @export
#' @method print summary.stanreg
#'
#' @param x An object of class \code{"summary.stanreg"}.
print.summary.stanreg <- function(x, digits = max(1, attr(x, "print.digits")), 
                                  ...) {
  atts <- attributes(x)
  cat("\nModel Info:\n")
  cat("\n function:    ", atts$stan_function)
  cat("\n family:      ", atts$family)
  cat("\n formula:     ", formula_string(atts$formula))
  cat("\n algorithm:   ", atts$algorithm)
  cat("\n priors:      ", "see help('prior_summary')")
  if (!is.null(atts$posterior_sample_size) && atts$algorithm == "sampling")
    cat("\n sample:      ", atts$posterior_sample_size, "(posterior sample size)")
  cat("\n observations:", atts$nobs)
  if (!is.null(atts$npreds))
    cat("\n predictors:  ", atts$npreds)
  if (!is.null(atts$ngrps))
    cat("\n groups:      ", paste0(names(atts$ngrps), " (", 
                                   unname(atts$ngrps), ")", 
                                   collapse = ", "))
  
  cat("\n\nEstimates:\n")
  sel <- which(colnames(x) %in% c("mcse", "n_eff", "Rhat"))
  if (!length(sel)) {
    .printfr(x, digits)
  } else {
    xtemp <- x[, -sel, drop = FALSE]
    colnames(xtemp) <- paste(" ", colnames(xtemp))
    .printfr(xtemp, digits)
    cat("\nDiagnostics:\n")
    mcse_rhat <- format(round(x[, c("mcse", "Rhat"), drop = FALSE], digits), 
                        nsmall = digits)
    n_eff <- format(x[, "n_eff", drop = FALSE], drop0trailing = TRUE)
    print(cbind(mcse_rhat, n_eff), quote = FALSE)
    cat("\nFor each parameter, mcse is Monte Carlo standard error, ", 
        "n_eff is a crude measure of effective sample size, ", 
        "and Rhat is the potential scale reduction factor on split chains", 
        " (at convergence Rhat=1).\n", sep = '')
  }
  invisible(x)
}

#' @rdname summary.stanreg
#' @method as.data.frame summary.stanreg
#' @export
as.data.frame.summary.stanreg <- function(x, ...) {
  as.data.frame(unclass(x), ...)
}

#' @rdname summary.stanreg
#' @export
#' @method summary stanmvreg
summary.stanmvreg <- function(object, pars = NULL, regex_pars = NULL, 
                           probs = NULL, ..., digits = 3) {
  pars <- collect_pars(object, pars, regex_pars)
  M <- object$n_markers
  mvmer <- is.mvmer(object)
  surv <- is.surv(object)
  jm <- is.jm(object)  
  
  if (mvmer) {
    # Outcome variable for each longitudinal submodel
    y_vars <- sapply(1:M, function(m, object) {
      terms_m <- terms(object)[[m]]
      sel <- attr(terms_m, "response")
      ret <- rownames(attr(terms_m, "factors"))[sel]
    }, object = object)
    
    # Family and link for each longitudinal submodel
    fam <- lapply(1:M, function(m) family_plus_link(object, m = m))
  }
  if (jm) {
    # Association structure
    sel <- grep("^which", rownames(object$assoc), invert = TRUE, value = TRUE)
    assoc <- list_nms(lapply(1:M, function(m) 
      sel[which(object$assoc[sel,m] == TRUE)]), M) 
  }
  
  # Construct summary table  
  args <- list(object = object$stanfit)
  if (!is.null(probs)) 
    args$probs <- probs
  out <- do.call("summary", args)$summary
  nms <- collect_nms(rownames(object$stan_summary), M, 
                     stub = get_stub(object), value = TRUE)
  if (!is.null(pars)) {
    pars2 <- NA     
    if ("alpha" %in% pars) pars2 <- c(pars2, nms$alpha)
    if ("beta" %in% pars) pars2 <- c(pars2, nms$beta)
    if ("long" %in% pars) pars2 <- c(pars2, unlist(nms$y), unlist(nms$y_extra))
    if ("event" %in% pars) pars2 <- c(pars2, nms$e, nms$a, nms$e_extra)
    if ("assoc" %in% pars) pars2 <- c(pars2, nms$a)      
    if ("fixef" %in% pars) pars2 <- c(pars2, unlist(nms$y), nms$e, nms$a)
    if ("b" %in% pars) pars2 <- c(pars2, nms$b)
    pars2 <- c(pars2, setdiff(pars, 
                              c("alpha", "beta", "varying", "b",
                                "long", "event", "assoc", "fixef")))
    pars <- pars2[!is.na(pars2)]
  } else {
    pars <- rownames(object$stan_summary)
    pars <- setdiff(pars, b_names(pars, value = TRUE))
    if (used.variational(object)) 
      pars <- setdiff(pars, "log-posterior")
  }
  out <- out[rownames(out) %in% pars, , drop = FALSE]
  out <- out[!grepl(":_NEW_", rownames(out), fixed = TRUE), , drop = FALSE]
  stats <- colnames(out)
  if ("n_eff" %in% stats)
    out[, "n_eff"] <- round(out[, "n_eff"])
  if ("se_mean" %in% stats) # So people don't confuse se_mean and sd
    colnames(out)[stats %in% "se_mean"] <- "mcse"
  
  # Reorder rows of output table
  nms_tmp <- rownames(out)  
  nms_tmp_y <- lapply(1:M, function(m) 
    grep(paste0("^", get_stub(object), m, "\\|"), nms_tmp, value = TRUE))
  nms_tmp_e <- grep("^Event\\|", nms_tmp, value = TRUE)
  nms_tmp_a <- grep("^Assoc\\|", nms_tmp, value = TRUE)
  nms_tmp_b <- b_names(nms_tmp, value = TRUE)
  nms_tmp_Sigma <- grep("^Sigma", nms_tmp, value = TRUE)
  nms_tmp_lp <- grep("^log-posterior$", nms_tmp, value = TRUE)
  out <- out[c(unlist(nms_tmp_y), nms_tmp_e, nms_tmp_a, nms_tmp_b, 
               nms_tmp_Sigma, nms_tmp_lp), , drop = FALSE]
  
  # Output object
  if (mvmer)
    out <- structure(
      out, y_vars = y_vars, family = fam, n_markers = object$n_markers, 
      n_yobs = object$n_yobs, n_grps = object$n_grps)
  if (surv)
    out <- structure(
      out, n_subjects = object$n_subjects, n_events = object$n_events,
      basehaz = object$basehaz) 
  if (jm)
    out <- structure(
      out, id_var = object$id_var, time_var = object$time_var, assoc = assoc)
  structure(
    out, formula = object$formula, algorithm = object$algorithm,
    stan_function = object$stan_function,
    posterior_sample_size = posterior_sample_size(object),
    runtime = object$runtime, print.digits = digits,
    class = c("summary.stanmvreg", "summary.stanreg"))
}

#' @rdname summary.stanreg
#' @export
#' @method print summary.stanmvreg
print.summary.stanmvreg <- function(x, digits = max(1, attr(x, "print.digits")), 
                                 ...) {
  atts <- attributes(x)
  mvmer <- atts$stan_function %in% c("stan_mvmer", "stan_jm")
  jm <- atts$stan_function == "stan_jm"
  tab <- if (jm) "   " else ""
  cat("\nModel Info:\n")
  cat("\n function:   ", tab, atts$stan_function)
  if (mvmer) {
    M <- atts$n_markers
    stubs <- paste0("(", if (jm) "Long" else "y", 1:M, "):") 
    for (m in 1:M) {
      cat("\n formula", stubs[m], formula_string(atts$formula[[m]]))
      cat("\n family ", stubs[m], atts$family[[m]])
    }    
  }
  if (jm) {
    cat("\n formula (Event):", formula_string(atts$formula[["Event"]]))
    cat("\n baseline hazard:", atts$basehaz$type_name)
    assoc_fmt <- unlist(lapply(1:M, function(m)
      paste0(atts$assoc[[m]], " (Long", m, ")")))
    cat("\n assoc:          ", paste(assoc_fmt, collapse = ", "))
  }
  cat("\n algorithm:  ", tab, atts$algorithm)
  cat("\n priors:     ", tab, "see help('prior_summary')")
  if (!is.null(atts$posterior_sample_size) && atts$algorithm == "sampling")
    cat("\n sample:     ", tab, atts$posterior_sample_size, "(posterior sample size)")
  if (mvmer) {
    obs_vals <- paste0(atts$n_yobs, " (", if (jm) "Long" else "y", 1:M, ")")
    cat("\n num obs:    ", tab, paste(obs_vals, collapse = ", "))
  }
  if (jm) {
    cat("\n num subjects:   ", atts$n_subjects)
    cat(paste0("\n num events:      ", atts$n_events, " (", 
               round(100 * atts$n_events/atts$n_subjects, 1), "%)"))
  }  
  if (!is.null(atts$n_grps))
    cat("\n groups:     ", tab, 
        paste0(names(atts$n_grps), " (", unname(atts$n_grps), ")", collapse = ", "))  
  if (atts$algorithm == "sampling") {
    maxtime <- max(atts$runtime[, "total"])
    if (maxtime == 0) maxtime <- "<0.1"
    cat("\n runtime:    ", tab, maxtime, "mins")
  } 
    
  cat("\n\nEstimates:\n")
  sel <- which(colnames(x) %in% c("mcse", "n_eff", "Rhat"))
  if (!length(sel)) {
    .printfr(x, digits)
  } else {
    xtemp <- x[, -sel, drop = FALSE]
    colnames(xtemp) <- paste(" ", colnames(xtemp))
    .printfr(xtemp, digits)
    cat("\nDiagnostics:\n")
    mcse_rhat <- format(round(x[, c("mcse", "Rhat"), drop = FALSE], digits), 
                        nsmall = digits)
    n_eff <- format(x[, "n_eff", drop = FALSE], drop0trailing = TRUE)
    print(cbind(mcse_rhat, n_eff), quote = FALSE)
    cat("\nFor each parameter, mcse is Monte Carlo standard error, ", 
        "n_eff is a crude measure of effective sample size, ", 
        "and Rhat is the potential scale reduction factor on split chains", 
        " (at convergence Rhat=1).\n", sep = '')
  }
  invisible(x)
}


# internal ----------------------------------------------------------------
.printfr <- function(x, digits, ...) {
  print(format(round(x, digits), nsmall = digits), quote = FALSE, ...)
}
.median_and_madsd <- function(x) {
  cbind(Median = apply(x, 2, median), MAD_SD = apply(x, 2, mad))
}

# Allow "alpha", "beta", "varying" as shortcuts 
#
# @param object stanreg object
# @param pars result of calling collect_pars(object, pars, regex_pars)
allow_special_parnames <- function(object, pars) {
  pars[pars == "varying"] <- "b"
  pars2 <- NA
  if ("alpha" %in% pars)
    pars2 <- c(pars2, "(Intercept)")
  if ("beta" %in% pars) {
    beta_nms <- if (is.mer(object))
      names(fixef(object)) else names(object$coefficients)
    pars2 <- c(pars2, setdiff(beta_nms, "(Intercept)"))
  }
  if ("b" %in% pars) {
    if (is.mer(object)) {
      pars2 <- c(pars2, b_names(rownames(object$stan_summary), value = TRUE))
      pars[pars == "b"] <- NA
    } else {
      warning("No group-specific parameters. 'varying' ignored.",
              call. = FALSE)
    }
  }
  pars2 <- c(pars2, setdiff(pars, c("alpha", "beta", "varying")))
  pars2[!is.na(pars2)]
}

# Family name with link in parenthesis 
# @param x stanreg object
# @param ... Optionally include m to specify which submodel for stanmvreg models
family_plus_link <- function(x, ...) {
  fam <- family(x, ...)
  if (is.character(fam)) {
    stopifnot(identical(fam, x$method))
    fam <- paste0("ordered [", fam, "]")
  } else if (inherits(x, "betareg")) {
    fam <- paste0("beta [",
                  x$family$link,
                  ", link.phi=",
                  x$family_phi$link,
                  "]")
  } else {
    fam <- paste0(fam$family, " [", fam$link, "]")
  }
  return(fam)
}

# @param formula formula object
formula_string <- function(formula, break_and_indent = TRUE) {
  coll <- if (break_and_indent) "--MARK--" else " "
  char <- gsub("\\s+", " ", paste(deparse(formula), collapse = coll))
  if (!break_and_indent)
    return(char)
  gsub("--MARK--", "\n\t  ", char, fixed = TRUE)
}

# get name of aux parameter based on family
.aux_name <- function(object) {
  aux <- character()
  if (!is_polr(object)) {
    aux <- .rename_aux(family(object))
    if (is.na(aux)) {
      aux <- character()
    }
  }
  return(aux)
}


# print anova table for stan_aov models
# @param x stanreg object created by stan_aov()
print_anova_table <- function(x, digits, ...) {
  labels <- attributes(x$terms)$term.labels
  patterns <- gsub(":", ".*:", labels)
  dnms <- dimnames(extract(x$stanfit, pars = "beta", 
                           permuted = FALSE))$parameters
  groups <- sapply(patterns, simplify = FALSE, FUN = grep, x = dnms)
  names(groups) <- gsub(".*", "", names(groups), fixed = TRUE)
  groups <- groups[sapply(groups, length) > 0]
  effects_dim <- dim(x$effects)
  effects <- x$effects^2
  effects <- sapply(groups, FUN = function(i) {
    apply(effects[, , i, drop = FALSE], 1:2, mean)
  })
  dim(effects) <- c(effects_dim[-3], ncol(effects))
  dim(effects) <- c(nrow(effects) * ncol(effects), dim(effects)[3])
  colnames(effects) <- paste("Mean Sq", names(groups))
  anova_table <- .median_and_madsd(effects)
  cat("\nANOVA-like table:\n")
  .printfr(anova_table, digits, ...)
<<<<<<< HEAD
}


# equivalent to isFALSE(object$compute_mean_PPD)
no_mean_PPD <- function(object) {
  x <- object$compute_mean_PPD
  is.logical(x) && length(x) == 1L && !is.na(x) && !x
=======
>>>>>>> 7650ddc1
}<|MERGE_RESOLUTION|>--- conflicted
+++ resolved
@@ -120,10 +120,6 @@
     nms <- setdiff(nms, ppd_nms)
     coef_mat <- mat[, nms, drop = FALSE]
     estimates <- .median_and_madsd(coef_mat)
-<<<<<<< HEAD
-=======
-    ppd_estimates <- .median_and_madsd(ppd_mat)
->>>>>>> 7650ddc1
     
     if (mer) {
       estimates <- estimates[!grepl("^Sigma\\[", rownames(estimates)),, drop=FALSE]
@@ -152,14 +148,10 @@
     if (is(x, "aov")) {
       print_anova_table(x, digits, ...)
     }
-<<<<<<< HEAD
     if (!no_mean_PPD(x) && !is_clogit(x)) {
       ppd_mat <- mat[, ppd_nms, drop = FALSE]
       ppd_estimates <- .median_and_madsd(ppd_mat)
       
-=======
-    if (!is_clogit(x)) {
->>>>>>> 7650ddc1
       cat("\nSample avg. posterior predictive distribution of y:\n")
       .printfr(ppd_estimates, digits, ...)
     }
@@ -176,11 +168,7 @@
       cat("\nAuxiliary parameter(s):\n")
       .printfr(x$stan_summary[aux_nms, 1:2, drop=FALSE], digits, ...)
     }
-<<<<<<< HEAD
     if (length(ppd_nms) && !no_mean_PPD(x)) {
-=======
-    if (length(ppd_nms)) {
->>>>>>> 7650ddc1
       cat("\nSample avg. posterior predictive distribution of y:\n")
       .printfr(x$stan_summary[ppd_nms, 1:2, drop=FALSE], digits, ...)
     }
@@ -756,7 +744,6 @@
   anova_table <- .median_and_madsd(effects)
   cat("\nANOVA-like table:\n")
   .printfr(anova_table, digits, ...)
-<<<<<<< HEAD
 }
 
 
@@ -764,6 +751,4 @@
 no_mean_PPD <- function(object) {
   x <- object$compute_mean_PPD
   is.logical(x) && length(x) == 1L && !is.na(x) && !x
-=======
->>>>>>> 7650ddc1
 }