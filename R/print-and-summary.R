# Part of the rstanarm package for estimating model parameters
# Copyright (C) 2015, 2016, 2017 Trustees of Columbia University
# 
# This program is free software; you can redistribute it and/or
# modify it under the terms of the GNU General Public License
# as published by the Free Software Foundation; either version 3
# of the License, or (at your option) any later version.
# 
# This program is distributed in the hope that it will be useful,
# but WITHOUT ANY WARRANTY; without even the implied warranty of
# MERCHANTABILITY or FITNESS FOR A PARTICULAR PURPOSE.  See the
# GNU General Public License for more details.
# 
# You should have received a copy of the GNU General Public License
# along with this program; if not, write to the Free Software
# Foundation, Inc., 51 Franklin Street, Fifth Floor, Boston, MA  02110-1301, USA.

#' Print method for stanreg objects
#' 
#' The \code{print} method for stanreg objects displays a compact summary of the
#' fitted model. See the Details section below for a description of the printed 
#' output. For additional summary statistics and diagnostics use the 
#' \code{\link[=summary.stanreg]{summary}} method.
#' 
#' @export
#' @method print stanreg
#' @templateVar stanregArg x
#' @template args-stanreg-object
#' @param digits Number of digits to use for formatting numbers.
#' @param ... Ignored.
#' @return Returns \code{x}, invisibly.
#' @details 
#' \subsection{Point estimates}{
#' Regardless of the estimation algorithm, point estimates are medians computed 
#' from simulations. For models fit using MCMC (\code{"sampling"}) the posterior
#' sample is used. For optimization (\code{"optimizing"}), the simulations are
#' generated from the asymptotic Gaussian sampling distribution of the
#' parameters. For the \code{"meanfield"} and \code{"fullrank"} variational
#' approximations, draws from the variational approximation to the posterior are
#' used. In all cases, the point estimates reported are the same as the values
#' returned by \code{\link[=coef.stanreg]{coef}}.
#' }
#' \subsection{Uncertainty estimates}{
#' The standard deviations reported (labeled MAD_SD in the print output) are 
#' computed from the same set of draws described above and are proportional to 
#' the median absolute deviation (\code{\link[stats]{mad}}) from the median. 
#' Compared to the raw posterior standard deviation, the MAD_SD will be more 
#' robust for long-tailed distributions. These are the same as the values 
#' returned by \code{\link[=se.stanreg]{se}}.
#' }
#' \subsection{Additional output}{
#' For models fit using MCMC or a variational approximation, the median and 
#' MAD_SD are also reported for mean_PPD, the sample average (\eqn{X = 
#' \bar{X}}{X = xbar}) posterior predictive distribution of the outcome.
#' 
#' For GLMs with group-specific terms (see \code{\link{stan_glmer}}) the printed 
#' output also shows point estimates of the standard deviations of the group 
#' effects (and correlations if there are both intercept and slopes that vary by
#' group).
#' 
#' For analysis of variance models (see \code{\link{stan_aov}}) models, an
#' ANOVA-like table is also displayed.
#' }
#' 
#' @seealso \code{\link{summary.stanreg}}, \code{\link{stanreg-methods}}
#' 
print.stanreg <- function(x, digits = 1, ...) {
  cat(x$stan_function)
  cat("\n family:  ", family_plus_link(x))
  cat("\n formula: ", formula_string(formula(x)))
  cat("\n num. obs:", nobs(x))
  
  cat("\n------\n")
  cat("\nEstimates:\n")
  
  mer <- is.mer(x)
  ord <- is_polr(x) && !("(Intercept)" %in% rownames(x$stan_summary))
  if (!used.optimizing(x)) {
    mat <- as.matrix(x$stanfit) # don't used as.matrix.stanreg method b/c want access to mean_PPD
    nms <- setdiff(rownames(x$stan_summary), "log-posterior")
    if (x$stan_function == "stan_gamm4") {
      smooth_sd_nms <- grep("^smooth_sd\\[", nms, value = TRUE)
      nms <- setdiff(nms, smooth_sd_nms)
      smooth_sd_mat <- mat[, smooth_sd_nms, drop = FALSE]
      smooth_sd_estimates <- .median_and_madsd(smooth_sd_mat)
    }
    if (mer) 
      nms <- setdiff(nms, grep("^b\\[", nms, value = TRUE))
    if (ord) {
      cut_nms <- grep("|", nms, fixed = TRUE, value = TRUE)
      nms <- setdiff(nms, cut_nms)
      cut_mat <- mat[, cut_nms, drop = FALSE]
      cut_estimates <- .median_and_madsd(cut_mat)
    }
    ppd_nms <- grep("^mean_PPD", nms, value = TRUE)
    nms <- setdiff(nms, ppd_nms)
    coef_mat <- mat[, nms, drop = FALSE]
    ppd_mat <- mat[, ppd_nms, drop = FALSE]
    estimates <- .median_and_madsd(coef_mat)
    ppd_estimates <- .median_and_madsd(ppd_mat)
    if (mer)
<<<<<<< HEAD
      estimates <- estimates[!grepl("^Sigma\\[", rownames(estimates)),,drop = FALSE]
=======
      estimates <- estimates[!grepl("^Sigma\\[", rownames(estimates)),, drop=FALSE]
>>>>>>> 1a2c2216
    .printfr(estimates, digits, ...)
    if (ord) {
      cat("\nCutpoints:\n")
      .printfr(cut_estimates, digits, ...)
    }
    if (x$stan_function == "stan_gamm4") {
      cat("\nSmoothing terms:\n")
      .printfr(smooth_sd_estimates, digits, ...)
    }
    if (mer) {
      cat("\nError terms:\n")
      print(VarCorr(x), digits = digits + 1, ...)
      cat("Num. levels:", 
          paste(names(ngrps(x)), unname(ngrps(x)), collapse = ", "), "\n")
    }
    if (x$modeling_function != "stan_clogit") {
      cat("\nSample avg. posterior predictive \ndistribution of y (X = xbar):\n")
      .printfr(ppd_estimates, digits, ...)
    }
    
  } else { 
    # used optimization
    nms <- names(x$coefficients)
    famname <- family(x)$family
    if (is.gaussian(famname)) {
      nms <- c(nms, "sigma")
    } else if (is.gamma(famname)) {
      nms <- c(nms, "shape")
    } else if (is.ig(famname)) {
      nms <- c(nms, "lambda")
    } else if (is.nb(famname)) {
      nms <- c(nms, "reciprocal_dispersion")
    } else if (is.beta(famname)) {}
    nms <- c(nms, grep("^mean_PPD", rownames(x$stan_summary), value = TRUE))
    estimates <- x$stan_summary[nms,1:2]
    .printfr(estimates, digits, ...)
  }
  
  if (is(x, "aov")) {
    labels <- attributes(x$terms)$term.labels
    patterns <- gsub(":", ".*:", labels)
    dnms <- dimnames(extract(x$stanfit, pars = "beta", 
                             permuted = FALSE))$parameters
    groups <- sapply(patterns, simplify = FALSE, FUN = grep, x = dnms)
    names(groups) <- gsub(".*", "", names(groups), fixed = TRUE)
    groups <- groups[sapply(groups, length) > 0]
    effects_dim <- dim(x$effects)
    effects <- x$effects^2
    effects <- sapply(groups, FUN = function(i) {
      apply(effects[, , i, drop = FALSE], 1:2, mean)
    })
    dim(effects) <- c(effects_dim[-3], ncol(effects))
    dim(effects) <- c(nrow(effects) * ncol(effects), dim(effects)[3])
    colnames(effects) <- paste("Mean Sq", names(groups))
    cat("\nANOVA-like table:\n")
    anova_table <- .median_and_madsd(effects)
    .printfr(anova_table, digits, ...)
  }

  cat("\n------\n")
  cat("For info on the priors used see help('prior_summary.stanreg').")
  
  invisible(x)
}


#' Summary method for stanreg objects
#' 
#' Summaries of parameter estimates and MCMC convergence diagnostics 
#' (Monte Carlo error, effective sample size, Rhat).
#' 
#' @export
#' @method summary stanreg
#' 
#' @templateVar stanregArg object
#' @template args-stanreg-object
#' @template args-regex-pars
#' 
#' @param ... Currently ignored.
#' @param pars An optional character vector specifying a subset of parameters to
#'   display. Parameters can be specified by name or several shortcuts can be 
#'   used. Using \code{pars="beta"} will restrict the displayed parameters to 
#'   only the regression coefficients (without the intercept). \code{"alpha"} 
#'   can also be used as a shortcut for \code{"(Intercept)"}. If the model has 
#'   varying intercepts and/or slopes they can be selected using \code{pars = 
#'   "varying"}. If \code{pars} is \code{NULL} all parameters are selected. See 
#'   Examples.
#' @param probs For models fit using MCMC or one of the variational algorithms, 
#'   an optional numeric vector of probabilities passed to 
#'   \code{\link[stats]{quantile}}.
#' @param digits Number of digits to use for formatting numbers when printing. 
#'   When calling \code{summary}, the value of digits is stored as the 
#'   \code{"print.digits"} attribute of the returned object.
#'   
#' @return The \code{summary} method returns an object of class 
#'   \code{"summary.stanreg"}, which is a matrix of summary statistics and 
#'   diagnostics, with attributes storing information for use by the
#'   \code{print} method. The \code{print} method for \code{summary.stanreg}
#'   objects is called for its side effect and just returns its input. The 
#'   \code{as.data.frame} method for \code{summary.stanreg} objects converts the
#'   matrix to a data.frame, preserving row and column names but dropping the 
#'   \code{print}-related attributes.
#' 
#' @seealso \code{\link{prior_summary}} to extract or print a summary of the 
#'   priors used for a particular model.
#' 
#' @examples
#' if (!exists("example_model")) example(example_model) 
#' summary(example_model, probs = c(0.1, 0.9))
#' 
#' # These produce the same output for this example, 
#' # but the second method can be used for any model
#' summary(example_model, pars = c("(Intercept)", "size", 
#'                                 paste0("period", 2:4)))
#' summary(example_model, pars = c("alpha", "beta"))
#' 
#' # Only show parameters varying by group
#' summary(example_model, pars = "varying")
#' as.data.frame(summary(example_model, pars = "varying"))
#' 
#' @importMethodsFrom rstan summary
summary.stanreg <- function(object, pars = NULL, regex_pars = NULL, 
                            probs = NULL, ..., digits = 1) {
  mer <- is.mer(object)
  pars <- collect_pars(object, pars, regex_pars)
  
  if (!used.optimizing(object)) {
    args <- list(object = object$stanfit)
    if (!is.null(probs)) 
      args$probs <- probs
    out <- do.call("summary", args)$summary
    
    if (is.null(pars) && used.variational(object))
      out <- out[!rownames(out) %in% "log-posterior", , drop = FALSE]
    if (!is.null(pars)) {
      pars <- allow_special_parnames(object, pars)
      out <- out[rownames(out) %in% pars, , drop = FALSE]
    }
    
    out <- out[!grepl(":_NEW_", rownames(out), fixed = TRUE), , drop = FALSE]
    stats <- colnames(out)
    if ("n_eff" %in% stats)
      out[, "n_eff"] <- round(out[, "n_eff"])
    if ("se_mean" %in% stats) # So people don't confuse se_mean and sd
      colnames(out)[stats %in% "se_mean"] <- "mcse"
    
  } else { # used optimization
    if (!is.null(probs)) 
      warning("'probs' ignored if for models fit using optimization.",
              call. = FALSE)
    if (is.null(pars)) {
      famname <- family(object)$family
      mark <- names(object$coefficients)
      if (is.gaussian(famname)) 
        mark <- c(mark, "sigma")
      if (is.nb(famname)) 
        mark <- c(mark, "reciprocal_dispersion")
    } else {
      mark <- NA
      if ("alpha" %in% pars) 
        mark <- c(mark, "(Intercept)")
      if ("beta" %in% pars) 
        mark <- c(mark, setdiff(names(object$coefficients), "(Intercept)"))
      mark <- c(mark, setdiff(pars, c("alpha", "beta")))
      mark <- mark[!is.na(mark)]
    }
    out <- object$stan_summary[mark, , drop=FALSE]
  }
  
  structure(out, 
            call = object$call, 
            algorithm = object$algorithm,
            stan_function = object$stan_function,
            family = family_plus_link(object),
            formula = formula(object),
            posterior_sample_size = posterior_sample_size(object),
            nobs = nobs(object),
            ngrps = if (mer) ngrps(object) else NULL,
            print.digits = digits, 
            priors = object$prior.info,
            class = "summary.stanreg")
}

#' @rdname summary.stanreg
#' @export
#' @method print summary.stanreg
#'
#' @param x An object of class \code{"summary.stanreg"}.
print.summary.stanreg <- function(x, digits = max(1, attr(x, "print.digits")), 
                                  ...) {
  atts <- attributes(x)
  cat("\nModel Info:\n")
  cat("\n function: ", atts$stan_function)
  cat("\n family:   ", atts$family)
  cat("\n formula:  ", formula_string(atts$formula))
  cat("\n algorithm:", atts$algorithm)
  cat("\n priors:   ", "see help('prior_summary')")
  if (!is.null(atts$posterior_sample_size) && atts$algorithm == "sampling")
    cat("\n sample:   ", atts$posterior_sample_size, "(posterior sample size)")
  cat("\n num obs:  ", atts$nobs)
  if (!is.null(atts$ngrps))
    cat("\n groups:   ", paste0(names(atts$ngrps), " (", unname(atts$ngrps), ")",
                           collapse = ", "))
  
  cat("\n\nEstimates:\n")
  sel <- which(colnames(x) %in% c("mcse", "n_eff", "Rhat"))
  if (!length(sel)) {
    .printfr(x, digits)
  } else {
    xtemp <- x[, -sel, drop = FALSE]
    colnames(xtemp) <- paste(" ", colnames(xtemp))
    .printfr(xtemp, digits)
    cat("\nDiagnostics:\n")
    mcse_rhat <- format(round(x[, c("mcse", "Rhat"), drop = FALSE], digits), 
                        nsmall = digits)
    n_eff <- format(x[, "n_eff", drop = FALSE], drop0trailing = TRUE)
    print(cbind(mcse_rhat, n_eff), quote = FALSE)
    cat("\nFor each parameter, mcse is Monte Carlo standard error, ", 
        "n_eff is a crude measure of effective sample size, ", 
        "and Rhat is the potential scale reduction factor on split chains", 
        " (at convergence Rhat=1).\n", sep = '')
  }
  invisible(x)
}

#' @rdname summary.stanreg
#' @method as.data.frame summary.stanreg
#' @export
as.data.frame.summary.stanreg <- function(x, ...) {
  as.data.frame(unclass(x), ...)
}



# internal ----------------------------------------------------------------
.printfr <- function(x, digits, ...) {
  print(format(round(x, digits), nsmall = digits), quote = FALSE, ...)
}
.median_and_madsd <- function(x) {
  cbind(Median = apply(x, 2, median), MAD_SD = apply(x, 2, mad))
}

# Allow "alpha", "beta", "varying" as shortcuts 
#
# @param object stanreg object
# @param pars result of calling collect_pars(object, pars, regex_pars)
allow_special_parnames <- function(object, pars) {
  pars[pars == "varying"] <- "b"
  pars2 <- NA
  if ("alpha" %in% pars)
    pars2 <- c(pars2, "(Intercept)")
  if ("beta" %in% pars) {
    beta_nms <- if (is.mer(object))
      names(fixef(object)) else names(object$coefficients)
    pars2 <- c(pars2, setdiff(beta_nms, "(Intercept)"))
  }
  if ("b" %in% pars) {
    if (is.mer(object)) {
      pars2 <-
        c(pars2, b_names(rownames(object$stan_summary), value = TRUE))
    } else {
      warning("No group-specific parameters. 'varying' ignored.",
              call. = FALSE)
    }
  }
  pars2 <- c(pars2, setdiff(pars, c("alpha", "beta", "varying")))
  pars2[!is.na(pars2)]
}

# Family name with link in parenthesis 
# @param x stanreg object
family_plus_link <- function(x) {
  fam <- family(x)
  if (is.character(fam)) {
    stopifnot(identical(fam, x$method))
    fam <- paste0("ordered [", fam, "]")
  } else if (inherits(x, "betareg")) {
    fam <- paste0("beta [",
                  x$family$link,
                  ", link.phi=",
                  x$family_phi$link,
                  "]")
  } else {
    fam <- paste0(fam$family, " [", fam$link, "]")
  }
  return(fam)
}

# @param formula formula object
formula_string <- function(formula, break_and_indent = TRUE) {
  coll <- if (break_and_indent) "--MARK--" else " "
  char <- gsub("\\s+", " ", paste(deparse(formula), collapse = coll))
  if (!break_and_indent)
    return(char)
  gsub("--MARK--", "\n\t  ", char, fixed = TRUE)
}
<|MERGE_RESOLUTION|>--- conflicted
+++ resolved
@@ -99,11 +99,7 @@
     estimates <- .median_and_madsd(coef_mat)
     ppd_estimates <- .median_and_madsd(ppd_mat)
     if (mer)
-<<<<<<< HEAD
-      estimates <- estimates[!grepl("^Sigma\\[", rownames(estimates)),,drop = FALSE]
-=======
       estimates <- estimates[!grepl("^Sigma\\[", rownames(estimates)),, drop=FALSE]
->>>>>>> 1a2c2216
     .printfr(estimates, digits, ...)
     if (ord) {
       cat("\nCutpoints:\n")
