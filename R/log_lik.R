# Part of the rstanarm package for estimating model parameters
# Copyright (C) 2015, 2016, 2017 Trustees of Columbia University
#
# This program is free software; you can redistribute it and/or
# modify it under the terms of the GNU General Public License
# as published by the Free Software Foundation; either version 3
# of the License, or (at your option) any later version.
#
# This program is distributed in the hope that it will be useful,
# but WITHOUT ANY WARRANTY; without even the implied warranty of
# MERCHANTABILITY or FITNESS FOR A PARTICULAR PURPOSE.  See the
# GNU General Public License for more details.
#
# You should have received a copy of the GNU General Public License
# along with this program; if not, write to the Free Software
# Foundation, Inc., 51 Franklin Street, Fifth Floor, Boston, MA  02110-1301, USA.

#' Pointwise log-likelihood matrix
#'
#' For models fit using MCMC only, the \code{log_lik} method returns the
#' \eqn{S} by \eqn{N} pointwise log-likelihood matrix, where \eqn{S} is the size
#' of the posterior sample and \eqn{N} is the number of data points, or in the
#' case of the \code{stanmvreg} method (when called on \code{\link{stan_jm}}
#' model objects) an \eqn{S} by \eqn{Npat} matrix where \eqn{Npat} is the number
#' of individuals.
#'
#' @aliases log_lik
#' @export
#'
#' @templateVar stanregArg object
#' @template args-stanreg-object
#' @template args-dots-ignored
#' @param newdata An optional data frame of new data (e.g. holdout data) to use
#'   when evaluating the log-likelihood. See the description of \code{newdata}
#'   for \code{\link{posterior_predict}}.
#' @param offset A vector of offsets. Only required if \code{newdata} is
#'   specified and an \code{offset} was specified when fitting the model.
#'
#' @return For the \code{stanreg} and \code{stanmvreg} methods an \eqn{S} by
#'   \eqn{N} matrix, where \eqn{S} is the size of the posterior sample and
#'   \eqn{N} is the number of data points. For the \code{stanjm} method
#'   an \eqn{S} by \eqn{Npat} matrix where \eqn{Npat} is the number of individuals.
#'
#'
#' @examples
#' \donttest{
#'  roaches$roach100 <- roaches$roach1 / 100
#'  fit <- stan_glm(
#'     y ~ roach100 + treatment + senior,
#'     offset = log(exposure2),
#'     data = roaches,
#'     family = poisson(link = "log"),
#'     prior = normal(0, 2.5),
#'     prior_intercept = normal(0, 10),
#'     iter = 500 # to speed up example
#'  )
#'  ll <- log_lik(fit)
#'  dim(ll)
#'  all.equal(ncol(ll), nobs(fit))
#'
#'  # using newdata argument
#'  nd <- roaches[1:2, ]
#'  nd$treatment[1:2] <- c(0, 1)
#'  ll2 <- log_lik(fit, newdata = nd, offset = c(0, 0))
#'  head(ll2)
#'  dim(ll2)
#'  all.equal(ncol(ll2), nrow(nd))
#' }
#'
log_lik.stanreg <- function(object, newdata = NULL, offset = NULL, ...) {
  if (!used.sampling(object))
    STOP_sampling_only("Pointwise log-likelihood matrix")
  newdata <- validate_newdata(newdata)
  calling_fun <- as.character(sys.call(-1))[1]
  dots <- list(...)
  if (is.stanmvreg(object)) {
    m <- dots[["m"]]
    if (is.null(m))
      STOP_arg_required_for_stanmvreg(m)
    if (!is.null(offset))
      stop2("'offset' cannot be specified for stanmvreg objects.")
  } else {
    m <- NULL
  }

  args <- ll_args.stanreg(object, newdata = newdata, offset = offset,
                          reloo_or_kfold = calling_fun %in% c("kfold", "reloo"),
                          ...)
  fun <- ll_fun(object, m = m)
  if (is_clogit(object)) {
    out <-
      vapply(
        seq_len(args$N),
        FUN.VALUE = numeric(length = args$S),
        FUN = function(i) {
          as.vector(fun(
            draws = args$draws,
            data_i = args$data[args$data$strata ==
                               levels(args$data$strata)[i], , drop = FALSE]
          ))
        }
      )
    return(out)
  } else {
    out <- vapply(
      seq_len(args$N),
      FUN = function(i) {
        as.vector(fun(
          data_i = args$data[i, , drop = FALSE],
          draws = args$draws
        ))
      },
      FUN.VALUE = numeric(length = args$S)
    )
  }
  if (is.null(newdata)) colnames(out) <- rownames(model.frame(object, m = m))
  else colnames(out) <- rownames(newdata)
  return(out)
}

#' @rdname log_lik.stanreg
#' @export
#' @templateVar mArg m
#' @template args-m
#'
log_lik.stanmvreg <- function(object, m = 1, newdata = NULL, ...) {
  validate_stanmvreg_object(object)
  out <- log_lik.stanreg(object, newdata = newdata, m = m, ...)
  return(out)
}

#' @rdname log_lik.stanreg
#' @export
#' @param newdataLong,newdataEvent Optional data frames containing new data
#'   (e.g. holdout data) to use when evaluating the log-likelihood for a
#'   model estimated using \code{\link{stan_jm}}. If the fitted model
#'   was a multivariate joint model (i.e. more than one longitudinal outcome),
#'   then \code{newdataLong} is allowed to be a list of data frames. If supplying
#'   new data, then \code{newdataEvent} should also include variables corresponding
#'   to the event time and event indicator as these are required for evaluating the
#'   log likelihood for the event submodel. For more details, see the description
#'   of \code{newdataLong} and \code{newdataEvent} for \code{\link{posterior_survfit}}.
#'
log_lik.stanjm <- function(object, newdataLong = NULL, newdataEvent = NULL, ...) {
  if (!used.sampling(object))
    STOP_sampling_only("Pointwise log-likelihood matrix")
  validate_stanjm_object(object)
  M <- get_M(object)
  if ("m" %in% names(list(...)))
    stop("'m' should not be specified for stan_jm objects since the ",
         "log-likelihood is calculated for the full joint model.")
  if (!identical(is.null(newdataLong), is.null(newdataEvent)))
    stop("Both newdataLong and newdataEvent must be supplied together.")
  if (!is.null(newdataLong)) {
    newdatas <- validate_newdatas(object, newdataLong, newdataEvent)
    newdataLong  <- newdatas[1:M]
    newdataEvent <- newdatas[["Event"]]
  }
  pars <- extract_pars(object) # full array of draws
  data <- .pp_data_jm(object, newdataLong, newdataEvent)
  calling_fun <- as.character(sys.call(-1))[1]
  reloo_or_kfold <- calling_fun %in% c("kfold", "reloo")
  val <- .ll_jm(object, data, pars, reloo_or_kfold = reloo_or_kfold, ...)
  return(val)
}

# internal ----------------------------------------------------------------

# get log likelihood function for a particular model
# @param x stanreg object
# @return a function
ll_fun <- function(x, m = NULL) {
  validate_stanreg_object(x)
  f <- family(x, m = m)
  if (!is(f, "family") || is_scobit(x))
    return(.ll_polr_i)
  else if (is_clogit(x))
    return(.ll_clogit_i)
  else if (is.nlmer(x))
    return(.ll_nlmer_i)

  fun <- paste0(".ll_", family(x, m = m)$family, "_i")
  get(fun, mode = "function")
}

# get arguments needed for ll_fun
# @param object stanreg object
# @param newdata same as posterior predict
# @param offset vector of offsets (only required if model has offset term and
#   newdata is specified)
# @param m Integer specifying which submodel for stanmvreg objects
# @param reloo_or_kfold logical. TRUE if ll_args is for reloo or kfold
# @param ... For models without group-specific terms (i.e., not stan_[g]lmer),
#   if reloo_or_kfold is TRUE and 'newdata' is specified then ... is used to
#   pass 'newx' and 'stanmat' from reloo or kfold (bypassing pp_data). This is a
#   workaround in case there are issues with newdata containing factors with
#   only a single level. Or for stanmvreg objects, then ... can be used to pass
#   'stanmat', which may be a matrix with a reduced number of draws (potentially
#   just a single MCMC draw).
# @return a named list with elements data, draws, S (posterior sample size) and
#   N = number of observations
ll_args <- function(object, ...) UseMethod("ll_args")
ll_args.stanreg <- function(object, newdata = NULL, offset = NULL, m = NULL,
                            reloo_or_kfold = FALSE, ...) {
  validate_stanreg_object(object)
  f <- family(object, m = m)
  draws <- nlist(f)
  has_newdata <- !is.null(newdata)

  dots <- list(...)
  
  z_betareg <- NULL
  if (has_newdata && reloo_or_kfold && !is.mer(object)) {
    x <- dots$newx
    z_betareg <- dots$newz # NULL except for some stan_betareg models
    if (!is.null(z_betareg)) {
      z_betareg <- as.matrix(z_betareg)
    }
    stanmat <- dots$stanmat
    form <- as.formula(formula(object)) # in case formula is string
    y <- eval(form[[2L]], newdata)
  } else if (has_newdata) {
    ppdat <- pp_data(object, as.data.frame(newdata), offset = offset, m = m)
    pp_eta_dat <- pp_eta(object, ppdat, m = m)
    eta <- pp_eta_dat$eta
    stanmat <- pp_eta_dat$stanmat
    z_betareg <- ppdat$z_betareg
    x <- ppdat$x
    form <- as.formula(formula(object, m = m))
    y <- eval(form[[2L]], newdata)
  } else {
    stanmat <- as.matrix.stanreg(object)
    x <- get_x(object, m = m)
    y <- get_y(object, m = m)
  }
  if (is.stanmvreg(object) && !is.null(dots$stanmat)) {
    stanmat <- dots$stanmat # potentially use a stanmat with a single draw
  }

  if (!is_polr(object)) { # not polr or scobit model
    fname <- f$family
    if (is.nlmer(object)) {
      draws <- list(mu = posterior_linpred(object, newdata = newdata),
                    sigma = stanmat[,"sigma"])
      data <- data.frame(y)
      data$offset <- if (has_newdata) offset else object$offset
      if (model_has_weights(object)) {
        data$weights <- object$weights
      }
      data$i_ <- seq_len(nrow(data))  # for nlmer need access to i inside .ll_nlmer_i
      return(nlist(data, draws, S = NROW(draws$mu), N = nrow(data)))

    } else if (!is.binomial(fname)) {
      data <- data.frame(y, x)
      if (!is.null(z_betareg)) {
        data <- cbind(data, z_betareg)
      }
    } else {
      if (NCOL(y) == 2L) {
        trials <- rowSums(y)
        y <- y[, 1L]
      } else if (is_clogit(object)) {
        if (has_newdata) strata <- eval(object$call$strata, newdata)
        else strata <- model.frame(object)[,"(weights)"]
        strata <- as.factor(strata)
        successes <- aggregate(y, by = list(strata), FUN = sum)$x
        formals(draws$f$linkinv)$g <- strata
        formals(draws$f$linkinv)$successes <- successes
        trials <- 1L
      } else {
        trials <- 1
        if (is.factor(y))
          y <- fac2bin(y)
        if (!is(object, "car"))
          stopifnot(all(y %in% c(0, 1)))
        else
          trials <- object$trials
      }
      data <- data.frame(y, trials, x)
    }
    nms <- if (is.stanmvreg(object))
      collect_nms(colnames(stanmat),
                  M = get_M(object),
                  stub = get_stub(object)) else NULL
    beta_sel <- if (is.null(nms)) seq_len(ncol(x)) else nms$y[[m]]
    draws$beta <- stanmat[, beta_sel, drop = FALSE]
    m_stub <- get_m_stub(m, stub = get_stub(object))
    if (is.gaussian(fname))
      draws$sigma <- stanmat[, paste0(m_stub, "sigma")]
    if (is.gamma(fname))
      draws$shape <- stanmat[, paste0(m_stub, "shape")]
    if (is.ig(fname))
      draws$lambda <- stanmat[, paste0(m_stub, "lambda")]
    if (is.nb(fname))
      draws$size <- stanmat[, paste0(m_stub, "reciprocal_dispersion")]
    if (is.beta(fname)) {
      draws$f_phi <- object$family_phi
      z_vars <- colnames(stanmat)[grepl("(phi)", colnames(stanmat))]
      if (length(z_vars) == 1 && z_vars == "(phi)") {
        draws$phi <- stanmat[, z_vars]
      } else {
        if (has_newdata) {
          if (!is.null(z_betareg)) {
          colnames(data) <- c("y", colnames(get_x(object)), 
                              paste0("(phi)_", colnames(z_betareg)))
          }
        } else {
          x_dat <- get_x(object)
          z_dat <- as.matrix(object$z)
          colnames(x_dat) <- colnames(x_dat)
          colnames(z_dat) <- paste0("(phi)_", colnames(z_dat))
          data <- data.frame(y = get_y(object), cbind(x_dat, z_dat), check.names = FALSE)
        }
        draws$phi <- stanmat[,z_vars]
      }
    }
  } else {
    stopifnot(is_polr(object))
    y <- as.integer(y)
<<<<<<< HEAD
    if (has_newdata)
=======
    if (has_newdata) {
>>>>>>> 8b22ee40
      x <- .validate_polr_x(object, x)
    }
    data <- data.frame(y, x)
    draws$beta <- stanmat[, colnames(x), drop = FALSE]
    patt <- if (length(unique(y)) == 2L) "(Intercept)" else "|"
    zetas <- grep(patt, colnames(stanmat), fixed = TRUE, value = TRUE)
    draws$zeta <- stanmat[, zetas, drop = FALSE]
    draws$max_y <- max(y)
    if ("alpha" %in% colnames(stanmat)) {
      stopifnot(is_scobit(object))
      # scobit
      draws$alpha <- stanmat[, "alpha"]
      draws$f <- object$method
    }
  }

  data$offset <- if (has_newdata) offset else object$offset
  if (model_has_weights(object)) {
    if (is.stanmvreg(object))
      STOP_if_stanmvreg("posterior_survfit with weights")
    data$weights <- object$weights
  }

  if (is.mer(object)) {
    b_sel <- if (is.null(nms)) b_names(colnames(stanmat)) else nms$y_b[[m]]
    b <- stanmat[, b_sel, drop = FALSE]
    if (has_newdata) {
      Z_names <- ppdat$Z_names
      if (is.null(Z_names)) {
        b <- b[, !grepl("_NEW_", colnames(b), fixed = TRUE), drop = FALSE]
      } else {
        b <- pp_b_ord(b, Z_names)
      }
      if (is.null(ppdat$Zt)) z <- matrix(NA, nrow = nrow(x), ncol = 0)
      else z <- t(ppdat$Zt)
    } else {
      z <- get_z(object, m = m)
    }
    data <- cbind(data, as.matrix(z)[1:NROW(x),, drop = FALSE])
    draws$beta <- cbind(draws$beta, b)
  }
  if (is(object, "car")) {
    psi_indx <- grep("psi", colnames(stanmat))
    psi <- stanmat[, psi_indx, drop = FALSE]
    data$psi <- t(psi)
    out <- nlist(data, draws, S = NROW(draws$beta), N = nrow(data))
  }
  if (is_clogit(object)) {
    data$strata <- strata
    out <- nlist(data, draws, S = NROW(draws$beta), N = nlevels(strata))
  } else {
    out <- nlist(data, draws, S = NROW(draws$beta), N = nrow(data))
  }
  return(out)
}


# check intercept for polr models -----------------------------------------
# Check if a model fit with stan_polr has an intercept (i.e. if it's actually a
# bernoulli model). If it doesn't have an intercept then the intercept column in
# x is dropped. This is only necessary if newdata is specified because otherwise
# the correct x is taken from the fitted model object.
.validate_polr_x <- function(object, x) {
  x0 <- get_x(object)
  has_intercept <- colnames(x0)[1L] == "(Intercept)"
  if (!has_intercept && colnames(x)[1L] == "(Intercept)")
    x <- x[, -1L, drop = FALSE]
  x
}


# log-likelihood function helpers -----------------------------------------
.weighted <- function(val, w) {
  if (is.null(w)) {
    val
  } else {
    val * w
  }
}

.xdata <- function(data) {
  if (!is.null(data$psi))
    sel <- c("y", "weights","offset", "trials", "psi")
  else
    sel <- c("y", "weights","offset", "trials","strata")
  data[, -which(colnames(data) %in% sel)]
}
.mu <- function(data, draws) {
  eta <- as.vector(linear_predictor(draws$beta, .xdata(data), data$offset))
  if (!is.null(data$psi))
    eta <- eta + as.vector(data$psi)
  draws$f$linkinv(eta)
}

# for stan_betareg only
.xdata_beta <- function(data) {
  sel <- c("y", "weights","offset", "trials")
  data[, -c(which(colnames(data) %in% sel), grep("(phi)_", colnames(data), fixed = TRUE))]
}
.zdata_beta <- function(data) {
  sel <- c("y", "weights","offset", "trials")
  data[, grep("(phi)_", colnames(data), fixed = TRUE)]
}
.mu_beta <- function(data, draws) {
  eta <- as.vector(linear_predictor(draws$beta, .xdata_beta(data), data$offset))
  draws$f$linkinv(eta)
}
.phi_beta <- function(data, draws) {
  eta <- as.vector(linear_predictor(draws$phi, .zdata_beta(data), data$offset))
  draws$f_phi$linkinv(eta)
}

# log-likelihood functions ------------------------------------------------
.ll_gaussian_i <- function(data_i, draws) {
  val <- dnorm(data_i$y, mean = .mu(data_i, draws), sd = draws$sigma, log = TRUE)
  .weighted(val, data_i$weights)
}
.ll_binomial_i <- function(data_i, draws) {
  val <- dbinom(data_i$y, size = data_i$trials, prob = .mu(data_i, draws), log = TRUE)
  .weighted(val, data_i$weights)
}
.ll_clogit_i <- function(data_i, draws) {
  eta <- linear_predictor(draws$beta, .xdata(data_i), data_i$offset)
  denoms <- apply(eta, 1, log_clogit_denom, N_j = NCOL(eta), D_j = sum(data_i$y))
  rowSums(eta[,data_i$y == 1, drop = FALSE] - denoms)
}
.ll_poisson_i <- function(data_i, draws) {
  val <- dpois(data_i$y, lambda = .mu(data_i, draws), log = TRUE)
  .weighted(val, data_i$weights)
}
.ll_neg_binomial_2_i <- function(data_i, draws) {
  val <- dnbinom(data_i$y, size = draws$size, mu = .mu(data_i, draws), log = TRUE)
  .weighted(val, data_i$weights)
}
<<<<<<< HEAD
.ll_Gamma_i <- function(i, data, draws) {
  val <- dgamma(data$y, shape = draws$shape,
                rate = draws$shape / .mu(data,draws), log = TRUE)
  .weighted(val, data$weights)
}
.ll_inverse.gaussian_i <- function(i, data, draws) {
  mu <- .mu(data, draws)
  val <- 0.5 * log(draws$lambda / (2 * pi)) -
    1.5 * log(data$y) -
    0.5 * draws$lambda * (data$y - mu)^2 /
    (data$y * mu^2)
  .weighted(val, data$weights)
=======
.ll_Gamma_i <- function(data_i, draws) {
  val <- dgamma(data_i$y, shape = draws$shape, 
                rate = draws$shape / .mu(data_i,draws), log = TRUE)
  .weighted(val, data_i$weights)
}
.ll_inverse.gaussian_i <- function(data_i, draws) {
  mu <- .mu(data_i, draws)
  val <- 0.5 * log(draws$lambda / (2 * pi)) - 
    1.5 * log(data_i$y) -
    0.5 * draws$lambda * (data_i$y - mu)^2 / 
    (data_i$y * mu^2)
  .weighted(val, data_i$weights)
>>>>>>> 8b22ee40
}
.ll_polr_i <- function(data_i, draws) {
  eta <- linear_predictor(draws$beta, .xdata(data_i), data_i$offset)
  f <- draws$f
  J <- draws$max_y
  y_i <- data_i$y
  linkinv <- polr_linkinv(f)
  if (is.null(draws$alpha)) {
    if (y_i == 1) {
      val <- log(linkinv(draws$zeta[, 1] - eta))
    } else if (y_i == J) {
      val <- log1p(-linkinv(draws$zeta[, J-1] - eta))
    } else {
      val <- log(linkinv(draws$zeta[, y_i] - eta) -
                   linkinv(draws$zeta[, y_i - 1L] - eta))
    }
  } else {
    if (y_i == 0) {
      val <- draws$alpha * log(linkinv(draws$zeta[, 1] - eta))
    } else if (y_i == 1) {
      val <- log1p(-linkinv(draws$zeta[, 1] - eta) ^ draws$alpha)
    } else {
      stop("Exponentiation only possible when there are exactly 2 outcomes.")
    }
  }
  .weighted(val, data_i$weights)
}
.ll_beta_i <- function(data_i, draws) {
  mu <- .mu_beta(data_i, draws)
  phi <- draws$phi
  if (length(grep("(phi)_", colnames(data_i), fixed = TRUE)) > 0) {
    phi <- .phi_beta(data_i, draws)
  }
  val <- dbeta(data_i$y, mu * phi, (1 - mu) * phi, log = TRUE)
  .weighted(val, data_i$weights)
}
.ll_nlmer_i <- function(data_i, draws) {
  i_ <- data_i$i_
  val <- dnorm(data_i$y, mean = draws$mu[, i_], sd = draws$sigma, log = TRUE)
  .weighted(val, data_i$weights)
}

# log-likelihood functions for stanjm objects only ----------------------

# Alternative ll_args method for stanjm objects that allows data and pars to be
# passed directly, rather than constructed using pp_data within the ll_args
# method. This can be much faster when used in the MH algorithm within
# posterior_survfit, since it doesn't require repeated calls to pp_data.
#
# @param object A stanmvreg object
# @param data Output from .pp_data_jm
# @param pars Output from extract_pars
# @param m Integer specifying which submodel
# @param reloo_or_kfold logical. TRUE if ll_args is for reloo or kfold
ll_args.stanjm <- function(object, data, pars, m = 1,
                           reloo_or_kfold = FALSE, ...) {
  validate_stanjm_object(object)
  if (model_has_weights(object))
    STOP_if_stanmvreg("posterior_survfit or log_lik with weights")
  f <- family(object, m = m)
  fname <- f$family
  draws <- nlist(f)
  stanmat <- pars$stanmat # potentially a stanmat with a single draw
  nms <- collect_nms(colnames(stanmat), get_M(object))
  if (is.jm(object)) {
    # for stan_jm models, log_lik is evaluated for the full
    # joint model, so data contains info on all submodels
    y <- data$y[[m]]
    x <- data$yX[[m]]
    z <- t(data$yZt[[m]])
    Z_names <- data$yZ_names[[m]]
  } else {
    # for stan_mvmer models, log_lik is only ever called for
    # one submodel at a time, so data is for one submodel
    y <- data$y
    x <- data$X
    z <- t(data$Zt)
    Z_names <- data$Z_names
  }
  if (!is.binomial(fname)) {
    dat <- data.frame(y, x)
  } else {
    if (NCOL(y) == 2L) {
      trials <- rowSums(y)
      y <- y[, 1L]
    } else {
      trials <- 1
      if (is.factor(y))
        y <- fac2bin(y)
      stopifnot(all(y %in% c(0, 1)))
    }
    dat <- data.frame(y, trials, x)
  }
  dat <- cbind(dat, as.matrix(z))
  draws$beta <- stanmat[, nms$y[[m]], drop = FALSE]
  m_stub <- get_m_stub(m)
  if (is.gaussian(fname))
    draws$sigma <- stanmat[, paste0(m_stub, "sigma")]
  if (is.gamma(fname))
    draws$shape <- stanmat[, paste0(m_stub, "shape")]
  if (is.ig(fname))
    draws$lambda <- stanmat[, paste0(m_stub, "lambda")]
  if (is.nb(fname))
    draws$size <- stanmat[, paste0(m_stub, "reciprocal_dispersion")]
  b <- stanmat[, nms$y_b[[m]], drop = FALSE]
  b <- pp_b_ord(b, Z_names)
  draws$beta <- cbind(draws$beta, b)
  nlist(data = dat, draws, S = NROW(draws$beta), N = nrow(dat))
}

# Return log likelihood for full joint model
#
# @param object A stanmvreg object, or (when used in stan_jm function) a named list
#   with elements $basehaz, $family, $assoc
# @param data Output from .pp_data_jm
# @param pars Output from extract_pars
# @param include_long A logical, if TRUE then the log likelihood for the
#   longitudinal submodels are included in the log likelihood calculation.
# @param include_b A logical, if TRUE then the log likelihood for the random
#   effects distribution is also included in the log likelihood calculation.
# @param sum A logical. If TRUE then the log likelihood is summed across all
#   individuals. If FALSE then the log likelihood is returned for each
#   individual (either as an S * Npat matrix, or a length Npat vector, depending
#   on the type of inputs to the pars argument).
# @param ... Arguments passed to .ll_mvmer. Can include 'reloo_or_kfold' which is
#   a logical specifying whether the function calling ll_jm was reloo or kfold.
# @return Either a matrix, a vector or a scalar, depending on the input types
#   and whether sum is set to TRUE.
.ll_jm <- function(object, data, pars, include_long = TRUE,
                   include_b = FALSE, sum = FALSE, ...) {

  M <- get_M(object)

  # Log likelihood for event submodel
  ll_event <- .ll_survival(object, data, pars)

  # Log likelihoods for longitudinal submodels
  if (include_long) {
    ll_long <- lapply(1:M, function(m)
      .ll_long(object, data, pars, m = m, ...))
  }

  # Log likelihood for random effects submodel
  # NB this is only used in the Metropolis algorithm in 'posterior_survfit'
  #   when drawing random effects for new individuals. But it is not used
  #   in generating the pointwise log likelihood matrix under log_lik or loo.
  if (include_b) {
    if (length(object$cnms) > 2L)
      stop("Bug found: 'include_b' cannot be TRUE when there is more than ",
           "2 grouping factors.")
    if (length(object$cnms) == 2L && M > 1)
      stop("Bug found: 'include_b' cannot be TRUE when there is more than ",
           "one longitudinal submodel and more than one grouping factor.")
    if ((data$Npat > 1) || (nrow(pars$stanmat) > 1L))
      stop("Bug found: 'include_b' can only be TRUE when 'data' is for one ",
           "individual, and stanmat is for a single draw.")
    id_var <- object$id_var
    cnms   <- object$cnms
    Z_names <- fetch_(data$assoc_parts, "mod_eta", "Z_names")
    b <- do.call("cbind", pars$b)
    b <- as.vector(pp_b_ord(b, Z_names))
    Sigma_id <- VarCorr(object, stanmat = pars$stanmat)[[id_var]]
    if (length(cnms) > 1L) {
      b2_var <- grep(utils::glob2rx(id_var), names(cnms),
                     value = TRUE, invert = TRUE)
      Sigma_b2 <- VarCorr(object, stanmat = pars$stanmat)[[b2_var]]
      Sigma_list <- rep(list(Sigma_b2), data$Ni)
      which_slot <- which(names(cnms) == b2_var)
      if (which_slot == 1L) {
        Sigma_bind <- c(Sigma_list, list(Sigma_id))
      } else {
        Sigma_bind <- c(list(Sigma_id), Sigma_list)
      }
      Sigma <- as.matrix(Matrix::bdiag(Sigma_bind))
    } else {
      Sigma <- Sigma_id
    }
    ll_b <- -0.5 * (c(determinant(Sigma, logarithm = TRUE)$modulus) +
      (b %*% chol2inv(chol(Sigma)) %*% b)[1] + length(b) * log(2 * pi))
  } else {
    ll_b <- NULL
  }

  # Check the dimensions of the various components
  if (is.matrix(ll_event)) { # S * Npat matrices
    if (include_long) {
      mats <- unique(sapply(c(ll_long, list(ll_event)), is.matrix))
      dims <- unique(lapply(c(ll_long, list(ll_event)), dim))
      if ((length(dims) > 1L) || (length(mats) > 1L))
        stop("Bug found: elements of 'll_long' should be same class and ",
             "dimension as 'll_event'.")
    }
    if (include_b && !identical(length(ll_b), ncol(ll_event)))
      stop("Bug found: length of 'll_b' should be equal to the number of ",
           "columns in 'll_event'.")
  } else { # length Npat vectors (ie, log-lik based on a single draw of pars)
    if (include_long) {
      lens <- unique(sapply(c(ll_long, list(ll_event)), length))
      if (length(lens) > 1L)
        stop("Bug found: elements of 'll_long' should be same length as 'll_event'.")
    }
    if (include_b && !identical(length(ll_b), length(ll_event)))
      stop("Bug found: length of 'll_b' should be equal to length of 'll_event'.")
  }

  # Sum the various components (long + event + random effects)
  if (include_long) {
    val <- Reduce('+', c(ll_long, list(ll_event)))
  } else {
    val <- ll_event
  }
  if (include_b && is.matrix(val)) {
    val <- sweep(val, 2L, ll_b, `+`)
  } else if (include_b && is.vector(val)) {
    val <- val + ll_b
  }

  # Return log likelihood for joint model
  if (!sum) {
    return(val)             # S * Npat matrix or length Npat vector
  } else if (is.matrix(val)) {
    return(rowSums(val))    # length S vector
  } else {
    return(sum(val))        # scalar
  }
}

# Return log-likelihood for longitudinal submodel m
#
# @param object A stanjm object.
# @param data Output from .pp_data_jm.
# @param pars Output from extract_pars.
# @param m Integer specifying the longitudinal submodel.
# @param reloo_or_kfold Logical specifying whether the call came from
#   reloo or kfold.
# @return An S*Npat matrix.
.ll_long <- function(object, data, pars, m = 1, reloo_or_kfold = FALSE) {
  args <- ll_args.stanjm(object, data, pars, m = m,
                         reloo_or_kfold = reloo_or_kfold)
  fun  <- ll_fun(object, m = m)
  ll <- lapply(seq_len(args$N), function(j) as.vector(
    fun(data_i = args$data[j, , drop = FALSE], draws = args$draws)))
  ll <- do.call("cbind", ll)
  # return S*Npat matrix by summing log-lik for y within each individual
  res <- apply(ll, 1L, function(row) tapply(row, data$flist[[m]], sum))
  res <- if (is.vector(res) & (args$S > 1L)) cbind(res) else t(res)
  return(res)
}

# Return survival probability or log-likelihood for event submodel
#
# @param object A stanjm object.
# @param data Output from .pp_data_jm.
# @param pars Output from extract_pars.
# @param one_draw A logical specifying whether the parameters provided in the
#   pars argument are vectors for a single realisation of the parameter (e.g.
#   a single MCMC draw, or a posterior mean) (TRUE) or a stanmat array (FALSE).
# @param survprob A logical specifying whether to return the survival probability
#   (TRUE) or the log likelihood for the event submodel (FALSE).
# @param An S by Npat matrix, or a length Npat vector, depending on the inputs
#   (where S is the size of the posterior sample and Npat is the number of
#   individuals).
.ll_survival <- function(object, data, pars, one_draw = FALSE, survprob = FALSE) {
  basehaz <- object$basehaz
  family  <- object$family
  assoc   <- object$assoc
  etimes  <- attr(data$assoc_parts, "etimes")
  estatus <- attr(data$assoc_parts, "estatus")
  qnodes  <- attr(data$assoc_parts, "qnodes")
  qtimes  <- attr(data$assoc_parts, "qtimes")
  qwts    <- attr(data$assoc_parts, "qwts")
  times   <- c(etimes, qtimes)

  # To avoid an error in log(times) replace times equal to zero with a small
  # non-zero value. Note that these times correspond to individuals where the,
  # event time (etimes) was zero, and therefore the cumhaz (at baseline) will
  # be forced to zero for these individuals further down in the code anyhow.
  times[times == 0] <- 1E-10

  # Linear predictor for the survival submodel
  e_eta <- linear_predictor(pars$ebeta, data$eXq)

  # Add on contribution from assoc structure
  if (length(pars$abeta)) {
    M <- get_M(object)
    # Temporary stop, until make_assoc_terms can handle it
    sel_stop <- grep("^shared", rownames(object$assoc))
    if (any(unlist(object$assoc[sel_stop,])))
      stop("'log_lik' cannot yet be used with shared_b or shared_coef ",
           "association structures.", call. = FALSE)
    pars$b <- lapply(1:M, function(m) {
      b_m <- pars$b[[m]]
      Z_names_m <- data$assoc_parts[[m]][["mod_eta"]][["Z_names"]]
      pp_b_ord(if (is.matrix(b_m)) b_m else t(b_m), Z_names_m)
    })
    if (one_draw) {
      aXq <- make_assoc_terms(parts = data$assoc_parts, assoc = assoc,
                              family = family, beta = pars$beta, b = pars$b)
      e_eta <- e_eta + linear_predictor.default(pars$abeta, aXq)
    } else {
      aXq <- make_assoc_terms(parts = data$assoc_parts, assoc = assoc,
                              family = family, beta = pars$beta, b = pars$b)
      for (k in 1:length(aXq)) {
        e_eta <- e_eta + sweep(aXq[[k]], 1L, pars$abeta[,k], `*`)
      }
    }
  }

  # Log baseline hazard at etimes (if not NULL) and qtimes
  log_basehaz <- evaluate_log_basehaz(times = times,
                                      basehaz = basehaz,
                                      coefs = pars$bhcoef)

  # Log hazard at etimes (if not NULL) and qtimes
  log_haz <- log_basehaz + e_eta

  # Extract log hazard at qtimes only
  if (is.vector(log_haz)) {
    q_log_haz <- tail(log_haz, length(qtimes))
  } else {
    sel_cols <- tail(1:ncol(log_haz), length(qtimes))
    q_log_haz <- log_haz[, sel_cols, drop = FALSE]
  }

  # Evaluate log survival
  log_surv <- evaluate_log_survival(log_haz = q_log_haz,
                                    qnodes = qnodes, qwts = qwts)

  # Force surv prob to 1 (ie. log surv prob to 0) if evaluating
  # at time t = 0; this avoids possible numerical errors
  log_surv[etimes == 0] <- 0

  # Possibly return surv prob at time t (upper limit of integral)
  if (survprob)
    return(exp(log_surv))

  # Otherwise return log likelihood at time t
  if (is.null(etimes) || is.null(estatus))
    stop("'etimes' and 'estatus' cannot be NULL if 'survprob = FALSE'.")
  times_length <- length(c(etimes, qtimes))
  if (one_draw) { # return vector of length npat
    if (!length(log_haz) == times_length)
      stop2("Bug found: length of log_haz vector is incorrect.")
    e_log_haz <- log_haz[1:length(etimes)]
    return(estatus * e_log_haz + log_surv)
  } else { # return S * npat matrix
    if (!ncol(log_haz) == times_length)
      stop2("Bug found: number of cols in log_haz matrix is incorrect.")
    e_log_haz <- log_haz[, 1:length(etimes), drop = FALSE]
    return(sweep(e_log_haz, 2L, estatus, `*`) + log_surv)
  }
}

# Evaluate the log baseline hazard at the specified times
# given the vector or matrix of MCMC draws for the baseline
# hazard coeffients / parameters
#
# @param times A vector of times.
# @param basehaz A list with info about the baseline hazard.
# @param coefs A vector or matrix of parameter estimates (MCMC draws).
# @return A vector or matrix, depending on the input type of coefs.
evaluate_log_basehaz <- function(times, basehaz, coefs) {
  type <- basehaz$type_name
  if (type == "weibull") {
    X  <- log(times) # log times
    B1 <- log(coefs) # log shape
    B2 <- coefs - 1  # shape - 1
    log_basehaz <- as.vector(B1) + linear_predictor(B2,X)
  } else if (type == "bs") {
    X <- predict(basehaz$bs_basis, times) # b-spline basis
    B <- coefs                            # b-spline coefs
    log_basehaz <- linear_predictor(B,X)
  } else {
    stop2("Not yet implemented for basehaz = ", type)
  }
  log_basehaz
}

# Evaluate the log baseline hazard at the specified times
# given the vector or matrix of MCMC draws for the baseline
# hazard coeffients / parameters
#
# @param log_haz A vector containing the log hazard for each
#   individual, evaluated at each of the quadrature points. The
#   vector should be ordered such that the first N elements contain
#   the log_haz evaluated for each individual at quadrature point 1,
#   then the next N elements are the log_haz evaluated for each
#   individual at quadrature point 2, and so on.
# @param qnodes Integer specifying the number of quadrature nodes
#   at which the log hazard was evaluated for each individual.
# @param qwts A vector of unstandardised GK quadrature weights.
# @return A vector or matrix of log survival probabilities.
evaluate_log_survival <- function(log_haz, qnodes, qwts) {
  UseMethod("evaluate_log_survival")
}

evaluate_log_survival.default <- function(log_haz, qnodes, qwts) {
  # convert log hazard to hazard
  haz <- exp(log_haz)
  # apply GK quadrature weights
  weighted_haz <- qwts * haz
  # sum quadrature points for each individual to get cum_haz
  splitting_vec <- rep(1:qnodes, each = length(haz) / qnodes)
  cum_haz <- Reduce('+', split(weighted_haz, splitting_vec))
  # return: -cum_haz == log survival probability
  -cum_haz
}

evaluate_log_survival.matrix <- function(log_haz, qnodes, qwts) {
  # convert log hazard to hazard
  haz <- exp(log_haz)
  # apply GK quadrature weights
  weighted_haz <- sweep(haz, 2L, qwts, `*`)
  # sum quadrature points for each individual to get cum_haz
  cum_haz <- Reduce('+', array2list(weighted_haz, nsplits = qnodes))
  # return: -cum_haz == log survival probability
  -cum_haz
}<|MERGE_RESOLUTION|>--- conflicted
+++ resolved
@@ -208,7 +208,7 @@
   has_newdata <- !is.null(newdata)
 
   dots <- list(...)
-  
+
   z_betareg <- NULL
   if (has_newdata && reloo_or_kfold && !is.mer(object)) {
     x <- dots$newx
@@ -301,7 +301,7 @@
       } else {
         if (has_newdata) {
           if (!is.null(z_betareg)) {
-          colnames(data) <- c("y", colnames(get_x(object)), 
+          colnames(data) <- c("y", colnames(get_x(object)),
                               paste0("(phi)_", colnames(z_betareg)))
           }
         } else {
@@ -317,11 +317,7 @@
   } else {
     stopifnot(is_polr(object))
     y <- as.integer(y)
-<<<<<<< HEAD
-    if (has_newdata)
-=======
     if (has_newdata) {
->>>>>>> 8b22ee40
       x <- .validate_polr_x(object, x)
     }
     data <- data.frame(y, x)
@@ -456,33 +452,18 @@
   val <- dnbinom(data_i$y, size = draws$size, mu = .mu(data_i, draws), log = TRUE)
   .weighted(val, data_i$weights)
 }
-<<<<<<< HEAD
-.ll_Gamma_i <- function(i, data, draws) {
-  val <- dgamma(data$y, shape = draws$shape,
-                rate = draws$shape / .mu(data,draws), log = TRUE)
-  .weighted(val, data$weights)
-}
-.ll_inverse.gaussian_i <- function(i, data, draws) {
-  mu <- .mu(data, draws)
-  val <- 0.5 * log(draws$lambda / (2 * pi)) -
-    1.5 * log(data$y) -
-    0.5 * draws$lambda * (data$y - mu)^2 /
-    (data$y * mu^2)
-  .weighted(val, data$weights)
-=======
 .ll_Gamma_i <- function(data_i, draws) {
-  val <- dgamma(data_i$y, shape = draws$shape, 
+  val <- dgamma(data_i$y, shape = draws$shape,
                 rate = draws$shape / .mu(data_i,draws), log = TRUE)
   .weighted(val, data_i$weights)
 }
 .ll_inverse.gaussian_i <- function(data_i, draws) {
   mu <- .mu(data_i, draws)
-  val <- 0.5 * log(draws$lambda / (2 * pi)) - 
+  val <- 0.5 * log(draws$lambda / (2 * pi)) -
     1.5 * log(data_i$y) -
-    0.5 * draws$lambda * (data_i$y - mu)^2 / 
+    0.5 * draws$lambda * (data_i$y - mu)^2 /
     (data_i$y * mu^2)
   .weighted(val, data_i$weights)
->>>>>>> 8b22ee40
 }
 .ll_polr_i <- function(data_i, draws) {
   eta <- linear_predictor(draws$beta, .xdata(data_i), data_i$offset)
