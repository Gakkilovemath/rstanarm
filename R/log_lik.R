--- conflicted
+++ resolved
@@ -131,12 +131,8 @@
 # @return a function
 ll_fun <- function(x, m = NULL) {
   validate_stanreg_object(x)
-<<<<<<< HEAD
   f <- family(x, m = m)
   if (!is(f, "family") || is_scobit(x))
-=======
-  if (is_polr(x) || is_scobit(x))
->>>>>>> ac9cc082
     return(.ll_polr_i)
   if (is.nlmer(x)) 
     return(.ll_nlmer_i)
@@ -459,7 +455,6 @@
   val <- dbeta(data$y, mu * phi, (1 - mu) * phi, log = TRUE)
   .weighted(val, data$weights)
 }
-<<<<<<< HEAD
 
 # for stanmvreg objects only ------------------------------------------------
 
@@ -664,9 +659,9 @@
     return(rowSums(val))    # length S vector
   else 
     return(sum(val))        # scalar 
-=======
+}
+                   
 .ll_nlmer_i <- function(i, data, draws) {
   val <- dnorm(data$y, mean = draws$mu[,i], sd = draws$sigma, log = TRUE)
   .weighted(val, data$weights)
->>>>>>> ac9cc082
 }