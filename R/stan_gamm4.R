--- conflicted
+++ resolved
@@ -73,7 +73,6 @@
 #'   by the \code{\link{decov}} function and whose posterior medians can be extracted
 #'   by calling \code{\link[lme4]{ranef}}.
 #'   
-<<<<<<< HEAD
 #'   The \code{plot_nonlinear} function creates a ggplot object with one facet for
 #'   each smooth function specified in the call to \code{stan_gamm4} in the case
 #'   where all smooths are univariate. A subset of the smooth functions can be 
@@ -87,18 +86,6 @@
 #'   is the posterior median of the function rather than the function implied
 #'   by a point estimate. To change the colors used in the plot see 
 #'   \code{\link[bayesplot]{color_scheme_set}}.
-=======
-#'   The \code{plot_nonlinear} function creates a ggplot object with one facet 
-#'   for each smooth function specified in the call to \code{stan_gamm4}. A 
-#'   subset of the smooth functions can be specified using the \code{smooths} 
-#'   argument. For univariate smooths, the plot is conceptually similar to
-#'   \code{\link[mgcv]{plot.gam}} except the outer lines here demark the edges
-#'   of posterior uncertainty intervals (credible intervals) rather than
-#'   confidence intervals and the inner line is the posterior median of the
-#'   function rather than the function implied by a point estimate. For
-#'   bivariate smooths, a contour plot is generated. To change the colors used
-#'   in the plot see \code{\link[bayesplot]{color_scheme_set}}.
->>>>>>> 42a2f9e1
 #'   
 #' @references 
 #' Crainiceanu, C., Ruppert D., and Wand, M. (2005). Bayesian analysis for 
