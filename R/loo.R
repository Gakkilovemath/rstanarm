--- conflicted
+++ resolved
@@ -1,22 +1,22 @@
 # Part of the rstanarm package for estimating model parameters
 # Copyright (C) 2015, 2016, 2017 Trustees of Columbia University
-# 
+#
 # This program is free software; you can redistribute it and/or
 # modify it under the terms of the GNU General Public License
 # as published by the Free Software Foundation; either version 3
 # of the License, or (at your option) any later version.
-# 
+#
 # This program is distributed in the hope that it will be useful,
 # but WITHOUT ANY WARRANTY; without even the implied warranty of
 # MERCHANTABILITY or FITNESS FOR A PARTICULAR PURPOSE.  See the
 # GNU General Public License for more details.
-# 
+#
 # You should have received a copy of the GNU General Public License
 # along with this program; if not, write to the Free Software
 # Foundation, Inc., 51 Franklin Street, Fifth Floor, Boston, MA  02110-1301, USA.
 
 #' Information criteria and cross-validation
-#' 
+#'
 #' @description For models fit using MCMC, compute approximate leave-one-out
 #'   cross-validation (LOO, LOOIC) or, less preferably, the Widely Applicable
 #'   Information Criterion (WAIC) using the \pkg{\link[=loo-package]{loo}}
@@ -28,39 +28,39 @@
 #'   recommend using as many (or close to as many) cores as possible by setting
 #'   the \code{cores} argument or using \code{options(mc.cores = VALUE)} to set
 #'   it for an entire session.
-#' 
+#'
 #' @aliases loo waic
 #'
 #' @export
 #' @template reference-loo
 #' @template reference-bayesvis
-#' 
+#'
 #' @param x For \code{loo}, \code{waic}, and \code{kfold} methods, a fitted
 #'   model object returned by one of the rstanarm modeling functions. See
 #'   \link{stanreg-objects}.
-#'   
+#'
 #'   For \code{loo_model_weights}, \code{x} should be a "stanreg_list"
 #'   object, which is a list of fitted model objects created by
 #'   \code{\link{stanreg_list}}.
-#'   
+#'
 #' @param ... For \code{compare_models}, \code{...} should contain two or more
 #'   objects returned by the \code{loo}, \code{kfold}, or \code{waic} method
 #'   (see the \strong{Examples} section, below).
-#'   
+#'
 #'   For \code{loo_model_weights}, \code{...} should contain arguments
 #'   (e.g. \code{method}) to pass to the default
 #'   \code{\link[loo]{loo_model_weights}} method from the \pkg{loo} package.
-#'   
+#'
 #' @param cores,save_psis Passed to \code{\link[loo]{loo}}.
-#' @param k_threshold Threshold for flagging estimates of the Pareto shape 
+#' @param k_threshold Threshold for flagging estimates of the Pareto shape
 #'   parameters \eqn{k} estimated by \code{loo}. See the \emph{How to proceed
 #'   when \code{loo} gives warnings} section, below, for details.
-#' 
+#'
 #' @return The structure of the objects returned by \code{loo} and \code{waic}
 #'   methods are documented in detail in the \strong{Value} section in
 #'   \code{\link[loo]{loo}} and \code{\link[loo]{waic}} (from the \pkg{loo}
 #'   package).
-#'   
+#'
 #' @section Approximate LOO CV: The \code{loo} method for stanreg objects
 #'   provides an interface to the \pkg{\link[=loo-package]{loo}} package for
 #'   approximate leave-one-out cross-validation (LOO). The LOO Information
@@ -76,8 +76,8 @@
 #'   warnings provided by the \code{\link[loo]{print.loo}} method (see the
 #'   \emph{How to Use the rstanarm Package} vignette for an example of this
 #'   process).
-#'   
-#'   \subsection{How to proceed when \code{loo} gives warnings (k_threshold)}{ 
+#'
+#'   \subsection{How to proceed when \code{loo} gives warnings (k_threshold)}{
 #'   The \code{k_threshold} argument to the \code{loo} method for \pkg{rstanarm}
 #'   models is provided as a possible remedy when the diagnostics reveal
 #'   problems stemming from the posterior's sensitivity to particular
@@ -88,85 +88,85 @@
 #'   \code{k_threshold} argument can be used to set the \eqn{k} value above
 #'   which an observation is flagged. If \code{k_threshold} is not \code{NULL}
 #'   and there are \eqn{J} observations with \eqn{k} estimates above
-#'   \code{k_threshold} then when \code{loo} is called it will refit the 
-#'   original model \eqn{J} times, each time leaving out one of the \eqn{J} 
+#'   \code{k_threshold} then when \code{loo} is called it will refit the
+#'   original model \eqn{J} times, each time leaving out one of the \eqn{J}
 #'   problematic observations. The pointwise contributions of these observations
 #'   to the total ELPD are then computed directly and substituted for the
 #'   previous estimates from these \eqn{J} observations that are stored in the
 #'   object created by \code{loo}.
-#'   
-#'   \strong{Note}: in the warning messages issued by \code{loo} about large 
+#'
+#'   \strong{Note}: in the warning messages issued by \code{loo} about large
 #'   Pareto \eqn{k} estimates we recommend setting \code{k_threshold} to at
 #'   least \eqn{0.7}. There is a theoretical reason, explained in Vehtari,
 #'   Gelman, and Gabry (2017), for setting the threshold to the stricter value
 #'   of \eqn{0.5}, but in practice they find that errors in the LOO
-#'   approximation start to increase non-negligibly when \eqn{k > 0.7}. 
+#'   approximation start to increase non-negligibly when \eqn{k > 0.7}.
 #'   }
-#'   
-#' @seealso 
+#'
+#' @seealso
 #' \itemize{
-#'   \item The new \href{http://mc-stan.org/loo/articles/}{\pkg{loo} package vignettes} 
+#'   \item The new \href{http://mc-stan.org/loo/articles/}{\pkg{loo} package vignettes}
 #'   and various \href{http://mc-stan.org/rstanarm/articles/}{\pkg{rstanarm} vignettes}
 #'   for more examples using \code{loo} and related functions with \pkg{rstanarm} models.
-#'   \item \code{\link[loo]{pareto-k-diagnostic}} in the \pkg{loo} package for 
+#'   \item \code{\link[loo]{pareto-k-diagnostic}} in the \pkg{loo} package for
 #'   more on Pareto \eqn{k} diagnostics.
-#'   \item \code{\link{log_lik.stanreg}} to directly access the pointwise 
-#'   log-likelihood matrix. 
+#'   \item \code{\link{log_lik.stanreg}} to directly access the pointwise
+#'   log-likelihood matrix.
 #' }
-#'   
-#' @examples 
+#'
+#' @examples
 #' \donttest{
 #' fit1 <- stan_glm(mpg ~ wt, data = mtcars)
 #' fit2 <- stan_glm(mpg ~ wt + cyl, data = mtcars)
-#' 
+#'
 #' # compare on LOOIC
 #' # (for bigger models use as many cores as possible)
 #' loo1 <- loo(fit1, cores = 2)
 #' print(loo1)
 #' loo2 <- loo(fit2, cores = 2)
 #' print(loo2)
-#' 
-#' # when comparing exactly two models, the reported 'elpd_diff' 
-#' # will be positive if the expected predictive accuracy for the 
-#' # second model is higher. the approximate standard error of the 
+#'
+#' # when comparing exactly two models, the reported 'elpd_diff'
+#' # will be positive if the expected predictive accuracy for the
+#' # second model is higher. the approximate standard error of the
 #' # difference is also reported.
 #' compare_models(loo1, loo2)
 #' compare_models(loos = list(loo1, loo2)) # can also provide list
-#' 
-#' # when comparing three or more models they are ordered by 
-#' # expected predictive accuracy. unlike when doing a pairwise 
-#' # comparison of two models, now the diplayed standard errors 
-#' # do _not_ pertain to differences but rather to the individual 
+#'
+#' # when comparing three or more models they are ordered by
+#' # expected predictive accuracy. unlike when doing a pairwise
+#' # comparison of two models, now the diplayed standard errors
+#' # do _not_ pertain to differences but rather to the individual
 #' # elpd_loo estimates.
 #' fit3 <- stan_glm(mpg ~ disp * as.factor(cyl), data = mtcars)
 #' loo3 <- loo(fit3, cores = 2, k_threshold = 0.7)
 #' compare_models(loo1, loo2, loo3)
-#' 
+#'
 #' # setting detail=TRUE will also print model formulas
 #' compare_models(loo1, loo2, loo3, detail=TRUE)
-#' 
+#'
 #' # 10-fold cross-validation
 #' (kfold1 <- kfold(fit1, K = 10))
 #' kfold2 <- kfold(fit2, K = 10)
 #' compare_models(kfold1, kfold2, detail=TRUE)
-#' 
+#'
 #' # stratifying by a grouping variable
 #' library(loo)
 #' fit4 <- stan_lmer(mpg ~ disp + (1|cyl:gear), data = mtcars, adapt_delta = 0.99)
 #' folds_cyl <- kfold_split_stratified(K = 3, x = mtcars$cyl)
 #' table(cyl = mtcars$cyl, fold = folds_cyl)
 #' kfold4 <- kfold(fit4, K = 3, folds = folds_cyl)
-#' 
+#'
 #' # Computing model weights
 #' model_list <- stanreg_list(fit1, fit2, fit3)
 #' loo_model_weights(model_list, cores = 2) # can specify k_threshold=0.7 if necessary
-#' 
-#' # if you have already computed loo then it's more efficient to pass a list 
+#'
+#' # if you have already computed loo then it's more efficient to pass a list
 #' # of precomputed loo objects than a "stanreg_list", avoiding the need
 #' # for loo_models weights to call loo() internally
 #' loo_list <- list(fit1 = loo1, fit2 = loo2, fit3 = loo3) # names optional (affects printing)
 #' loo_model_weights(loo_list)
-#' 
+#'
 #' # averaging predictions
 #' wts <- loo_model_weights(loo_list)
 #' yrep1 <- posterior_predict(fit1)
@@ -174,9 +174,9 @@
 #' yrep3 <- posterior_predict(fit3)
 #' wt_avg_yrep <- wts[1] * yrep1 + wts[2] * yrep2 + wts[3] * yrep3
 #' }
-#' 
+#'
 #' @importFrom loo loo loo.function loo.matrix
-#' 
+#'
 loo.stanreg <-
   function(x,
            ...,
@@ -187,17 +187,17 @@
       STOP_sampling_only("loo")
     if (model_has_weights(x))
       recommend_exact_loo(reason = "model has weights")
-    
+
     user_threshold <- !is.null(k_threshold)
     if (user_threshold) {
       validate_k_threshold(k_threshold)
     } else {
       k_threshold <- 0.7
     }
-    
+
     # chain_id to pass to loo::relative_eff
     chain_id <- chain_id_for_loo(x)
-    
+
     if (is.stanjm(x)) {
       ll <- log_lik(x)
       r_eff <- loo::relative_eff(exp(ll), chain_id = chain_id, cores = cores)
@@ -224,7 +224,7 @@
       cons <- apply(ll,MARGIN = 2, FUN = function(y) sd(y) < 1e-15)
       if (any(cons)) {
         message(
-          "The following strata were dropped from the ", 
+          "The following strata were dropped from the ",
           "loo calculation because log-lik is constant: ",
           paste(which(cons), collapse = ", ")
         )
@@ -265,18 +265,18 @@
         )
       )
     }
-    
+
     bad_obs <- loo::pareto_k_ids(loo_x, k_threshold)
     n_bad <- length(bad_obs)
-    
+
     out <- structure(
       loo_x,
       name = deparse(substitute(x)),
       discrete = is_discrete(x),
-      yhash = hash_y(x), 
+      yhash = hash_y(x),
       formula = loo_model_formula(x)
     )
-    
+
     if (!length(bad_obs)) {
       if (user_threshold) {
         message(
@@ -287,7 +287,7 @@
       }
       return(out)
     }
-    
+
     if (!user_threshold) {
       if (n_bad > 10) {
         recommend_kfold(n_bad)
@@ -296,25 +296,25 @@
       }
       return(out)
     }
-    
+
     reloo_out <- reloo(x, loo_x, obs = bad_obs)
     structure(
       reloo_out,
       name = attr(out, "name"),
       discrete = attr(out, "discrete"),
-      yhash = attr(out, "yhash"), 
+      yhash = attr(out, "yhash"),
       formula = loo_model_formula(x)
     )
   }
 
 # WAIC
-# 
+#
 #' @rdname loo.stanreg
 #' @export
 #' @importFrom loo waic waic.function waic.matrix
-#' 
+#'
 waic.stanreg <- function(x, ...) {
-  if (!used.sampling(x)) 
+  if (!used.sampling(x))
     STOP_sampling_only("waic")
   if (is.stanjm(x)) {
     out <- waic.matrix(log_lik(x))
@@ -328,11 +328,11 @@
     args <- ll_args(x)
     out <- waic.function(ll_fun(x), data = args$data, draws = args$draws)
   }
-  structure(out, 
+  structure(out,
             class = c("waic", "loo"),
-            name = deparse(substitute(x)), 
-            discrete = is_discrete(x), 
-            yhash = hash_y(x), 
+            name = deparse(substitute(x)),
+            discrete = is_discrete(x),
+            yhash = hash_y(x),
             formula = loo_model_formula(x))
 }
 
@@ -341,7 +341,7 @@
 #
 #' @rdname loo.stanreg
 #' @export
-#' @param K For \code{kfold}, the number of subsets (folds) 
+#' @param K For \code{kfold}, the number of subsets (folds)
 #'   into which the data will be partitioned for performing
 #'   \eqn{K}-fold cross-validation. The model is refit \code{K} times, each time
 #'   leaving out one of the \code{K} folds. If \code{K} is equal to the total
@@ -358,15 +358,15 @@
 #'   functions available in the \pkg{loo} package that create integer vectors to
 #'   use for this purpose (see the \strong{Examples} section below and also the
 #'   \link[loo]{kfold-helpers} page).
-#'   
+#'
 #'   If \code{folds} is not specified then the default is to call
 #'   \code{loo::\link[loo]{kfold_split_random}} to randomly partition the data
 #'   into \code{K} subsets of equal (or as close to equal as possible) size.
-#'   
+#'
 #' @return \code{kfold} returns an object with classes 'kfold' and 'loo' that
 #'   has a similar structure as the objects returned by the \code{loo} and
 #'   \code{waic} methods.
-#'    
+#'
 #' @section K-fold CV: The \code{kfold} function performs exact \eqn{K}-fold
 #'   cross-validation. First the data are randomly partitioned into \eqn{K}
 #'   subsets of equal (or as close to equal as possible) size (unless the folds
@@ -376,7 +376,7 @@
 #'   equivalent to exact leave-one-out cross-validation (to which \code{loo} is
 #'   an efficient approximation). The \code{compare_models} function is also
 #'   compatible with the objects returned by \code{kfold}.
-#'   
+#'
 kfold <- function(x, K = 10, save_fits = FALSE, folds = NULL) {
   validate_stanreg_object(x)
   stopifnot(K > 1, K <= nobs(x))
@@ -389,23 +389,23 @@
   if (model_has_weights(x)) {
     stop("kfold is not currently available for models fit using weights.")
   }
-  
+
   d <- kfold_and_reloo_data(x)
   N <- nrow(d)
   K <- as.integer(K)
-  
+
   if (is.null(folds)) {
     folds <- loo::kfold_split_random(K = K, N = N)
   } else {
     stopifnot(
-      length(folds) == N, 
-      all(folds == as.integer(folds)), 
+      length(folds) == N,
+      all(folds == as.integer(folds)),
       all(folds %in% 1L:K),
       all(1:K %in% folds)
     )
     folds <- as.integer(folds)
   }
-  
+
   lppds <- list()
   fits <- array(list(), c(K, 2), list(NULL, c("fit", "omitted")))
   for (k in 1:K) {
@@ -428,10 +428,10 @@
     capture.output(
       fit_k <- eval(fit_k_call)
     )
-    
+
     lppds[[k]] <-
       log_lik.stanreg(
-        fit_k, 
+        fit_k,
         newdata = d[omitted, , drop = FALSE],
         offset = x$offset[omitted],
         newx = get_x(x)[omitted, , drop = FALSE],
@@ -446,46 +446,42 @@
   }))
 
   # make sure elpds are put back in the right order
-<<<<<<< HEAD
   obs_order <- unlist(lapply(1:K, function(k) which(folds == k)))
-=======
-  obs_order <- unlist(lapply(1:K, function(k) which(bin == k)))
->>>>>>> ecd09d54
   elpds <- rep(NA, length(elpds_unord))
   elpds[obs_order] <- elpds_unord
-  
+
   out <- list(
     elpd_kfold = sum(elpds),
     se_elpd_kfold = sqrt(N * var(elpds)),
     pointwise = cbind(elpd_kfold = elpds)
   )
-  
+
   # for compatibility with new structure of loo package objects
   out$estimates <- cbind(Estimate = out$elpd_kfold, SE = out$se_elpd_kfold)
   rownames(out$estimates) <- c("elpd_kfold")
-  
+
   if (save_fits) {
     out$fits <- fits
   }
-  
-  structure(out, 
-            class = c("kfold", "loo"), 
-            K = K, 
-            name = deparse(substitute(x)), 
-            discrete = is_discrete(x), 
+
+  structure(out,
+            class = c("kfold", "loo"),
+            K = K,
+            name = deparse(substitute(x)),
+            discrete = is_discrete(x),
             yhash = hash_y(x),
             formula = loo_model_formula(x))
 }
 
 #' Various print methods
-#' 
+#'
 #' @keywords internal
 #' @export
 #' @method print kfold
 #' @param x,digits,... See \code{\link{print}}.
 print.kfold <- function(x, digits = 1, ...) {
   cat("\n", paste0(attr(x, "K"), "-fold"), "cross-validation\n\n")
-  out <- data.frame(Estimate = x$elpd_kfold, SE = x$se_elpd_kfold, 
+  out <- data.frame(Estimate = x$elpd_kfold, SE = x$se_elpd_kfold,
                     row.names = "elpd_kfold")
   .printfr(out, digits)
   invisible(x)
@@ -494,25 +490,25 @@
 
 #' @rdname loo.stanreg
 #' @export
-#' 
+#'
 #' @param loos For \code{compare_models}, a list of two or more objects returned
-#'   by the \code{loo}, \code{kfold}, or \code{waic} method. This argument can 
+#'   by the \code{loo}, \code{kfold}, or \code{waic} method. This argument can
 #'   be used as an alternative to passing these objects via \code{...}.
 #' @param detail For \code{compare_models}, if \code{TRUE} then extra
 #'   information about each model (currently just the model formulas) will be
 #'   printed with the output.
 #'
-#' @return \code{compare_models} returns a vector or matrix with class 
+#' @return \code{compare_models} returns a vector or matrix with class
 #'   'compare.loo'. See the \strong{Comparing models} section below for more
 #'   details.
-#'   
+#'
 #' @section Comparing models: \code{compare_models} is a method for the
 #'   \code{\link[loo]{compare}} function in the \pkg{loo} package that
 #'   performs some extra checks to make sure the \pkg{rstanarm} models are
 #'   suitable for comparison. These extra checks include verifying that all
 #'   models to be compared were fit using the same outcome variable and
 #'   likelihood family.
-#'   
+#'
 #'   If exactly two models are being compared then \code{compare_models} returns
 #'   a vector containing the difference in expected log predictive density
 #'   (ELPD) between the models and the standard error of that difference (the
@@ -521,13 +517,13 @@
 #'   of the difference). The difference in ELPD will be negative if the expected
 #'   out-of-sample predictive accuracy of the first model is higher. If the
 #'   difference is be positive then the second model is preferred.
-#'   
-#'   If more than two models are being compared then \code{compare_models} 
+#'
+#'   If more than two models are being compared then \code{compare_models}
 #'   returns a matrix with one row per model. This matrix summarizes the objects
 #'   and arranges them in descending order according to expected out-of-sample
-#'   predictive accuracy. That is, the first row of the matrix will be 
+#'   predictive accuracy. That is, the first row of the matrix will be
 #'   for the model with the largest ELPD (smallest LOOIC).
-#' 
+#'
 compare_models <- function(..., loos = list(), detail = FALSE) {
   dots <- list(...)
   if (length(dots) && length(loos)) {
@@ -537,11 +533,11 @@
   } else {
     stopifnot(is.list(loos))
   }
-  
+
   loos <- validate_loos(loos)
   comp <- loo::compare(x = loos)
   structure(
-    comp, 
+    comp,
     class = c("compare_rstanarm_loos", class(comp)),
     model_names = names(loos),
     formulas = if (!detail) NULL else lapply(loos, attr, "formula")
@@ -558,50 +554,50 @@
   if (!is.null(formulas)) {
     cat("Model formulas: ")
     for (j in seq_len(NROW(x))) {
-      cat("\n ", paste0(nms[j], ": "), 
+      cat("\n ", paste0(nms[j], ": "),
           formula_string(formulas[[j]]))
     }
     cat("\n")
   }
-  
+
   xcopy <- x
   class(xcopy) <- "compare.loo"
-  
+
   if (NROW(x) == 2) {
     cat("\nModel comparison: ")
     cat("\n(negative 'elpd_diff' favors 1st model, positive favors 2nd) \n\n")
   } else {
-    cat("\nModel comparison: ") 
+    cat("\nModel comparison: ")
     cat("\n(ordered by highest ELPD)\n\n")
   }
   print(xcopy, ...)
-  
+
   return(invisible(x))
 }
 
 
 #' @rdname loo.stanreg
 #' @aliases loo_model_weights
-#'   
+#'
 #' @importFrom loo loo_model_weights
 #' @export loo_model_weights
-#' 
+#'
 #' @export
-#' 
-#' 
+#'
+#'
 #' @section Model weights: The \code{loo_model_weights} method can be used to
 #'   compute model weights for a \code{"stanreg_list"} object, which is a list
 #'   of fitted model objects made with \code{\link{stanreg_list}}. The end of
 #'   the \strong{Examples} section has a demonstration. For details see the
 #'   \code{\link[loo]{loo_model_weights}} documentation in the \pkg{loo}
 #'   package.
-#' 
+#'
 loo_model_weights.stanreg_list <-
   function(x,
            ...,
            cores = getOption("mc.cores", 1),
            k_threshold = NULL) {
-    
+
     loo_list <- vector(mode = "list", length = length(x))
     for (j in seq_along(x)) {
       loo_list[[j]] <-
@@ -614,14 +610,14 @@
 # internal ----------------------------------------------------------------
 validate_k_threshold <- function(k) {
   if (!is.numeric(k) || length(k) != 1) {
-    stop("'k_threshold' must be a single numeric value.", 
+    stop("'k_threshold' must be a single numeric value.",
          call. = FALSE)
   } else if (k < 0) {
-    stop("'k_threshold' < 0 not allowed.", 
+    stop("'k_threshold' < 0 not allowed.",
          call. = FALSE)
   } else if (k > 1) {
     warning(
-      "Setting 'k_threshold' > 1 is not recommended.", 
+      "Setting 'k_threshold' > 1 is not recommended.",
       "\nFor details see the PSIS-LOO section in help('loo-package', 'loo').",
       call. = FALSE
     )
@@ -632,7 +628,7 @@
     "Found ", n, " observations with a pareto_k > 0.7. ",
     "With this many problematic observations we recommend calling ",
     "'kfold' with argument 'K=10' to perform 10-fold cross-validation ",
-    "rather than LOO.\n", 
+    "rather than LOO.\n",
     call. = FALSE
   )
 }
@@ -640,17 +636,17 @@
   warning(
     "Found ", n, " observation(s) with a pareto_k > 0.7. ",
     "We recommend calling 'loo' again with argument 'k_threshold = 0.7' ",
-    "in order to calculate the ELPD without the assumption that ", 
-    "these observations are negligible. ", "This will refit the model ", 
+    "in order to calculate the ELPD without the assumption that ",
+    "these observations are negligible. ", "This will refit the model ",
     n, " times to compute the ELPDs for the problematic observations directly.\n",
     call. = FALSE
   )
 }
 recommend_exact_loo <- function(reason) {
   stop(
-    "'loo' is not supported if ", reason, ". ", 
-    "If refitting the model 'nobs(x)' times is feasible, ", 
-    "we recommend calling 'kfold' with K equal to the ", 
+    "'loo' is not supported if ", reason, ". ",
+    "If refitting the model 'nobs(x)' times is feasible, ",
+    "we recommend calling 'kfold' with K equal to the ",
     "total number of observations in the data to perform exact LOO-CV.\n",
     call. = FALSE
   )
@@ -667,36 +663,36 @@
 # @param refit logical, to toggle whether refitting actually happens (only used
 #   to avoid refitting in tests)
 #
-# @return A modified version of 'loo_x'. 
+# @return A modified version of 'loo_x'.
 # @importFrom utils capture.output
 reloo <- function(x, loo_x, obs, ..., refit = TRUE) {
   if (is.stanmvreg(x))
     STOP_if_stanmvreg("reloo")
   stopifnot(!is.null(x$data), is.loo(loo_x))
-  
+
   J <- length(obs)
   d <- kfold_and_reloo_data(x)
   lls <- vector("list", J)
   message(
-    J, " problematic observation(s) found.", 
+    J, " problematic observation(s) found.",
     "\nModel will be refit ", J, " times."
   )
-  
+
   if (!refit)
     return(NULL)
-  
+
   for (j in 1:J) {
     message(
       "\nFitting model ", j, " out of ", J,
       " (leaving out observation ", obs[j], ")"
     )
     omitted <- obs[j]
-    
+
     if (is_clogit(x)) {
       strata_id <- model.weights(model.frame(x))
       omitted <- which(strata_id == strata_id[obs[j]])
-    } 
-    
+    }
+
     fit_j_call <-
       update(
         x,
@@ -717,26 +713,26 @@
 
     lls[[j]] <-
       log_lik.stanreg(
-        fit_j, 
+        fit_j,
         newdata = d[omitted, , drop = FALSE],
         offset = x$offset[omitted],
         newx = get_x(x)[omitted, , drop = FALSE],
         stanmat = as.matrix.stanreg(fit_j)
       )
   }
-  
+
   # compute elpd_{loo,j} for each of the held out observations
   elpd_loo <- unlist(lapply(lls, log_mean_exp))
-  
+
   # compute \hat{lpd}_j for each of the held out observations (using log-lik
   # matrix from full posterior, not the leave-one-out posteriors)
   ll_x <- log_lik(
-    object = x, 
-    newdata = d[obs,, drop=FALSE], 
+    object = x,
+    newdata = d[obs,, drop=FALSE],
     offset = x$offset[obs]
   )
   hat_lpd <- apply(ll_x, 2, log_mean_exp)
-  
+
   # compute effective number of parameters
   p_loo <- hat_lpd - elpd_loo
 
@@ -749,7 +745,7 @@
     sqrt(N * apply(pointwise[, sel], 2, var))
   })
   loo_x$diagnostics$pareto_k[obs] <- NA
-  
+
   return(loo_x)
 }
 
@@ -769,27 +765,27 @@
   log_sum_exp(x) - log(length(x))
 }
 
-# Get correct data to use for kfold and reloo 
-# 
+# Get correct data to use for kfold and reloo
+#
 # @param x stanreg object
 # @return data frame
 kfold_and_reloo_data <- function(x) {
   d <- x[["data"]] # either data frame or environment
-  
+
   sub <- getCall(x)[["subset"]]
   if (!is.null(sub)) {
     keep <- eval(substitute(sub), envir = d)
   }
-  
+
   if (is.environment(d)) {
     d <- get_all_vars(formula(x), d) # now d is a data frame
   }
   if (!is.null(sub)) {
     d <- d[keep,, drop=FALSE]
   }
-  
+
   d <- na.omit(d)
-  
+
   if (is_clogit(x)) {
     strata_var <- as.character(getCall(x)$strata)
     d[[strata_var]] <- model.weights(model.frame(x))
@@ -803,7 +799,7 @@
 # @param ... Passed to digest::sha1
 #
 hash_y <- function(x, ...) {
-  if (!requireNamespace("digest", quietly = TRUE)) 
+  if (!requireNamespace("digest", quietly = TRUE))
     stop("Please install the 'digest' package.")
   validate_stanreg_object(x)
   y <- get_y(x)
@@ -833,17 +829,17 @@
 # validate objects for model comparison
 validate_loos <- function(loos = list()) {
   if (length(loos) <= 1)
-    stop("At least two objects are required for model comparison.", 
+    stop("At least two objects are required for model comparison.",
          call. = FALSE)
-  
+
   is_loo <- sapply(loos, is.loo)
   is_waic <- sapply(loos, is.waic)
   is_kfold <- sapply(loos, is.kfold)
   if (!all(is_loo))
     stop("All objects must have class 'loo'", call. = FALSE)
-  if ((any(is_waic) && !all(is_waic) || 
+  if ((any(is_waic) && !all(is_waic) ||
        (any(is_kfold) && !all(is_kfold))))
-    stop("Can't mix objects computed using 'loo', 'waic', and 'kfold'.", 
+    stop("Can't mix objects computed using 'loo', 'waic', and 'kfold'.",
          call. = FALSE)
 
   yhash <- lapply(loos, attr, which = "yhash")
@@ -852,12 +848,12 @@
   })
   if (!all(yhash_check))
     stop("Not all models have the same y variable.", call. = FALSE)
-  
-  discrete <- sapply(loos, attr, which = "discrete") 
+
+  discrete <- sapply(loos, attr, which = "discrete")
   if (!all(discrete == discrete[1]))
     stop("Discrete and continuous observation models can't be compared.",
          call. = FALSE)
-  
+
   setNames(loos, nm = lapply(loos, attr, which = "name"))
 }
 
@@ -879,4 +875,4 @@
     form <- "formula not found"
   }
   return(form)
-}
+}