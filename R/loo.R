# Part of the rstanarm package for estimating model parameters
# Copyright (C) 2015, 2016, 2017 Trustees of Columbia University
#
# This program is free software; you can redistribute it and/or
# modify it under the terms of the GNU General Public License
# as published by the Free Software Foundation; either version 3
# of the License, or (at your option) any later version.
#
# This program is distributed in the hope that it will be useful,
# but WITHOUT ANY WARRANTY; without even the implied warranty of
# MERCHANTABILITY or FITNESS FOR A PARTICULAR PURPOSE.  See the
# GNU General Public License for more details.
#
# You should have received a copy of the GNU General Public License
# along with this program; if not, write to the Free Software
# Foundation, Inc., 51 Franklin Street, Fifth Floor, Boston, MA  02110-1301, USA.

#' Information criteria and cross-validation
#'
<<<<<<< HEAD
#' For models fit using MCMC, compute approximate leave-one-out cross-validation
#' (LOO, LOOIC) or, less preferably, the Widely Applicable Information Criterion
#' (WAIC) using the \pkg{\link[=loo-package]{loo}} package. Exact \eqn{K}-fold
#' cross-validation is also available. Compare two or more models using the
#' \code{compare_models} function. \strong{Note:} these functions are not
#' guaranteed to work properly unless the \code{data} argument was specified
#' when the model was fit.
=======
#' @description For models fit using MCMC, compute approximate leave-one-out
#'   cross-validation (LOO, LOOIC) or, less preferably, the Widely Applicable
#'   Information Criterion (WAIC) using the \pkg{\link[=loo-package]{loo}}
#'   package. Functions for \eqn{K}-fold cross-validation, model comparison,
#'   and model weighting/averaging are also provided. \strong{Note}:
#'   these functions are not guaranteed to work properly unless the \code{data}
#'   argument was specified when the model was fit. Also, as of \pkg{loo}
#'   version \code{2.0.0} the default number of cores is now only 1,  but we
#'   recommend using as many (or close to as many) cores as possible by setting
#'   the \code{cores} argument or using \code{options(mc.cores = VALUE)} to set
#'   it for an entire session.
>>>>>>> 8b22ee40
#'
#' @aliases loo waic
#'
#' @export
#' @template reference-loo
<<<<<<< HEAD
#'
#' @param ... For the \code{loo} method, \code{...} can be used to pass optional
#'   arguments (e.g. \code{cores}) to \code{\link[loo]{psislw}}. For
#'   \code{compare_models}, \code{...} should contain two or more objects
#'   returned by the \code{loo}, \code{kfold}, or \code{waic} method (see the
#'   \strong{Examples} section, below).
=======
#' @template reference-bayesvis
#'
#' @param x For \code{loo}, \code{waic}, and \code{kfold} methods, a fitted
#'   model object returned by one of the rstanarm modeling functions. See
#'   \link{stanreg-objects}.
#'
#'   For \code{loo_model_weights}, \code{x} should be a "stanreg_list"
#'   object, which is a list of fitted model objects created by
#'   \code{\link{stanreg_list}}.
#'
#' @param ... For \code{compare_models}, \code{...} should contain two or more
#'   objects returned by the \code{loo}, \code{kfold}, or \code{waic} method
#'   (see the \strong{Examples} section, below).
#'
#'   For \code{loo_model_weights}, \code{...} should contain arguments
#'   (e.g. \code{method}) to pass to the default
#'   \code{\link[loo]{loo_model_weights}} method from the \pkg{loo} package.
#'
#' @param cores,save_psis Passed to \code{\link[loo]{loo}}.
>>>>>>> 8b22ee40
#' @param k_threshold Threshold for flagging estimates of the Pareto shape
#'   parameters \eqn{k} estimated by \code{loo}. See the \emph{How to proceed
#'   when \code{loo} gives warnings} section, below, for details.
#'
<<<<<<< HEAD
#' @return The \code{loo} and \code{waic} methods return an object of class
#'   'loo'. See the \strong{Value} section in \code{\link[loo]{loo}} and
#'   \code{\link[loo]{waic}} (from the \pkg{loo} package) for details on the
#'   structure of these objects.
=======
#' @return The structure of the objects returned by \code{loo} and \code{waic}
#'   methods are documented in detail in the \strong{Value} section in
#'   \code{\link[loo]{loo}} and \code{\link[loo]{waic}} (from the \pkg{loo}
#'   package).
>>>>>>> 8b22ee40
#'
#' @section Approximate LOO CV: The \code{loo} method for stanreg objects
#'   provides an interface to the \pkg{\link[=loo-package]{loo}} package for
#'   approximate leave-one-out cross-validation (LOO). The LOO Information
#'   Criterion (LOOIC) has the same purpose as the Akaike Information Criterion
#'   (AIC) that is used by frequentists. Both are intended to estimate the
#'   expected log predictive density (ELPD) for a new dataset. However, the AIC
#'   ignores priors and assumes that the posterior distribution is multivariate
#'   normal, whereas the functions from the \pkg{loo} package do not make this
#'   distributional assumption and integrate over uncertainty in the parameters.
#'   This only assumes that any one observation can be omitted without having a
#'   major effect on the posterior distribution, which can be judged using the
#'   diagnostic plot provided by the \code{\link[loo]{plot.loo}} method and the
#'   warnings provided by the \code{\link[loo]{print.loo}} method (see the
#'   \emph{How to Use the rstanarm Package} vignette for an example of this
#'   process).
#'
#'   \subsection{How to proceed when \code{loo} gives warnings (k_threshold)}{
#'   The \code{k_threshold} argument to the \code{loo} method for \pkg{rstanarm}
#'   models is provided as a possible remedy when the diagnostics reveal
#'   problems stemming from the posterior's sensitivity to particular
#'   observations. Warnings about Pareto \eqn{k} estimates indicate observations
#'   for which the approximation to LOO is problematic (this is described in
#'   detail in Vehtari, Gelman, and Gabry (2017) and the
#'   \pkg{\link[=loo-package]{loo}} package documentation). The
#'   \code{k_threshold} argument can be used to set the \eqn{k} value above
#'   which an observation is flagged. If \code{k_threshold} is not \code{NULL}
#'   and there are \eqn{J} observations with \eqn{k} estimates above
#'   \code{k_threshold} then when \code{loo} is called it will refit the
#'   original model \eqn{J} times, each time leaving out one of the \eqn{J}
#'   problematic observations. The pointwise contributions of these observations
#'   to the total ELPD are then computed directly and substituted for the
#'   previous estimates from these \eqn{J} observations that are stored in the
#'   object created by \code{loo}.
#'
#'   \strong{Note}: in the warning messages issued by \code{loo} about large
#'   Pareto \eqn{k} estimates we recommend setting \code{k_threshold} to at
#'   least \eqn{0.7}. There is a theoretical reason, explained in Vehtari,
#'   Gelman, and Gabry (2017), for setting the threshold to the stricter value
#'   of \eqn{0.5}, but in practice they find that errors in the LOO
#'   approximation start to increase non-negligibly when \eqn{k > 0.7}.
#'   }
#'
#' @seealso
#' \itemize{
<<<<<<< HEAD
#'   \item The various \pkg{rstanarm} vignettes for more examples of
#'     using \code{loo} and \code{compare_models}.
#'   \item \code{\link[loo]{loo-package}} (in particular the \emph{PSIS-LOO}
#'     section)  for details on the computations implemented by the \pkg{loo}
#'     package and the interpretation of the Pareto \eqn{k} estimates displayed
#'     when using the  \code{\link{plot.loo}} method.
#'   \item \code{\link{log_lik.stanreg}} to directly access the pointwise
#'     log-likelihood matrix.
=======
#'   \item The new \href{http://mc-stan.org/loo/articles/}{\pkg{loo} package vignettes}
#'   and various \href{http://mc-stan.org/rstanarm/articles/}{\pkg{rstanarm} vignettes}
#'   for more examples using \code{loo} and related functions with \pkg{rstanarm} models.
#'   \item \code{\link[loo]{pareto-k-diagnostic}} in the \pkg{loo} package for
#'   more on Pareto \eqn{k} diagnostics.
#'   \item \code{\link{log_lik.stanreg}} to directly access the pointwise
#'   log-likelihood matrix.
>>>>>>> 8b22ee40
#' }
#'
#' @examples
#' \donttest{
#' fit1 <- stan_glm(mpg ~ wt, data = mtcars)
#' fit2 <- stan_glm(mpg ~ wt + cyl, data = mtcars)
#'
#' # compare on LOOIC
#' # (for bigger models use as many cores as possible)
#' loo1 <- loo(fit1, cores = 2)
#' print(loo1)
#' loo2 <- loo(fit2, cores = 2)
<<<<<<< HEAD
#' plot(loo2)
#'
#' # when comparing exactly two models, the reported 'elpd_diff' will be
#' # positive if the expected predictive accuracy for the second model is higher
#' compare_models(loo1, loo2) # or compare_models(loos = list(loo1, loo2))
#'
#' # when comparing three or more models they are ordered by expected
#' # predictive accuracy
#' fit3 <- stan_glm(mpg ~ ., data = mtcars)
#' loo3 <- loo(fit3, k_threshold = 0.7, cores = 2)
#' compare_models(loo1, loo2, loo3)
#'
=======
#' print(loo2)
#'
#' # when comparing exactly two models, the reported 'elpd_diff'
#' # will be positive if the expected predictive accuracy for the
#' # second model is higher. the approximate standard error of the
#' # difference is also reported.
#' compare_models(loo1, loo2)
#' compare_models(loos = list(loo1, loo2)) # can also provide list
#'
#' # when comparing three or more models they are ordered by
#' # expected predictive accuracy. elpd_diff and se_diff are relative
#' # to the model with best elpd_loo (first row)
#' fit3 <- stan_glm(mpg ~ disp * as.factor(cyl), data = mtcars)
#' loo3 <- loo(fit3, cores = 2, k_threshold = 0.7)
#' compare_models(loo1, loo2, loo3)
#'
#' # setting detail=TRUE will also print model formulas
#' compare_models(loo1, loo2, loo3, detail=TRUE)
#'
#' # Computing model weights
#' model_list <- stanreg_list(fit1, fit2, fit3)
#' loo_model_weights(model_list, cores = 2) # can specify k_threshold=0.7 if necessary
#'
#' # if you have already computed loo then it's more efficient to pass a list
#' # of precomputed loo objects than a "stanreg_list", avoiding the need
#' # for loo_models weights to call loo() internally
#' loo_list <- list(fit1 = loo1, fit2 = loo2, fit3 = loo3) # names optional (affects printing)
#' loo_model_weights(loo_list)
#' 
>>>>>>> 8b22ee40
#' # 10-fold cross-validation
#' (kfold1 <- kfold(fit1, K = 10))
#' kfold2 <- kfold(fit2, K = 10)
#' compare_models(kfold1, kfold2, detail=TRUE)
#'
#' # Cross-validation stratifying by a grouping variable
#' # (note: might get some divergences warnings with this model but 
#' # this is just intended as a quick example of how to code this)
#' library(loo)
#' fit4 <- stan_lmer(mpg ~ disp + (1|cyl), data = mtcars)
#' table(mtcars$cyl)
#' folds_cyl <- kfold_split_stratified(K = 3, x = mtcars$cyl)
#' table(cyl = mtcars$cyl, fold = folds_cyl)
#' kfold4 <- kfold(fit4, K = 3, folds = folds_cyl)
#' }
#'
#' @importFrom loo loo loo.function loo.matrix
#'
<<<<<<< HEAD
loo.stanreg <- function(x, ..., k_threshold = NULL) {
  if (!used.sampling(x))
    STOP_sampling_only("loo")
  if (model_has_weights(x))
    recommend_exact_loo(reason = "model has weights")
  if (is(x,"car"))
    stop("Currently, the loo method is not supported for CAR spatial models.", call. = FALSE)

  user_threshold <- !is.null(k_threshold)
  if (user_threshold) {
    validate_k_threshold(k_threshold)
  } else {
    k_threshold <- 0.7
  }
  if (is.stanjm(x)) { # stan_jm models
    loo_x <- suppressWarnings(loo.matrix(log_lik(x), ...))
  } else if (is.stanmvreg(x)) { # stan_mvmer models
    M <- get_M(x)
    ll <- do.call("cbind", lapply(1:M, function(m) log_lik(x, m = m)))
    loo_x <- suppressWarnings(loo.matrix(ll, ...))
  } else if (is_clogit(x)) {
    ll <- log_lik.stanreg(x)
    cons <- apply(ll, MARGIN = 2, FUN = function(y) sd(y) < 1e-15)
    if (any(cons)) {
      message("The following groups were dropped from the loo calculation:",
              paste(which(cons), collapse = ", "))
      ll <- ll[, !cons, drop = FALSE]
    }
    loo_x <- loo.matrix(ll, ...)
  } else {
    loo_x <- suppressWarnings(loo.function(ll_fun(x), args = ll_args(x), ...))
  }

  bad_obs <- loo::pareto_k_ids(loo_x, k_threshold)
  n_bad <- length(bad_obs)

  out <- structure(loo_x,
                   name = deparse(substitute(x)),
                   discrete = is_discrete(x),
                   yhash = hash_y(x))

  if (!length(bad_obs)) {
    if (user_threshold)
      message(
        "All pareto_k estimates below user-specified threshold of ",
        k_threshold, ". \nReturning loo object."
      )

    return(out)
  }

  if (!user_threshold) {
    if (n_bad > 10) {
      recommend_kfold(n_bad)
=======
loo.stanreg <-
  function(x,
           ...,
           cores = getOption("mc.cores", 1),
           save_psis = FALSE,
           k_threshold = NULL) {
    if (!used.sampling(x))
      STOP_sampling_only("loo")
    if (model_has_weights(x))
      recommend_exact_loo(reason = "model has weights")

    user_threshold <- !is.null(k_threshold)
    if (user_threshold) {
      validate_k_threshold(k_threshold)
    } else {
      k_threshold <- 0.7
    }

    # chain_id to pass to loo::relative_eff
    chain_id <- chain_id_for_loo(x)

    if (is.stanjm(x)) {
      ll <- log_lik(x)
      r_eff <- loo::relative_eff(exp(ll), chain_id = chain_id, cores = cores)
      loo_x <-
        suppressWarnings(loo.matrix(
          ll,
          r_eff = r_eff,
          cores = cores,
          save_psis = save_psis
        ))
    } else if (is.stanmvreg(x)) {
      M <- get_M(x)
      ll <- do.call("cbind", lapply(1:M, function(m) log_lik(x, m = m)))
      r_eff <- loo::relative_eff(exp(ll), chain_id = chain_id, cores = cores)
      loo_x <-
        suppressWarnings(loo.matrix(
          ll,
          r_eff = r_eff,
          cores = cores,
          save_psis = save_psis
        ))
    } else if (is_clogit(x)) {
      ll <- log_lik.stanreg(x)
      cons <- apply(ll,MARGIN = 2, FUN = function(y) sd(y) < 1e-15)
      if (any(cons)) {
        message(
          "The following strata were dropped from the ",
          "loo calculation because log-lik is constant: ",
          paste(which(cons), collapse = ", ")
        )
        ll <- ll[,!cons, drop = FALSE]
      }
      r_eff <- loo::relative_eff(exp(ll), chain_id = chain_id, cores = cores)
      loo_x <-
        suppressWarnings(loo.matrix(
          ll,
          r_eff = r_eff,
          cores = cores,
          save_psis = save_psis
        ))
>>>>>>> 8b22ee40
    } else {
      args <- ll_args(x)
      llfun <- ll_fun(x)
      likfun <- function(data_i, draws) {
        exp(llfun(data_i, draws))
      }
      r_eff <- loo::relative_eff(
        # using function method
        x = likfun,
        chain_id = chain_id,
        data = args$data,
        draws = args$draws,
        cores = cores,
        ...
      )
      loo_x <- suppressWarnings(
        loo.function(
          llfun,
          data = args$data,
          draws = args$draws,
          r_eff = r_eff,
          ...,
          cores = cores,
          save_psis = save_psis
        )
      )
    }
<<<<<<< HEAD
    return(out)
  }

  reloo_out <- reloo(x, loo_x, obs = bad_obs)
  structure(reloo_out,
            name = attr(out, "name"),
            discrete = attr(out, "discrete"),
            yhash = attr(out, "yhash"))
}
=======
>>>>>>> 8b22ee40

    bad_obs <- loo::pareto_k_ids(loo_x, k_threshold)
    n_bad <- length(bad_obs)

    out <- structure(
      loo_x,
      name = deparse(substitute(x)),
      discrete = is_discrete(x),
      yhash = hash_y(x),
      formula = loo_model_formula(x)
    )

    if (!length(bad_obs)) {
      if (user_threshold) {
        message(
          "All pareto_k estimates below user-specified threshold of ",
          k_threshold,
          ". \nReturning loo object."
        )
      }
      return(out)
    }

    if (!user_threshold) {
      if (n_bad > 10) {
        recommend_kfold(n_bad)
      } else {
        recommend_reloo(n_bad)
      }
      return(out)
    }

    reloo_out <- reloo(x, loo_x, obs = bad_obs)
    structure(
      reloo_out,
      name = attr(out, "name"),
      discrete = attr(out, "discrete"),
      yhash = attr(out, "yhash"),
      formula = loo_model_formula(x)
    )
  }

# WAIC
#
#' @rdname loo.stanreg
#' @export
#' @importFrom loo waic waic.function waic.matrix
#'
waic.stanreg <- function(x, ...) {
  if (!used.sampling(x))
    STOP_sampling_only("waic")
  if (is.stanjm(x)) {
    out <- waic.matrix(log_lik(x))
  } else if (is.stanmvreg(x)) {
    M <- get_M(x)
    ll <- do.call("cbind", lapply(1:M, function(m) log_lik(x, m = m)))
    out <- waic.matrix(ll)
  } else if (is_clogit(x)) {
    out <- waic.matrix(log_lik(x))
  } else {
    args <- ll_args(x)
    out <- waic.function(ll_fun(x), data = args$data, draws = args$draws)
  }
  structure(out,
            class = c("waic", "loo"),
            name = deparse(substitute(x)),
            discrete = is_discrete(x),
<<<<<<< HEAD
            yhash = hash_y(x))
=======
            yhash = hash_y(x),
            formula = loo_model_formula(x))
>>>>>>> 8b22ee40
}


# K-fold CV
#
#' @rdname loo.stanreg
#' @export
#' @param K For \code{kfold}, the number of subsets (folds)
#'   into which the data will be partitioned for performing
#'   \eqn{K}-fold cross-validation. The model is refit \code{K} times, each time
#'   leaving out one of the \code{K} folds. If \code{K} is equal to the total
#'   number of observations in the data then \eqn{K}-fold cross-validation is
#'   equivalent to exact leave-one-out cross-validation.
<<<<<<< HEAD
#' @param save_fits If \code{TRUE}, a component 'fits' is added to the returned
#'   object to store the cross-validated \link[=stanreg-objects]{stanreg}
#'   objects and the indices of the omitted observations for each fold. Defaults
#'   to \code{FALSE}.
#'
#' @return \code{kfold} returns an object with has classes 'kfold' and 'loo'
#'   that has a similar structure as the objects returned by the \code{loo} and
=======
#' @param save_fits For \code{kfold}, if \code{TRUE}, a component \code{'fits'}
#'   is added to the returned object to store the cross-validated
#'   \link[=stanreg-objects]{stanreg} objects and the indices of the omitted
#'   observations for each fold. Defaults to \code{FALSE}.
#' @param folds For \code{kfold}, an optional integer vector with one element
#'   per observation in the data used to fit the model. Each element of the
#'   vector is an integer in \code{1:K} indicating to which of the \code{K}
#'   folds the corresponding observation belongs. There are some convenience
#'   functions available in the \pkg{loo} package that create integer vectors to
#'   use for this purpose (see the \strong{Examples} section below and also the
#'   \link[loo]{kfold-helpers} page).
#'
#'   If \code{folds} is not specified then the default is to call
#'   \code{loo::\link[loo]{kfold_split_random}} to randomly partition the data
#'   into \code{K} subsets of equal (or as close to equal as possible) size.
#'
#' @return \code{kfold} returns an object with classes 'kfold' and 'loo' that
#'   has a similar structure as the objects returned by the \code{loo} and
>>>>>>> 8b22ee40
#'   \code{waic} methods.
#'
#' @section K-fold CV: The \code{kfold} function performs exact \eqn{K}-fold
#'   cross-validation. First the data are randomly partitioned into \eqn{K}
<<<<<<< HEAD
#'   subsets of equal (or as close to equal as possible) size. Then the model is
#'   refit \eqn{K} times, each time leaving out one of the \code{K} subsets. If
#'   \eqn{K} is equal to the total number of observations in the data then
#'   \eqn{K}-fold cross-validation is equivalent to exact leave-one-out
#'   cross-validation (to which \code{loo} is an efficient approximation). The
#'   \code{compare_models} function is also compatible with the objects returned
#'   by \code{kfold}.
#'
kfold <- function(x, K = 10, save_fits = FALSE) {
  validate_stanreg_object(x)
  stopifnot(K > 1, K <= nobs(x))
  if (!used.sampling(x))
=======
#'   subsets of equal (or as close to equal as possible) size (unless the folds
#'   are specified manually). Then the model is refit \eqn{K} times, each time
#'   leaving out one of the \eqn{K} subsets. If \eqn{K} is equal to the total
#'   number of observations in the data then \eqn{K}-fold cross-validation is
#'   equivalent to exact leave-one-out cross-validation (to which \code{loo} is
#'   an efficient approximation). The \code{compare_models} function is also
#'   compatible with the objects returned by \code{kfold}.
#'
kfold <- function(x, K = 10, save_fits = FALSE, folds = NULL) {
  validate_stanreg_object(x)
  stopifnot(K > 1, K <= nobs(x))
  if (!used.sampling(x)) {
>>>>>>> 8b22ee40
    STOP_sampling_only("kfold")
  }
  if (is.stanmvreg(x)) {
    STOP_if_stanmvreg("kfold")
  }
  if (model_has_weights(x)) {
    stop("kfold is not currently available for models fit using weights.")
<<<<<<< HEAD

  d <- kfold_and_reloo_data(x)
  N <- nrow(d)

  perm <- sample.int(N)
  idx <- ceiling(seq(from = 1, to = N, length.out = K + 1))
  bin <- .bincode(perm, breaks = idx, right = FALSE, include.lowest = TRUE)
=======
  }

  d <- kfold_and_reloo_data(x)
  N <- nrow(d)
  K <- as.integer(K)

  if (is.null(folds)) {
    folds <- loo::kfold_split_random(K = K, N = N)
  } else {
    stopifnot(
      length(folds) == N,
      all(folds == as.integer(folds)),
      all(folds %in% 1L:K),
      all(1:K %in% folds)
    )
    folds <- as.integer(folds)
  }
>>>>>>> 8b22ee40

  lppds <- list()
  fits <- array(list(), c(K, 2), list(NULL, c("fit", "omitted")))
  for (k in 1:K) {
    message("Fitting model ", k, " out of ", K)
    omitted <- which(folds == k)
    fit_k_call <- update.stanreg(
      object = x,
      data = d[-omitted,, drop=FALSE],
      subset = rep(TRUE, nrow(d) - length(omitted)),
      weights = NULL,
      refresh = 0,
      open_progress = FALSE,
      evaluate = FALSE
    )
    if (!is.null(getCall(x)$offset)) {
      fit_k_call$offset <- x$offset[-omitted]
    }
    fit_k_call$subset <- eval(fit_k_call$subset)
    fit_k_call$data <- eval(fit_k_call$data)
    capture.output(
      fit_k <- eval(fit_k_call)
    )

    lppds[[k]] <-
<<<<<<< HEAD
      log_lik.stanreg(fit_k, newdata = d[omitted, , drop = FALSE],
                      newx = get_x(x)[omitted, , drop = FALSE],
                      stanmat = as.matrix.stanreg(x))
    if (save_fits)
=======
      log_lik.stanreg(
        fit_k,
        newdata = d[omitted, , drop = FALSE],
        offset = x$offset[omitted],
        newx = get_x(x)[omitted, , drop = FALSE],
        newz = x$z[omitted, , drop = FALSE], # NULL other than for some stan_betareg models
        stanmat = as.matrix.stanreg(fit_k)
      )
    if (save_fits) {
>>>>>>> 8b22ee40
      fits[k, ] <- list(fit = fit_k, omitted = omitted)
    }
  }
  elpds_unord <- unlist(lapply(lppds, function(x) {
    apply(x, 2, log_mean_exp)
  }))

<<<<<<< HEAD
=======
  # make sure elpds are put back in the right order
  obs_order <- unlist(lapply(1:K, function(k) which(folds == k)))
  elpds <- rep(NA, length(elpds_unord))
  elpds[obs_order] <- elpds_unord

>>>>>>> 8b22ee40
  out <- list(
    elpd_kfold = sum(elpds),
    se_elpd_kfold = sqrt(N * var(elpds)),
    pointwise = cbind(elpd_kfold = elpds)
  )
<<<<<<< HEAD
  if (save_fits)
    out$fits <- fits
=======

  # for compatibility with new structure of loo package objects
  out$estimates <- cbind(Estimate = out$elpd_kfold, SE = out$se_elpd_kfold)
  rownames(out$estimates) <- c("elpd_kfold")

  if (save_fits) {
    out$fits <- fits
  }
>>>>>>> 8b22ee40

  structure(out,
            class = c("kfold", "loo"),
            K = K,
            name = deparse(substitute(x)),
            discrete = is_discrete(x),
<<<<<<< HEAD
            yhash = hash_y(x))
}

#' Print method for kfold
=======
            yhash = hash_y(x),
            formula = loo_model_formula(x))
}

#' Various print methods
>>>>>>> 8b22ee40
#'
#' @keywords internal
#' @export
#' @method print kfold
#' @param x,digits,... See \code{\link{print}}.
print.kfold <- function(x, digits = 1, ...) {
  cat("\n", paste0(attr(x, "K"), "-fold"), "cross-validation\n\n")
  out <- data.frame(Estimate = x$elpd_kfold, SE = x$se_elpd_kfold,
                    row.names = "elpd_kfold")
  .printfr(out, digits)
  invisible(x)
}


#' @rdname loo.stanreg
#' @export
#'
#' @param loos For \code{compare_models}, a list of two or more objects returned
#'   by the \code{loo}, \code{kfold}, or \code{waic} method. This argument can
#'   be used as an alternative to passing these objects via \code{...}.
<<<<<<< HEAD
=======
#' @param detail For \code{compare_models}, if \code{TRUE} then extra
#'   information about each model (currently just the model formulas) will be
#'   printed with the output.
>>>>>>> 8b22ee40
#'
#' @return \code{compare_models} returns a vector or matrix with class
#'   'compare.loo'. See the \strong{Comparing models} section below for more
#'   details.
#'
<<<<<<< HEAD
#' @section Comparing models: \code{compare_models} is a wrapper around the
#'   \code{\link[loo]{compare}} function in the \pkg{loo} package. Before
#'   calling \code{compare}, \code{compare_models} performs some extra checks to
#'   make sure the \pkg{rstanarm} models are suitable for comparison. These
#'   extra checks include verifying that all models to be compared were fit
#'   using the same outcome variable and likelihood family.
=======
#' @section Comparing models: \code{compare_models} is a method for the
#'   \code{\link[loo]{compare}} function in the \pkg{loo} package that
#'   performs some extra checks to make sure the \pkg{rstanarm} models are
#'   suitable for comparison. These extra checks include verifying that all
#'   models to be compared were fit using the same outcome variable and
#'   likelihood family.
>>>>>>> 8b22ee40
#'
#'   If exactly two models are being compared then \code{compare_models} returns
#'   a vector containing the difference in expected log predictive density
#'   (ELPD) between the models and the standard error of that difference (the
<<<<<<< HEAD
#'   documentation for \code{\link[loo]{compare}} has additional details about
#'   the calculation of the standard error of the difference). The difference in
#'   ELPD will be negative if the expected out-of-sample predictive accuracy of
#'   the first model is higher. If the difference is be positive then the second
#'   model is preferred.
=======
#'   documentation for \code{\link[loo]{compare}} in the \pkg{loo}
#'   package has additional details about the calculation of the standard error
#'   of the difference). The difference in ELPD will be negative if the expected
#'   out-of-sample predictive accuracy of the first model is higher. If the
#'   difference is be positive then the second model is preferred.
>>>>>>> 8b22ee40
#'
#'   If more than two models are being compared then \code{compare_models}
#'   returns a matrix with one row per model. This matrix summarizes the objects
#'   and arranges them in descending order according to expected out-of-sample
#'   predictive accuracy. That is, the first row of the matrix will be
#'   for the model with the largest ELPD (smallest LOOIC).
<<<<<<< HEAD
#'
#' @importFrom loo compare
#'
compare_models <- function(..., loos = list()) {
=======
#'   The columns containing the ELPD difference and the standard error of the 
#'   difference contain values relative to the model with the best ELPD.
#'   See the \strong{Details} section at the \code{\link[loo]{compare}}
#'   page in the \pkg{loo} package for more information.
#'
compare_models <- function(..., loos = list(), detail = FALSE) {
>>>>>>> 8b22ee40
  dots <- list(...)
  if (length(dots) && length(loos)) {
    stop("'...' and 'loos' can't both be specified.", call. = FALSE)
  } else if (length(dots)) {
    loos <- dots
  } else {
    stopifnot(is.list(loos))
  }

  loos <- validate_loos(loos)
<<<<<<< HEAD
  comp <- do.call(loo::compare, loos)
  if (!is.matrix(comp))  # will happen if there are only two models
    return(comp)

  col_names <- if (is.kfold(loos[[1]])) {
    c("elpd_kfold", "se_elpd_kfold")
  } else if (is.waic(loos[[1]])) {
    c("waic", "se_waic", "elpd_waic", "se_elpd_waic", "p_waic", "se_p_waic")
  } else {
    c("looic", "se_looic", "elpd_loo", "se_elpd_loo", "p_loo", "se_p_loo")
=======
  comp <- loo::compare(x = loos)
  structure(
    comp,
    class = c("compare_rstanarm_loos", class(comp)),
    model_names = names(loos),
    formulas = if (!detail) NULL else lapply(loos, attr, "formula")
  )
}

#' @rdname print.kfold
#' @keywords internal
#' @export
#' @method print compare_rstanarm_loos
print.compare_rstanarm_loos <- function(x, ...) {
  formulas <- attr(x, "formulas")
  nms <- attr(x, "model_names")
  if (!is.null(formulas)) {
    cat("Model formulas: ")
    for (j in seq_len(NROW(x))) {
      cat("\n ", paste0(nms[j], ": "),
          formula_string(formulas[[j]]))
    }
    cat("\n")
  }

  xcopy <- x
  class(xcopy) <- "compare.loo"

  if (NROW(x) == 2) {
    cat("\nModel comparison: ")
    cat("\n(negative 'elpd_diff' favors 1st model, positive favors 2nd) \n\n")
  } else {
    cat("\nModel comparison: ")
    cat("\n(ordered by highest ELPD)\n\n")
>>>>>>> 8b22ee40
  }
  print(xcopy, ...)

  return(invisible(x))
}


#' @rdname loo.stanreg
#' @aliases loo_model_weights
#'
#' @importFrom loo loo_model_weights
#' @export loo_model_weights
#'
#' @export
#'
#'
#' @section Model weights: The \code{loo_model_weights} method can be used to
#'   compute model weights for a \code{"stanreg_list"} object, which is a list
#'   of fitted model objects made with \code{\link{stanreg_list}}. The end of
#'   the \strong{Examples} section has a demonstration. For details see the
#'   \code{\link[loo]{loo_model_weights}} documentation in the \pkg{loo}
#'   package.
#'
loo_model_weights.stanreg_list <-
  function(x,
           ...,
           cores = getOption("mc.cores", 1),
           k_threshold = NULL) {

    loo_list <- vector(mode = "list", length = length(x))
    for (j in seq_along(x)) {
      loo_list[[j]] <-
        loo.stanreg(x[[j]], cores = cores, k_threshold = k_threshold)
    }
    wts <- loo::loo_model_weights.default(x = loo_list, ...)
    setNames(wts, names(x))
  }

# internal ----------------------------------------------------------------
validate_k_threshold <- function(k) {
  if (!is.numeric(k) || length(k) != 1) {
    stop("'k_threshold' must be a single numeric value.",
         call. = FALSE)
  } else if (k < 0) {
    stop("'k_threshold' < 0 not allowed.",
         call. = FALSE)
  } else if (k > 1) {
    warning(
      "Setting 'k_threshold' > 1 is not recommended.",
      "\nFor details see the PSIS-LOO section in help('loo-package', 'loo').",
      call. = FALSE
    )
  }
}
recommend_kfold <- function(n) {
  warning(
    "Found ", n, " observations with a pareto_k > 0.7. ",
    "With this many problematic observations we recommend calling ",
    "'kfold' with argument 'K=10' to perform 10-fold cross-validation ",
<<<<<<< HEAD
    "rather than LOO.",
=======
    "rather than LOO.\n",
>>>>>>> 8b22ee40
    call. = FALSE
  )
}
recommend_reloo <- function(n) {
  warning(
    "Found ", n, " observation(s) with a pareto_k > 0.7. ",
    "We recommend calling 'loo' again with argument 'k_threshold = 0.7' ",
    "in order to calculate the ELPD without the assumption that ",
    "these observations are negligible. ", "This will refit the model ",
<<<<<<< HEAD
    n, " times to compute the ELPDs for the problematic observations directly.",
=======
    n, " times to compute the ELPDs for the problematic observations directly.\n",
>>>>>>> 8b22ee40
    call. = FALSE
  )
}
recommend_exact_loo <- function(reason) {
  stop(
    "'loo' is not supported if ", reason, ". ",
    "If refitting the model 'nobs(x)' times is feasible, ",
    "we recommend calling 'kfold' with K equal to the ",
<<<<<<< HEAD
    "total number of observations in the data to perform exact LOO-CV.",
=======
    "total number of observations in the data to perform exact LOO-CV.\n",
>>>>>>> 8b22ee40
    call. = FALSE
  )
}


# Refit model leaving out specific observations
#
# @param x stanreg object
# @param loo_x the result of loo(x)
# @param obs vector of observation indexes. the model will be refit length(obs)
#   times, each time leaving out one of the observations specified in 'obs'.
# @param ... unused currently
# @param refit logical, to toggle whether refitting actually happens (only used
#   to avoid refitting in tests)
#
# @return A modified version of 'loo_x'.
<<<<<<< HEAD
#
=======
# @importFrom utils capture.output
>>>>>>> 8b22ee40
reloo <- function(x, loo_x, obs, ..., refit = TRUE) {
  if (is.stanmvreg(x))
    STOP_if_stanmvreg("reloo")
  stopifnot(!is.null(x$data), is.loo(loo_x))
<<<<<<< HEAD
  if (is.null(loo_x$pareto_k))
    stop("No Pareto k estimates found in 'loo' object.")
=======
>>>>>>> 8b22ee40

  J <- length(obs)
  d <- kfold_and_reloo_data(x)
  lls <- vector("list", J)
  message(
    J, " problematic observation(s) found.",
    "\nModel will be refit ", J, " times."
  )

  if (!refit)
    return(NULL)

  for (j in 1:J) {
    message(
      "\nFitting model ", j, " out of ", J,
      " (leaving out observation ", obs[j], ")"
    )
    omitted <- obs[j]

    if (is_clogit(x)) {
      strata_id <- model.weights(model.frame(x))
      omitted <- which(strata_id == strata_id[obs[j]])
    }

    fit_j_call <-
      update(
        x,
        data = d[-omitted, , drop = FALSE],
        subset = rep(TRUE, nrow(d) - length(omitted)),
        evaluate = FALSE,
        refresh = 0,
        open_progress = FALSE
      )
    fit_j_call$subset <- eval(fit_j_call$subset)
    fit_j_call$data <- eval(fit_j_call$data)
    if (!is.null(getCall(x)$offset)) {
      fit_j_call$offset <- x$offset[-omitted]
    }
    capture.output(
      fit_j <- suppressWarnings(eval(fit_j_call))
    )

    lls[[j]] <-
      log_lik.stanreg(
        fit_j,
        newdata = d[omitted, , drop = FALSE],
        offset = x$offset[omitted],
        newx = get_x(x)[omitted, , drop = FALSE],
        newz = x$z[omitted, , drop = FALSE], # NULL other than for some stan_betareg models
        stanmat = as.matrix.stanreg(fit_j)
      )
  }

  # compute elpd_{loo,j} for each of the held out observations
  elpd_loo <- unlist(lapply(lls, log_mean_exp))

  # compute \hat{lpd}_j for each of the held out observations (using log-lik
  # matrix from full posterior, not the leave-one-out posteriors)
  ll_x <- log_lik(
    object = x,
    newdata = d[obs,, drop=FALSE],
    offset = x$offset[obs]
  )
  hat_lpd <- apply(ll_x, 2, log_mean_exp)

  # compute effective number of parameters
  p_loo <- hat_lpd - elpd_loo

  # replace parts of the loo object with these computed quantities
  sel <- c("elpd_loo", "p_loo", "looic")
  loo_x$pointwise[obs, sel] <- cbind(elpd_loo, p_loo,  -2 * elpd_loo)
  loo_x$estimates[sel, "Estimate"] <- with(loo_x, colSums(pointwise[, sel]))
  loo_x$estimates[sel, "SE"] <- with(loo_x, {
    N <- nrow(pointwise)
    sqrt(N * apply(pointwise[, sel], 2, var))
  })
<<<<<<< HEAD
  # what should we do about pareto k? for now setting them to 0
  loo_x$pareto_k[obs] <- 0
=======
  loo_x$diagnostics$pareto_k[obs] <- NA
>>>>>>> 8b22ee40

  return(loo_x)
}

log_sum_exp2 <- function(a,b) {
  m <- max(a,b)
  m + log(sum(exp(c(a,b) - m)))
}

# @param x numeric vector
log_sum_exp <- function(x) {
  max_x <- max(x)
  max_x + log(sum(exp(x - max_x)))
}

# log_mean_exp (just log_sum_exp(x) - log(length(x)))
log_mean_exp <- function(x) {
  log_sum_exp(x) - log(length(x))
}

# Get correct data to use for kfold and reloo
#
# @param x stanreg object
# @return data frame
kfold_and_reloo_data <- function(x) {
  # either data frame or environment
  d <- x[["data"]] 

  sub <- getCall(x)[["subset"]]
<<<<<<< HEAD

  d <- get_all_vars(formula(x), dat)
=======
  if (!is.null(sub)) {
    keep <- eval(substitute(sub), envir = d)
  }

  if (is.environment(d)) {
    # make data frame
    d <- get_all_vars(formula(x), data = d) 
  } else {
    # already a data frame
    all_vars <- all.vars(formula(x))
    if ("." %in% all_vars) {
      all_vars <- seq_len(ncol(d))
    }
    d <- d[, all_vars, drop=FALSE]
  }
  
>>>>>>> 8b22ee40
  if (!is.null(sub)) {
    d <- d[keep,, drop=FALSE]
  }

<<<<<<< HEAD
  na.omit(d)
=======
  d <- na.omit(d)

  if (is_clogit(x)) {
    strata_var <- as.character(getCall(x)$strata)
    d[[strata_var]] <- model.weights(model.frame(x))
  }
  
  return(d)
>>>>>>> 8b22ee40
}


# Calculate a SHA1 hash of y
# @param x stanreg object
# @param ... Passed to digest::sha1
#
hash_y <- function(x, ...) {
  if (!requireNamespace("digest", quietly = TRUE))
    stop("Please install the 'digest' package.")
  validate_stanreg_object(x)
  y <- get_y(x)
  attributes(y) <- NULL
  digest::sha1(x = y, ...)
}

# check if discrete or continuous
# @param object stanreg object
is_discrete <- function(object) {
  if (inherits(object, "polr"))
    return(TRUE)
  if (inherits(object, "stanmvreg")) {
    fams <- fetch(family(object), "family")
    res <- sapply(fams, function(x)
      is.binomial(x) || is.poisson(x) || is.nb(x))
    return(res)
  }
  fam <- family(object)$family
  is.binomial(fam) || is.poisson(fam) || is.nb(fam)
}

is.loo <- function(x) inherits(x, "loo")
is.kfold <- function(x) is.loo(x) && inherits(x, "kfold")
is.waic <- function(x) is.loo(x) && inherits(x, "waic")

# validate objects for model comparison
validate_loos <- function(loos = list()) {
  if (length(loos) <= 1)
    stop("At least two objects are required for model comparison.",
         call. = FALSE)

  is_loo <- sapply(loos, is.loo)
  is_waic <- sapply(loos, is.waic)
  is_kfold <- sapply(loos, is.kfold)
  if (!all(is_loo))
    stop("All objects must have class 'loo'", call. = FALSE)
  if ((any(is_waic) && !all(is_waic) ||
       (any(is_kfold) && !all(is_kfold))))
    stop("Can't mix objects computed using 'loo', 'waic', and 'kfold'.",
         call. = FALSE)

  yhash <- lapply(loos, attr, which = "yhash")
  yhash_check <- sapply(yhash, function(x) {
    isTRUE(all.equal(x, yhash[[1]]))
  })
  if (!all(yhash_check))
    stop("Not all models have the same y variable.", call. = FALSE)

  discrete <- sapply(loos, attr, which = "discrete")
  if (!all(discrete == discrete[1]))
    stop("Discrete and continuous observation models can't be compared.",
         call. = FALSE)

  setNames(loos, nm = lapply(loos, attr, which = "name"))
}


# chain_id to pass to loo::relative_eff
chain_id_for_loo <- function(object) {
  dims <- dim(object$stanfit)[1:2]
  n_iter <- dims[1]
  n_chain <- dims[2]
  rep(1:n_chain, each = n_iter)
}


# model formula to store in loo object
# @param x stanreg object
loo_model_formula <- function(x) {
  form <- try(formula(x), silent = TRUE)
  if (inherits(form, "try-error") || is.null(form)) {
    form <- "formula not found"
  }
  return(form)
}<|MERGE_RESOLUTION|>--- conflicted
+++ resolved
@@ -17,15 +17,6 @@
 
 #' Information criteria and cross-validation
 #'
-<<<<<<< HEAD
-#' For models fit using MCMC, compute approximate leave-one-out cross-validation
-#' (LOO, LOOIC) or, less preferably, the Widely Applicable Information Criterion
-#' (WAIC) using the \pkg{\link[=loo-package]{loo}} package. Exact \eqn{K}-fold
-#' cross-validation is also available. Compare two or more models using the
-#' \code{compare_models} function. \strong{Note:} these functions are not
-#' guaranteed to work properly unless the \code{data} argument was specified
-#' when the model was fit.
-=======
 #' @description For models fit using MCMC, compute approximate leave-one-out
 #'   cross-validation (LOO, LOOIC) or, less preferably, the Widely Applicable
 #'   Information Criterion (WAIC) using the \pkg{\link[=loo-package]{loo}}
@@ -37,20 +28,11 @@
 #'   recommend using as many (or close to as many) cores as possible by setting
 #'   the \code{cores} argument or using \code{options(mc.cores = VALUE)} to set
 #'   it for an entire session.
->>>>>>> 8b22ee40
 #'
 #' @aliases loo waic
 #'
 #' @export
 #' @template reference-loo
-<<<<<<< HEAD
-#'
-#' @param ... For the \code{loo} method, \code{...} can be used to pass optional
-#'   arguments (e.g. \code{cores}) to \code{\link[loo]{psislw}}. For
-#'   \code{compare_models}, \code{...} should contain two or more objects
-#'   returned by the \code{loo}, \code{kfold}, or \code{waic} method (see the
-#'   \strong{Examples} section, below).
-=======
 #' @template reference-bayesvis
 #'
 #' @param x For \code{loo}, \code{waic}, and \code{kfold} methods, a fitted
@@ -70,22 +52,14 @@
 #'   \code{\link[loo]{loo_model_weights}} method from the \pkg{loo} package.
 #'
 #' @param cores,save_psis Passed to \code{\link[loo]{loo}}.
->>>>>>> 8b22ee40
 #' @param k_threshold Threshold for flagging estimates of the Pareto shape
 #'   parameters \eqn{k} estimated by \code{loo}. See the \emph{How to proceed
 #'   when \code{loo} gives warnings} section, below, for details.
 #'
-<<<<<<< HEAD
-#' @return The \code{loo} and \code{waic} methods return an object of class
-#'   'loo'. See the \strong{Value} section in \code{\link[loo]{loo}} and
-#'   \code{\link[loo]{waic}} (from the \pkg{loo} package) for details on the
-#'   structure of these objects.
-=======
 #' @return The structure of the objects returned by \code{loo} and \code{waic}
 #'   methods are documented in detail in the \strong{Value} section in
 #'   \code{\link[loo]{loo}} and \code{\link[loo]{waic}} (from the \pkg{loo}
 #'   package).
->>>>>>> 8b22ee40
 #'
 #' @section Approximate LOO CV: The \code{loo} method for stanreg objects
 #'   provides an interface to the \pkg{\link[=loo-package]{loo}} package for
@@ -131,16 +105,6 @@
 #'
 #' @seealso
 #' \itemize{
-<<<<<<< HEAD
-#'   \item The various \pkg{rstanarm} vignettes for more examples of
-#'     using \code{loo} and \code{compare_models}.
-#'   \item \code{\link[loo]{loo-package}} (in particular the \emph{PSIS-LOO}
-#'     section)  for details on the computations implemented by the \pkg{loo}
-#'     package and the interpretation of the Pareto \eqn{k} estimates displayed
-#'     when using the  \code{\link{plot.loo}} method.
-#'   \item \code{\link{log_lik.stanreg}} to directly access the pointwise
-#'     log-likelihood matrix.
-=======
 #'   \item The new \href{http://mc-stan.org/loo/articles/}{\pkg{loo} package vignettes}
 #'   and various \href{http://mc-stan.org/rstanarm/articles/}{\pkg{rstanarm} vignettes}
 #'   for more examples using \code{loo} and related functions with \pkg{rstanarm} models.
@@ -148,7 +112,6 @@
 #'   more on Pareto \eqn{k} diagnostics.
 #'   \item \code{\link{log_lik.stanreg}} to directly access the pointwise
 #'   log-likelihood matrix.
->>>>>>> 8b22ee40
 #' }
 #'
 #' @examples
@@ -161,20 +124,6 @@
 #' loo1 <- loo(fit1, cores = 2)
 #' print(loo1)
 #' loo2 <- loo(fit2, cores = 2)
-<<<<<<< HEAD
-#' plot(loo2)
-#'
-#' # when comparing exactly two models, the reported 'elpd_diff' will be
-#' # positive if the expected predictive accuracy for the second model is higher
-#' compare_models(loo1, loo2) # or compare_models(loos = list(loo1, loo2))
-#'
-#' # when comparing three or more models they are ordered by expected
-#' # predictive accuracy
-#' fit3 <- stan_glm(mpg ~ ., data = mtcars)
-#' loo3 <- loo(fit3, k_threshold = 0.7, cores = 2)
-#' compare_models(loo1, loo2, loo3)
-#'
-=======
 #' print(loo2)
 #'
 #' # when comparing exactly two models, the reported 'elpd_diff'
@@ -203,15 +152,14 @@
 #' # for loo_models weights to call loo() internally
 #' loo_list <- list(fit1 = loo1, fit2 = loo2, fit3 = loo3) # names optional (affects printing)
 #' loo_model_weights(loo_list)
-#' 
->>>>>>> 8b22ee40
+#'
 #' # 10-fold cross-validation
 #' (kfold1 <- kfold(fit1, K = 10))
 #' kfold2 <- kfold(fit2, K = 10)
 #' compare_models(kfold1, kfold2, detail=TRUE)
 #'
 #' # Cross-validation stratifying by a grouping variable
-#' # (note: might get some divergences warnings with this model but 
+#' # (note: might get some divergences warnings with this model but
 #' # this is just intended as a quick example of how to code this)
 #' library(loo)
 #' fit4 <- stan_lmer(mpg ~ disp + (1|cyl), data = mtcars)
@@ -223,62 +171,6 @@
 #'
 #' @importFrom loo loo loo.function loo.matrix
 #'
-<<<<<<< HEAD
-loo.stanreg <- function(x, ..., k_threshold = NULL) {
-  if (!used.sampling(x))
-    STOP_sampling_only("loo")
-  if (model_has_weights(x))
-    recommend_exact_loo(reason = "model has weights")
-  if (is(x,"car"))
-    stop("Currently, the loo method is not supported for CAR spatial models.", call. = FALSE)
-
-  user_threshold <- !is.null(k_threshold)
-  if (user_threshold) {
-    validate_k_threshold(k_threshold)
-  } else {
-    k_threshold <- 0.7
-  }
-  if (is.stanjm(x)) { # stan_jm models
-    loo_x <- suppressWarnings(loo.matrix(log_lik(x), ...))
-  } else if (is.stanmvreg(x)) { # stan_mvmer models
-    M <- get_M(x)
-    ll <- do.call("cbind", lapply(1:M, function(m) log_lik(x, m = m)))
-    loo_x <- suppressWarnings(loo.matrix(ll, ...))
-  } else if (is_clogit(x)) {
-    ll <- log_lik.stanreg(x)
-    cons <- apply(ll, MARGIN = 2, FUN = function(y) sd(y) < 1e-15)
-    if (any(cons)) {
-      message("The following groups were dropped from the loo calculation:",
-              paste(which(cons), collapse = ", "))
-      ll <- ll[, !cons, drop = FALSE]
-    }
-    loo_x <- loo.matrix(ll, ...)
-  } else {
-    loo_x <- suppressWarnings(loo.function(ll_fun(x), args = ll_args(x), ...))
-  }
-
-  bad_obs <- loo::pareto_k_ids(loo_x, k_threshold)
-  n_bad <- length(bad_obs)
-
-  out <- structure(loo_x,
-                   name = deparse(substitute(x)),
-                   discrete = is_discrete(x),
-                   yhash = hash_y(x))
-
-  if (!length(bad_obs)) {
-    if (user_threshold)
-      message(
-        "All pareto_k estimates below user-specified threshold of ",
-        k_threshold, ". \nReturning loo object."
-      )
-
-    return(out)
-  }
-
-  if (!user_threshold) {
-    if (n_bad > 10) {
-      recommend_kfold(n_bad)
-=======
 loo.stanreg <-
   function(x,
            ...,
@@ -289,6 +181,8 @@
       STOP_sampling_only("loo")
     if (model_has_weights(x))
       recommend_exact_loo(reason = "model has weights")
+    if (is(x,"car"))
+      stop("Currently, the loo method is not supported for CAR spatial models.", call. = FALSE)
 
     user_threshold <- !is.null(k_threshold)
     if (user_threshold) {
@@ -340,7 +234,6 @@
           cores = cores,
           save_psis = save_psis
         ))
->>>>>>> 8b22ee40
     } else {
       args <- ll_args(x)
       llfun <- ll_fun(x)
@@ -368,18 +261,6 @@
         )
       )
     }
-<<<<<<< HEAD
-    return(out)
-  }
-
-  reloo_out <- reloo(x, loo_x, obs = bad_obs)
-  structure(reloo_out,
-            name = attr(out, "name"),
-            discrete = attr(out, "discrete"),
-            yhash = attr(out, "yhash"))
-}
-=======
->>>>>>> 8b22ee40
 
     bad_obs <- loo::pareto_k_ids(loo_x, k_threshold)
     n_bad <- length(bad_obs)
@@ -447,12 +328,8 @@
             class = c("waic", "loo"),
             name = deparse(substitute(x)),
             discrete = is_discrete(x),
-<<<<<<< HEAD
-            yhash = hash_y(x))
-=======
             yhash = hash_y(x),
             formula = loo_model_formula(x))
->>>>>>> 8b22ee40
 }
 
 
@@ -466,15 +343,6 @@
 #'   leaving out one of the \code{K} folds. If \code{K} is equal to the total
 #'   number of observations in the data then \eqn{K}-fold cross-validation is
 #'   equivalent to exact leave-one-out cross-validation.
-<<<<<<< HEAD
-#' @param save_fits If \code{TRUE}, a component 'fits' is added to the returned
-#'   object to store the cross-validated \link[=stanreg-objects]{stanreg}
-#'   objects and the indices of the omitted observations for each fold. Defaults
-#'   to \code{FALSE}.
-#'
-#' @return \code{kfold} returns an object with has classes 'kfold' and 'loo'
-#'   that has a similar structure as the objects returned by the \code{loo} and
-=======
 #' @param save_fits For \code{kfold}, if \code{TRUE}, a component \code{'fits'}
 #'   is added to the returned object to store the cross-validated
 #'   \link[=stanreg-objects]{stanreg} objects and the indices of the omitted
@@ -493,25 +361,10 @@
 #'
 #' @return \code{kfold} returns an object with classes 'kfold' and 'loo' that
 #'   has a similar structure as the objects returned by the \code{loo} and
->>>>>>> 8b22ee40
 #'   \code{waic} methods.
 #'
 #' @section K-fold CV: The \code{kfold} function performs exact \eqn{K}-fold
 #'   cross-validation. First the data are randomly partitioned into \eqn{K}
-<<<<<<< HEAD
-#'   subsets of equal (or as close to equal as possible) size. Then the model is
-#'   refit \eqn{K} times, each time leaving out one of the \code{K} subsets. If
-#'   \eqn{K} is equal to the total number of observations in the data then
-#'   \eqn{K}-fold cross-validation is equivalent to exact leave-one-out
-#'   cross-validation (to which \code{loo} is an efficient approximation). The
-#'   \code{compare_models} function is also compatible with the objects returned
-#'   by \code{kfold}.
-#'
-kfold <- function(x, K = 10, save_fits = FALSE) {
-  validate_stanreg_object(x)
-  stopifnot(K > 1, K <= nobs(x))
-  if (!used.sampling(x))
-=======
 #'   subsets of equal (or as close to equal as possible) size (unless the folds
 #'   are specified manually). Then the model is refit \eqn{K} times, each time
 #'   leaving out one of the \eqn{K} subsets. If \eqn{K} is equal to the total
@@ -524,7 +377,6 @@
   validate_stanreg_object(x)
   stopifnot(K > 1, K <= nobs(x))
   if (!used.sampling(x)) {
->>>>>>> 8b22ee40
     STOP_sampling_only("kfold")
   }
   if (is.stanmvreg(x)) {
@@ -532,15 +384,6 @@
   }
   if (model_has_weights(x)) {
     stop("kfold is not currently available for models fit using weights.")
-<<<<<<< HEAD
-
-  d <- kfold_and_reloo_data(x)
-  N <- nrow(d)
-
-  perm <- sample.int(N)
-  idx <- ceiling(seq(from = 1, to = N, length.out = K + 1))
-  bin <- .bincode(perm, breaks = idx, right = FALSE, include.lowest = TRUE)
-=======
   }
 
   d <- kfold_and_reloo_data(x)
@@ -558,7 +401,6 @@
     )
     folds <- as.integer(folds)
   }
->>>>>>> 8b22ee40
 
   lppds <- list()
   fits <- array(list(), c(K, 2), list(NULL, c("fit", "omitted")))
@@ -584,12 +426,6 @@
     )
 
     lppds[[k]] <-
-<<<<<<< HEAD
-      log_lik.stanreg(fit_k, newdata = d[omitted, , drop = FALSE],
-                      newx = get_x(x)[omitted, , drop = FALSE],
-                      stanmat = as.matrix.stanreg(x))
-    if (save_fits)
-=======
       log_lik.stanreg(
         fit_k,
         newdata = d[omitted, , drop = FALSE],
@@ -599,7 +435,6 @@
         stanmat = as.matrix.stanreg(fit_k)
       )
     if (save_fits) {
->>>>>>> 8b22ee40
       fits[k, ] <- list(fit = fit_k, omitted = omitted)
     }
   }
@@ -607,23 +442,16 @@
     apply(x, 2, log_mean_exp)
   }))
 
-<<<<<<< HEAD
-=======
   # make sure elpds are put back in the right order
   obs_order <- unlist(lapply(1:K, function(k) which(folds == k)))
   elpds <- rep(NA, length(elpds_unord))
   elpds[obs_order] <- elpds_unord
 
->>>>>>> 8b22ee40
   out <- list(
     elpd_kfold = sum(elpds),
     se_elpd_kfold = sqrt(N * var(elpds)),
     pointwise = cbind(elpd_kfold = elpds)
   )
-<<<<<<< HEAD
-  if (save_fits)
-    out$fits <- fits
-=======
 
   # for compatibility with new structure of loo package objects
   out$estimates <- cbind(Estimate = out$elpd_kfold, SE = out$se_elpd_kfold)
@@ -632,25 +460,17 @@
   if (save_fits) {
     out$fits <- fits
   }
->>>>>>> 8b22ee40
 
   structure(out,
             class = c("kfold", "loo"),
             K = K,
             name = deparse(substitute(x)),
             discrete = is_discrete(x),
-<<<<<<< HEAD
-            yhash = hash_y(x))
-}
-
-#' Print method for kfold
-=======
             yhash = hash_y(x),
             formula = loo_model_formula(x))
 }
 
 #' Various print methods
->>>>>>> 8b22ee40
 #'
 #' @keywords internal
 #' @export
@@ -671,68 +491,41 @@
 #' @param loos For \code{compare_models}, a list of two or more objects returned
 #'   by the \code{loo}, \code{kfold}, or \code{waic} method. This argument can
 #'   be used as an alternative to passing these objects via \code{...}.
-<<<<<<< HEAD
-=======
 #' @param detail For \code{compare_models}, if \code{TRUE} then extra
 #'   information about each model (currently just the model formulas) will be
 #'   printed with the output.
->>>>>>> 8b22ee40
 #'
 #' @return \code{compare_models} returns a vector or matrix with class
 #'   'compare.loo'. See the \strong{Comparing models} section below for more
 #'   details.
 #'
-<<<<<<< HEAD
-#' @section Comparing models: \code{compare_models} is a wrapper around the
-#'   \code{\link[loo]{compare}} function in the \pkg{loo} package. Before
-#'   calling \code{compare}, \code{compare_models} performs some extra checks to
-#'   make sure the \pkg{rstanarm} models are suitable for comparison. These
-#'   extra checks include verifying that all models to be compared were fit
-#'   using the same outcome variable and likelihood family.
-=======
 #' @section Comparing models: \code{compare_models} is a method for the
 #'   \code{\link[loo]{compare}} function in the \pkg{loo} package that
 #'   performs some extra checks to make sure the \pkg{rstanarm} models are
 #'   suitable for comparison. These extra checks include verifying that all
 #'   models to be compared were fit using the same outcome variable and
 #'   likelihood family.
->>>>>>> 8b22ee40
 #'
 #'   If exactly two models are being compared then \code{compare_models} returns
 #'   a vector containing the difference in expected log predictive density
 #'   (ELPD) between the models and the standard error of that difference (the
-<<<<<<< HEAD
-#'   documentation for \code{\link[loo]{compare}} has additional details about
-#'   the calculation of the standard error of the difference). The difference in
-#'   ELPD will be negative if the expected out-of-sample predictive accuracy of
-#'   the first model is higher. If the difference is be positive then the second
-#'   model is preferred.
-=======
 #'   documentation for \code{\link[loo]{compare}} in the \pkg{loo}
 #'   package has additional details about the calculation of the standard error
 #'   of the difference). The difference in ELPD will be negative if the expected
 #'   out-of-sample predictive accuracy of the first model is higher. If the
 #'   difference is be positive then the second model is preferred.
->>>>>>> 8b22ee40
 #'
 #'   If more than two models are being compared then \code{compare_models}
 #'   returns a matrix with one row per model. This matrix summarizes the objects
 #'   and arranges them in descending order according to expected out-of-sample
 #'   predictive accuracy. That is, the first row of the matrix will be
 #'   for the model with the largest ELPD (smallest LOOIC).
-<<<<<<< HEAD
-#'
-#' @importFrom loo compare
-#'
-compare_models <- function(..., loos = list()) {
-=======
-#'   The columns containing the ELPD difference and the standard error of the 
+#'   The columns containing the ELPD difference and the standard error of the
 #'   difference contain values relative to the model with the best ELPD.
 #'   See the \strong{Details} section at the \code{\link[loo]{compare}}
 #'   page in the \pkg{loo} package for more information.
 #'
 compare_models <- function(..., loos = list(), detail = FALSE) {
->>>>>>> 8b22ee40
   dots <- list(...)
   if (length(dots) && length(loos)) {
     stop("'...' and 'loos' can't both be specified.", call. = FALSE)
@@ -743,18 +536,6 @@
   }
 
   loos <- validate_loos(loos)
-<<<<<<< HEAD
-  comp <- do.call(loo::compare, loos)
-  if (!is.matrix(comp))  # will happen if there are only two models
-    return(comp)
-
-  col_names <- if (is.kfold(loos[[1]])) {
-    c("elpd_kfold", "se_elpd_kfold")
-  } else if (is.waic(loos[[1]])) {
-    c("waic", "se_waic", "elpd_waic", "se_elpd_waic", "p_waic", "se_p_waic")
-  } else {
-    c("looic", "se_looic", "elpd_loo", "se_elpd_loo", "p_loo", "se_p_loo")
-=======
   comp <- loo::compare(x = loos)
   structure(
     comp,
@@ -789,7 +570,6 @@
   } else {
     cat("\nModel comparison: ")
     cat("\n(ordered by highest ELPD)\n\n")
->>>>>>> 8b22ee40
   }
   print(xcopy, ...)
 
@@ -849,11 +629,7 @@
     "Found ", n, " observations with a pareto_k > 0.7. ",
     "With this many problematic observations we recommend calling ",
     "'kfold' with argument 'K=10' to perform 10-fold cross-validation ",
-<<<<<<< HEAD
-    "rather than LOO.",
-=======
     "rather than LOO.\n",
->>>>>>> 8b22ee40
     call. = FALSE
   )
 }
@@ -863,11 +639,7 @@
     "We recommend calling 'loo' again with argument 'k_threshold = 0.7' ",
     "in order to calculate the ELPD without the assumption that ",
     "these observations are negligible. ", "This will refit the model ",
-<<<<<<< HEAD
-    n, " times to compute the ELPDs for the problematic observations directly.",
-=======
     n, " times to compute the ELPDs for the problematic observations directly.\n",
->>>>>>> 8b22ee40
     call. = FALSE
   )
 }
@@ -876,11 +648,7 @@
     "'loo' is not supported if ", reason, ". ",
     "If refitting the model 'nobs(x)' times is feasible, ",
     "we recommend calling 'kfold' with K equal to the ",
-<<<<<<< HEAD
-    "total number of observations in the data to perform exact LOO-CV.",
-=======
     "total number of observations in the data to perform exact LOO-CV.\n",
->>>>>>> 8b22ee40
     call. = FALSE
   )
 }
@@ -897,20 +665,11 @@
 #   to avoid refitting in tests)
 #
 # @return A modified version of 'loo_x'.
-<<<<<<< HEAD
-#
-=======
 # @importFrom utils capture.output
->>>>>>> 8b22ee40
 reloo <- function(x, loo_x, obs, ..., refit = TRUE) {
   if (is.stanmvreg(x))
     STOP_if_stanmvreg("reloo")
   stopifnot(!is.null(x$data), is.loo(loo_x))
-<<<<<<< HEAD
-  if (is.null(loo_x$pareto_k))
-    stop("No Pareto k estimates found in 'loo' object.")
-=======
->>>>>>> 8b22ee40
 
   J <- length(obs)
   d <- kfold_and_reloo_data(x)
@@ -987,12 +746,7 @@
     N <- nrow(pointwise)
     sqrt(N * apply(pointwise[, sel], 2, var))
   })
-<<<<<<< HEAD
-  # what should we do about pareto k? for now setting them to 0
-  loo_x$pareto_k[obs] <- 0
-=======
   loo_x$diagnostics$pareto_k[obs] <- NA
->>>>>>> 8b22ee40
 
   return(loo_x)
 }
@@ -1019,20 +773,16 @@
 # @return data frame
 kfold_and_reloo_data <- function(x) {
   # either data frame or environment
-  d <- x[["data"]] 
+  d <- x[["data"]]
 
   sub <- getCall(x)[["subset"]]
-<<<<<<< HEAD
-
-  d <- get_all_vars(formula(x), dat)
-=======
   if (!is.null(sub)) {
     keep <- eval(substitute(sub), envir = d)
   }
 
   if (is.environment(d)) {
     # make data frame
-    d <- get_all_vars(formula(x), data = d) 
+    d <- get_all_vars(formula(x), data = d)
   } else {
     # already a data frame
     all_vars <- all.vars(formula(x))
@@ -1041,24 +791,19 @@
     }
     d <- d[, all_vars, drop=FALSE]
   }
-  
->>>>>>> 8b22ee40
+
   if (!is.null(sub)) {
     d <- d[keep,, drop=FALSE]
   }
 
-<<<<<<< HEAD
-  na.omit(d)
-=======
   d <- na.omit(d)
 
   if (is_clogit(x)) {
     strata_var <- as.character(getCall(x)$strata)
     d[[strata_var]] <- model.weights(model.frame(x))
   }
-  
+
   return(d)
->>>>>>> 8b22ee40
 }
 
 
