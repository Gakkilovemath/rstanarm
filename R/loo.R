--- conflicted
+++ resolved
@@ -423,13 +423,9 @@
 # @return A modified version of 'loo_x'. 
 #
 reloo <- function(x, loo_x, obs, ..., refit = TRUE) {
-<<<<<<< HEAD
   if (is.stanjm(x))
     STOP_if_stanjm("reloo")
-  stopifnot(!is.null(x$data), inherits(loo_x, "loo"))
-=======
   stopifnot(!is.null(x$data), is.loo(loo_x))
->>>>>>> 87a75977
   if (is.null(loo_x$pareto_k))
     stop("No Pareto k estimates found in 'loo' object.")
   
