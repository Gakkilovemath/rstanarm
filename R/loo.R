# Part of the rstanarm package for estimating model parameters
# Copyright (C) 2015, 2016 Trustees of Columbia University
# 
# This program is free software; you can redistribute it and/or
# modify it under the terms of the GNU General Public License
# as published by the Free Software Foundation; either version 3
# of the License, or (at your option) any later version.
# 
# This program is distributed in the hope that it will be useful,
# but WITHOUT ANY WARRANTY; without even the implied warranty of
# MERCHANTABILITY or FITNESS FOR A PARTICULAR PURPOSE.  See the
# GNU General Public License for more details.
# 
# You should have received a copy of the GNU General Public License
# along with this program; if not, write to the Free Software
# Foundation, Inc., 51 Franklin Street, Fifth Floor, Boston, MA  02110-1301, USA.

#' Leave-one-out (LOO) and K-fold cross-validation
#' 
#' For models fit using MCMC, compute approximate leave-one-out cross-validation
#' (LOO) or, less preferably, the Widely Applicable Information Criterion (WAIC)
#' using the \pkg{\link[=loo-package]{loo}} package. Exact \eqn{K}-fold
#' cross-validation is also available. Compare two or more models using the
#' \code{\link[loo]{compare}} function.
#' 
#' @aliases loo waic compare
#'
#' @export
#' @templateVar stanregArg x
#' @template args-stanreg-object
#' @template reference-loo
#' 
#' @inheritParams loo::loo
#' @param k_threshold Threshold for flagging estimates of the Pareto shape 
#'   parameters \eqn{k} estimated by \code{loo}. See the \emph{How to proceed
#'   when \code{loo} gives warnings} section, below, for details.
#' 
#' @return An object of class 'loo'. See the 'Value' section in 
#'   \code{\link[loo]{loo}} and \code{\link[loo]{waic}} for details on the
#'   structure of these objects. The object returned by \code{kfold} also 
#'   has class 'kfold' in addition to 'loo'.
#'   
#' @section Approximate LOO CV:
#' The \code{loo} method for stanreg objects provides an interface to
#' the \pkg{\link[=loo-package]{loo}} package for approximate leave-one-out 
#' cross-validation (LOO). The LOO Information Criterion (LOOIC) has the same 
#' purpose as the Akaike Information Criterion (AIC) that is used by 
#' frequentists. Both are intended to estimate the expected log predictive 
#' density (ELPD) for a new dataset. However, the AIC ignores priors and assumes
#' that the posterior distribution is multivariate normal, whereas the functions
#' from the \pkg{loo} package do not make this distributional assumption and 
#' integrate over uncertainty in the parameters. This only assumes that any one 
#' observation can be omitted without having a major effect on the posterior 
#' distribution, which can be judged using the diagnostic plot provided by the 
#' \code{\link[loo]{plot.loo}} method and the warnings provided by the 
#' \code{\link[loo]{print.loo}} method (see the \emph{How to Use the rstanarm 
#' Package} vignette for an example of this process).
#' 
#' \subsection{How to proceed when \code{loo} gives warnings (k_threshold)}{
#' The \code{k_threshold} argument to the \code{loo} method for \pkg{rstanarm} 
#' models is provided as a possible remedy when the diagnostics reveal problems
#' stemming from the posterior's sensitivity to particular observations.
#' Warnings about Pareto \eqn{k} estimates indicate observations for which the
#' approximation to LOO is problematic (this is described in detail in Vehtari,
#' Gelman, and Gabry (2016) and the \pkg{\link[=loo-package]{loo}} package
#' documentation). The \code{k_threshold} argument can be used to set the
#' \eqn{k} value above which an observation is flagged. If \code{k_threshold} is
#' not \code{NULL} and there are \eqn{J} observations with \eqn{k} estimates
#' above \code{k_threshold} then when \code{loo} is called it will refit the
#' original model \eqn{J} times, each time leaving out one of the \eqn{J}
#' problematic observations. The pointwise contributions of these observations
#' to the total ELPD are then computed directly and substituted for the previous
#' estimates from these \eqn{J} observations that are stored in the object
#' created by \code{loo}.
#' 
#' \strong{Note}: in the warning messages issued by \code{loo} about large 
#' Pareto \eqn{k} estimates we recommend setting \code{k_threshold} to at least 
#' \eqn{0.7}. There is a theoretical reason, explained in Vehtari, Gelman, and 
#' Gabry (2016), for setting the threshold to the stricter value of \eqn{0.5}, 
#' but in practice they find that errors in the LOO approximation start to 
#' increase non-negligibly when \eqn{k > 0.7}.
#' }
#' 
#' @section K-fold CV:
#' The \code{kfold} function performs exact \eqn{K}-fold cross-validation. First
#' the data are randomly partitioned into \eqn{K} subsets of equal (or as close 
#' to equal as possible) size. Then the model is refit \eqn{K} times, each time 
#' leaving out one of the \code{K} subsets. If \eqn{K} is equal to the total 
#' number of observations in the data then \eqn{K}-fold cross-validation is 
#' equivalent to exact leave-one-out cross-validation (to which \code{loo} is an
#' efficient approximation). The \code{compare} function is also compatible with
#' the objects returned by \code{kfold}.
#'   
#' @seealso 
#' \code{\link[loo]{compare}} for comparing two or more models on LOO, WAIC, or
#' \eqn{K}-fold CV.
#' 
#' \code{\link[loo]{loo-package}} (in particular the \emph{PSIS-LOO} section) 
#' for details on the computations implemented by the \pkg{loo} package and the 
#' interpretation of the Pareto \eqn{k} estimates displayed when using the 
#' \code{\link{plot.loo}} method.
#' 
#' \code{\link{log_lik.stanreg}} to directly access the pointwise log-likelihood
#' matrix. 
#'   
#' @examples 
#' \donttest{
#' SEED <- 42024
#' set.seed(SEED)
#' 
#' fit1 <- stan_glm(mpg ~ wt, data = mtcars, seed = SEED)
#' fit2 <- stan_glm(mpg ~ wt + cyl, data = mtcars, seed = SEED)
#' 
#' # compare on LOOIC
#' (loo1 <- loo(fit1, cores = 2))
#' loo2 <- loo(fit2, cores = 2)
#' compare(loo1, loo2)
#' plot(loo2)
#' 
#' # 10-fold cross-validation
#' (kfold1 <- kfold(fit1, K = 10))
#' kfold2 <- kfold(fit2, K = 10)
#' compare(kfold1, kfold2)
#' 
#' # dataset description at help("lalonde", package = "arm")
#' data(lalonde, package = "arm") 
#' t7 <- student_t(df = 7) # prior for coefficients
#' 
#' f1 <- treat ~ re74 + re75 + educ + black + hisp + married + 
#'    nodegr + u74 + u75
#' lalonde1 <- stan_glm(f1, data = lalonde, family = binomial(link="logit"), 
#'                      prior = t7, cores = 2, seed = SEED)
#'                  
#' f2 <- treat ~ age + I(age^2) + educ + I(educ^2) + black + hisp + 
#'    married + nodegr + re74  + I(re74^2) + re75 + I(re75^2) + u74 + u75   
#' lalonde2 <- update(lalonde1, formula = f2)
#' 
#' # compare on LOOIC
#' (loo_lalonde1 <- loo(lalonde1, cores = 2))
#' (loo_lalonde2 <- loo(lalonde2, cores = 2))
#' plot(loo_lalonde2, label_points = TRUE)
#' compare(loo_lalonde1, loo_lalonde2)
#' }
#' 
#' @importFrom loo loo loo.function compare
#' 
loo.stanreg <- function(x, ..., k_threshold = NULL) {
  if (!used.sampling(x)) 
    STOP_sampling_only("loo")
  if (length(x[["weights"]]) && !all(x[["weights"]] == 1))
    recommend_exact_loo(reason = "model has weights")
  
  user_threshold <- !is.null(k_threshold)
  if (user_threshold) {
    validate_k_threshold(k_threshold)
  } else {
    k_threshold <- 0.7
  }
  loo_x <- suppressWarnings(loo.function(ll_fun(x), args = ll_args(x), ...))
  
  bad_obs <- which(loo_x[["pareto_k"]] > k_threshold)
  n_bad <- length(bad_obs)
  
  if (!length(bad_obs)) {
    if (user_threshold)
      message(
        "All pareto_k estimates below user-specified threshold of ", 
        k_threshold, ". \nReturning loo object."
      )
    return(loo_x)
  }
  
  if (!user_threshold) {
    if (n_bad > 10) {
      recommend_kfold(n_bad)
    } else {
      recommend_reloo(n_bad)
    }
    return(loo_x)
  }
  
  reloo(x, loo_x, obs = bad_obs)
}

validate_k_threshold <- function(k) {
  if (!is.numeric(k) || length(k) != 1) {
    stop("'k_threshold' must be a single numeric value.", 
         call. = FALSE)
  } else if (k < 0) {
    stop("'k_threshold' < 0 not allowed.", 
         call. = FALSE)
  } else if (k > 1) {
    warning(
      "Setting 'k_threshold' > 1 is not recommended.", 
      "\nFor details see the PSIS-LOO section in help('loo-package', 'loo').",
      call. = FALSE
    )
  }
}
recommend_kfold <- function(n) {
  warning(
    "Found ", n, " observations with a pareto_k > 0.7. ",
    "With this many problematic observations we recommend calling ",
    "'kfold' with argument 'K=10' to perform 10-fold cross-validation ",
    "rather than LOO.", 
    call. = FALSE
  )
}
recommend_reloo <- function(n) {
  warning(
    "Found ", n, " observation(s) with a pareto_k > 0.7. ",
    "We recommend calling 'loo' again with argument 'k_threshold = 0.7' ",
    "in order to calculate the ELPD without the assumption that ", 
    "these observations are negligible. ", "This will refit the model ", 
    n, " times to compute the ELPDs for the problematic observations directly.",
    call. = FALSE
  )
}
recommend_exact_loo <- function(reason) {
  stop(
    "'loo' is not supported if ", reason, ". ", 
    "If refitting the model 'nobs(x)' times is feasible, ", 
    "we recommend calling 'kfold' with K equal to the ", 
    "total number of observations in the data to perform exact LOO-CV.",
    call. = FALSE
  )
}


#' @rdname loo.stanreg
#' @export
#' @param K The number of subsets of equal (if possible) size into which the 
#'   data will be randomly partitioned for performing \eqn{K}-fold 
#'   cross-validation. The model is refit \code{K} times, each time leaving out
#'   one of the \code{K} subsets. If \code{K} is equal to the total number of
#'   observations in the data then \eqn{K}-fold cross-validation is equivalent
#'   to exact leave-one-out cross-validation.
#'   
kfold <- function(x, K = 10) {
  validate_stanreg_object(x)
  if (!used.sampling(x)) 
    STOP_sampling_only("kfold")
  stopifnot(!is.null(x$data), K > 1, nrow(x$data) >= K)
  
  d <- x$data
  N <- nrow(d)
  wts <- x[["weights"]]
  perm <- sample.int(N)
  idx <- ceiling(seq(from = 1, to = N, length.out = K + 1))
  bin <- .bincode(perm, breaks = idx, right = FALSE, include.lowest = TRUE)
  
  lppds <- list()
  for (k in 1:K) {
    message("Fitting model ", k, " out of ", K)
    omitted <- which(bin == k)
    fit_k <- update(
      object = x,
      data = d[-omitted,],
      weights = if (length(wts)) wts[-omitted] else NULL,
      refresh = 0
    )
    lppds[[k]] <- log_lik(fit_k, newdata = d[omitted, ])
  }
  elpds <- unlist(lapply(lppds, function(x) {
    apply(x, 2, log_mean_exp)
  }))
  
  out <- list(
    elpd_kfold = sum(elpds),
    se_elpd_kfold = sqrt(N * var(elpds)),
    pointwise = cbind(elpd_kfold = elpds)
  )
  structure(out, class = c("kfold", "loo"), K = K)
}

#' Print method for kfold
#' 
#' @keywords internal
#' @export
#' @method print kfold
#' @param x,digits,... See \code{\link{print}}.
print.kfold <- function(x, digits = 1, ...) {
  cat("\n", paste0(attr(x, "K"), "-fold"), "cross-validation\n\n")
  out <- data.frame(Estimate = x$elpd_kfold, SE = x$se_elpd_kfold, 
                    row.names = "elpd_kfold")
  .printfr(out, digits)
  invisible(x)
}

#' @rdname loo.stanreg
#' @export
#' @importFrom loo waic waic.function
#' @note The \code{...} is ignored for \code{waic}.
#' 
waic.stanreg <- function(x, ...) {
  if (!used.sampling(x)) 
    STOP_sampling_only("waic")
  waic.function(ll_fun(x), args = ll_args(x))
}


# Refit model leaving out specific observations
#
# @param x stanreg object
# @param loo_x result of loo(x)
# @param obs vector of observation indexes
# @param ... unused currently
# @param refit logical, to toggle whether refitting actually happens (only used
#   to avoid refitting in tests)
reloo <- function(x, loo_x, obs, ..., refit = TRUE) {
  stopifnot(!is.null(x$data), inherits(loo_x, "loo"))
  if (is.null(loo_x$pareto_k))
    stop("No Pareto k estimates found in 'loo' object.")
  
  J <- length(obs)
  d <- x$data
  lls <- vector("list", J)
  
  message(
    J, " problematic observation(s) found.", 
    "\nModel will be refit ", J, " times."
  )
  
  if (!refit)
    return(NULL)
  
  for (j in 1:J) {
    message(
      "\nFitting model ", j, " out of ", J,
      " (leaving out observation ", obs[j], ")"
    )
    omitted <- obs[j]
    fit_j <- suppressWarnings(update(x, data = d[-omitted, ], refresh = 0))
    lls[[j]] <- log_lik(fit_j, newdata = d[omitted, ])
  }
  
  # replace parts of loo_x
  sel <- c("elpd_loo", "looic")
  elppds <- unlist(lapply(lls, log_mean_exp))
  loo_x$pointwise[obs, sel] <- cbind(elppds, -2 * elppds)
  loo_x[sel] <- with(loo_x, colSums(pointwise[, sel]))
  loo_x[paste0("se_", sel)] <- with(loo_x, {
    N <- nrow(pointwise)
    sqrt(N * apply(pointwise[, sel], 2, var))
  })
  
  # what should we do about pareto k's? for now setting them to 0
  loo_x$pareto_k[obs] <- 0
  loo_x
}

log_mean_exp <- function(x) {
  max_x <- max(x)
  max_x + log(sum(exp(x - max_x))) - log(length(x))
}



# function for loo.function -----------------------------------------------
# returns log-likelihood function for loo.function() and waic.function()
ll_fun <- function(x) {
  validate_stanreg_object(x)
  f <- family(x)
  if (!is(f, "family") || is_scobit(x))
    return(.ll_polr_i)
<<<<<<< HEAD
  get(paste0(".ll_", f$family, "_i"))
=======
  
  get(paste0(".ll_", f$family, "_i"), mode = "function")
>>>>>>> 136abfc9
}


# arguments for loo.function ----------------------------------------------
# returns 'args' argument for loo.function() and waic.function()
ll_args <- function(object, newdata = NULL, offset = NULL) {
  validate_stanreg_object(object)
  f <- family(object)
  draws <- nlist(f)
  has_newdata <- !is.null(newdata)
  if (has_newdata) {
    ppdat <- pp_data(object, as.data.frame(newdata), offset = offset)
    tmp <- pp_eta(object, ppdat)
    eta <- tmp$eta
    stanmat <- tmp$stanmat
    x <- ppdat$x
    y <- eval(formula(object)[[2L]], newdata)
  } else {
    stanmat <- as.matrix.stanreg(object)
    x <- get_x(object)
    y <- get_y(object)
  }
  
  if (is(f, "family") && !is_scobit(object)) {
    fname <- f$family
    if (!is.binomial(fname)) {
      data <- data.frame(y, x)
    } else {
      if (NCOL(y) == 2L) {
        trials <- rowSums(y)
        y <- y[, 1L]
      } else {
        trials <- 1
        if (is.factor(y)) 
          y <- fac2bin(y)
        stopifnot(all(y %in% c(0, 1)))
      }
      data <- data.frame(y, trials, x)
    }
    draws$beta <- stanmat[, seq_len(ncol(x)), drop = FALSE]
    if (is.gaussian(fname)) 
      draws$sigma <- stanmat[, "sigma"]
    if (is.gamma(fname)) 
      draws$shape <- stanmat[, "shape"]
    if (is.ig(fname)) 
      draws$lambda <- stanmat[, "lambda"]
    if (is.nb(fname)) 
      draws$size <- stanmat[,"overdispersion"]
    if (is.beta(fname))
      draws$f_phi <- object$family_phi
      z_vars <- colnames(stanmat)[grepl("(phi)", colnames(stanmat))]
      if(length(z_vars) == 0) {
        stop("something got messed up")
      }
      if (length(z_vars) == 1 && z_vars == "(phi)") {
        draws$phi <- stanmat[, z_vars]
      }
      else {
        x_dat <- get_x(object)
        z_dat <- object$z
        colnames(x_dat) <- paste0("x.", colnames(x_dat))
        colnames(z_dat) <- paste0("z.", colnames(z_dat))
        data <- data.frame("y" = get_y(object), cbind(x_dat, z_dat))
        draws$phi <- stanmat[,z_vars]
      }
  } else {
    stopifnot(is(object, "polr"))
    y <- as.integer(y)
    if (has_newdata) 
      x <- .validate_polr_x(object, x)
    data <- data.frame(y, x)
    draws$beta <- stanmat[, colnames(x), drop = FALSE]
    patt <- if (length(unique(y)) == 2L) "(Intercept)" else "|"
    zetas <- grep(patt, colnames(stanmat), fixed = TRUE, value = TRUE)
    draws$zeta <- stanmat[, zetas, drop = FALSE]
    draws$max_y <- max(y)
    if ("alpha" %in% colnames(stanmat)) {
      draws$alpha <- stanmat[, "alpha"]
      draws$f <- object$method
    }
    
  }
  
  data$offset <- object$offset
  if (!all(object$weights == 1)) 
    data$weights <- object$weights
  
  if (is.mer(object)) {
    b <- stanmat[, b_names(colnames(stanmat)), drop = FALSE]
    if (has_newdata) {
      Z_names <- ppdat$Z_names
      if (is.null(Z_names)) {
        b <- b[, !grepl("_NEW_", colnames(b), fixed = TRUE), drop = FALSE]
      } else {
        b <- pp_b_ord(b, Z_names)
      }
      z <- t(ppdat$Zt)
    } else {
      z <- get_z(object)
    }
    data <- cbind(data, as.matrix(z))
    draws$beta <- cbind(draws$beta, b)
  }
  nlist(data, draws, S = NROW(draws$beta), N = nrow(data))
}


# check intercept for polr models -----------------------------------------
# Check if a model fit with stan_polr has an intercept (i.e. if it's actually a 
# bernoulli model). If it doesn't have an intercept then the intercept column in
# x is dropped. This is only necessary if newdata is specified because otherwise
# the correct x is taken from the fitted model object.
.validate_polr_x <- function(object, x) {
  x0 <- get_x(object)
  has_intercept <- colnames(x0)[1L] == "(Intercept)" 
  if (!has_intercept && colnames(x)[1L] == "(Intercept)")
    x <- x[, -1L, drop = FALSE]
  x
}


# log-likelihood function helpers -----------------------------------------
.xdata <- function(data) {
  sel <- c("y", "weights","offset", "trials")
  data[, -which(colnames(data) %in% sel)]
}
.mu <- function(data, draws) {
  eta <- as.vector(linear_predictor(draws$beta, .xdata(data), data$offset))
  draws$f$linkinv(eta)
}
.xdata_beta <- function(data) {
  sel <- c("y", "weights","offset", "trials")
  data[, -c(which(colnames(data) %in% sel), grep("z", colnames(data), fixed = T))]
}
.zdata_beta <- function(data) {
  sel <- c("y", "weights","offset", "trials")
  data[, -c(which(colnames(data) %in% sel), grep("x", colnames(data), fixed = T))]
}
.phi_beta <- function(data, draws) {
  eta <- as.vector(linear_predictor(draws$phi, .zdata_beta(data), data$offset))
  draws$f_phi$linkinv(eta)
}
.mu_beta <- function(data, draws) {
  eta <- as.vector(linear_predictor(draws$beta, .xdata_beta(data), data$offset))
  draws$f$linkinv(eta)
}
.weighted <- function(val, w) {
  if (is.null(w)) {
    val
  } else {
    val * w
  } 
}


# log-likelihood functions ------------------------------------------------
.ll_gaussian_i <- function(i, data, draws) {
  val <- dnorm(data$y, mean = .mu(data,draws), sd = draws$sigma, log = TRUE)
  .weighted(val, data$weights)
}
.ll_binomial_i <- function(i, data, draws) {
  val <- dbinom(data$y, size = data$trials, prob = .mu(data,draws), log = TRUE)
  .weighted(val, data$weights)
}
.ll_poisson_i <- function(i, data, draws) {
  val <- dpois(data$y, lambda = .mu(data, draws), log = TRUE)
  .weighted(val, data$weights)
}
.ll_neg_binomial_2_i <- function(i, data, draws) {
  val <- dnbinom(data$y, size = draws$size, mu = .mu(data, draws), log = TRUE)
  .weighted(val, data$weights)
}
.ll_Gamma_i <- function(i, data, draws) {
  val <- dgamma(data$y, shape = draws$shape, 
                rate = draws$shape / .mu(data,draws), log = TRUE)
  .weighted(val, data$weights)
}
.ll_inverse.gaussian_i <- function(i, data, draws) {
  mu <- .mu(data, draws)
  val <- 0.5 * log(draws$lambda / (2 * pi)) - 
    1.5 * log(data$y) -
    0.5 * draws$lambda * (data$y - mu)^2 / 
    (data$y * mu^2)
  .weighted(val, data$weights)
}
.ll_polr_i <- function(i, data, draws) {
  eta <- linear_predictor(draws$beta, .xdata(data), data$offset)
  f <- draws$f
  J <- draws$max_y
  y_i <- data$y
  linkinv <- polr_linkinv(f)
  if (is.null(draws$alpha)) {
    if (y_i == 1) {
      val <- log(linkinv(draws$zeta[, 1] - eta))
    } else if (y_i == J) {
      val <- log1p(-linkinv(draws$zeta[, J-1] - eta))
    } else {
      val <- log(linkinv(draws$zeta[, y_i] - eta) - 
                   linkinv(draws$zeta[, y_i - 1L] - eta))
    }
  } else {
    if (y_i == 0) {
      val <- draws$alpha * log(linkinv(draws$zeta[, 1] - eta))
    } else if (y_i == 1) {
      val <- log1p(-linkinv(draws$zeta[, 1] - eta) ^ draws$alpha)
    } else {
      stop("Exponentiation only possible when there are exactly 2 outcomes.")
    }
  }
  .weighted(val, data$weights)
}

.ll_beta_i <- function(i, data, draws) {
  mu <- .mu_beta(data, draws)
  phi <- draws$phi
  if (length(grep("z", colnames(data), fixed = T)) > 0) {
    phi <- .phi_beta(data, draws)
  }
  # if (!(draws$f_phi$link == "log")) {
  #   z_dat <- data[,grep("z", colnames(data), fixed = T)]
  #   z_dat <- z_dat[,-grep("Intercept", colnames(z_dat))]
  #   z_int <- draws$phi[,grep("Intercept", colnames(draws$phi))]
  #   z_pars <- draws$phi[,-grep("Intercept", colnames(draws$phi))]
  #   draws$phi <- as.vector(linear_predictor(z_pars, z_dat, data$offset))
  #   phi <- draws$phi + z_int
  # }
  val <- dbeta(data$y, mu * phi, (1 - mu) * phi, log = TRUE)
  .weighted(val, data$weights)
}<|MERGE_RESOLUTION|>--- conflicted
+++ resolved
@@ -363,12 +363,7 @@
   f <- family(x)
   if (!is(f, "family") || is_scobit(x))
     return(.ll_polr_i)
-<<<<<<< HEAD
-  get(paste0(".ll_", f$family, "_i"))
-=======
-  
   get(paste0(".ll_", f$family, "_i"), mode = "function")
->>>>>>> 136abfc9
 }
 
 
