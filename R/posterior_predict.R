# Part of the rstanarm package for estimating model parameters
# Copyright (C) 2015, 2016, 2017 Trustees of Columbia University
#
# This program is free software; you can redistribute it and/or
# modify it under the terms of the GNU General Public License
# as published by the Free Software Foundation; either version 3
# of the License, or (at your option) any later version.
#
# This program is distributed in the hope that it will be useful,
# but WITHOUT ANY WARRANTY; without even the implied warranty of
# MERCHANTABILITY or FITNESS FOR A PARTICULAR PURPOSE.  See the
# GNU General Public License for more details.
#
# You should have received a copy of the GNU General Public License
# along with this program; if not, write to the Free Software
# Foundation, Inc., 51 Franklin Street, Fifth Floor, Boston, MA  02110-1301, USA.

#' Draw from posterior predictive distribution
#'
#' The posterior predictive distribution is the distribution of the outcome
#' implied by the model after using the observed data to update our beliefs
#' about the unknown parameters in the model. Simulating data from the posterior
#' predictive distribution using the observed predictors is useful for checking
#' the fit of the model. Drawing from the posterior predictive distribution at
#' interesting values of the predictors also lets us visualize how a
#' manipulation of a predictor affects (a function of) the outcome(s). With new
#' observations of predictor variables we can use the posterior predictive
#' distribution to generate predicted outcomes.
#'
#' @aliases posterior_predict
#' @export
#'
#' @templateVar stanregArg object
#' @template args-stanreg-object
#' @param newdata Optionally, a data frame in which to look for variables with
#'   which to predict. If omitted, the model matrix is used. If \code{newdata}
#'   is provided and any variables were transformed (e.g. rescaled) in the data
#'   used to fit the model, then these variables must also be transformed in
#'   \code{newdata}. This only applies if variables were transformed before
#'   passing the data to one of the modeling functions and \emph{not} if
#'   transformations were specified inside the model formula. Also see the Note
#'   section below for a note about using the \code{newdata} argument with with
#'   binomial models.
#' @param draws An integer indicating the number of draws to return. The default
#'   and maximum number of draws is the size of the posterior sample.
#' @param re.form If \code{object} contains \code{\link[=stan_glmer]{group-level}}
#'   parameters, a formula indicating which group-level parameters to
#'   condition on when making predictions. \code{re.form} is specified in the
#'   same form as for \code{\link[lme4]{predict.merMod}}. The default,
#'   \code{NULL}, indicates that all estimated group-level parameters are
#'   conditioned on. To refrain from conditioning on any group-level parameters,
#'   specify \code{NA} or \code{~0}. The \code{newdata} argument may include new
#'   \emph{levels} of the grouping factors that were specified when the model
#'   was estimated, in which case the resulting posterior predictions
#'   marginalize over the relevant variables.
#' @param fun An optional function to apply to the results. \code{fun} is found
#'   by a call to \code{\link{match.fun}} and so can be specified as a function
#'   object, a string naming a function, etc.
#' @param seed An optional \code{\link[=set.seed]{seed}} to use.
#' @param offset A vector of offsets. Only required if \code{newdata} is
#'   specified and an \code{offset} argument was specified when fitting the
#'   model.
#' @param ... For \code{stanjm} objects, argument \code{m} can be specified
#'   indicating the submodel for which you wish to obtain predictions.
#'   
#' @return A \code{draws} by \code{nrow(newdata)} matrix of simulations from the
#'   posterior predictive distribution. Each row of the matrix is a vector of 
#'   predictions generated using a single draw of the model parameters from the 
#'   posterior distribution. The returned matrix will also have class
#'   \code{"ppd"} to indicate it contains draws from the posterior predictive
#'   distribution.
#'
#' @note For binomial models with a number of trials greater than one (i.e., not
#'   Bernoulli models), if \code{newdata} is specified then it must include all
#'   variables needed for computing the number of binomial trials to use for the
#'   predictions. For example if the left-hand side of the model formula is
#'   \code{cbind(successes, failures)} then both \code{successes} and
#'   \code{failures} must be in \code{newdata}. The particular values of
#'   \code{successes} and \code{failures} in \code{newdata} do not matter so
#'   long as their sum is the desired number of trials. If the left-hand side of
#'   the model formula were \code{cbind(successes, trials - successes)} then
#'   both \code{trials} and \code{successes} would need to be in \code{newdata},
#'   probably with \code{successes} set to \code{0} and \code{trials} specifying
#'   the number of trials. See the Examples section below and the
#'   \emph{How to Use the rstanarm Package} for examples.
#'   
#' @seealso \code{\link{pp_check}} for graphical posterior predictive checks.
#'   Examples of posterior predictive checking can also be found in the
#'   \pkg{rstanarm} vignettes and demos.
#'
#' \code{\link{predictive_error}} and \code{\link{predictive_interval}}.
#'
#' @examples
#' if (!exists("example_model")) example(example_model)
#' yrep <- posterior_predict(example_model)
#' table(yrep)
#'
#' \donttest{
#' # Using newdata
#' counts <- c(18,17,15,20,10,20,25,13,12)
#' outcome <- gl(3,1,9)
#' treatment <- gl(3,3)
#' fit3 <- stan_glm(counts ~ outcome + treatment, family = poisson(link="log"),
#'                 prior = normal(0, 1), prior_intercept = normal(0, 5))
#' nd <- data.frame(treatment = factor(rep(1,3)), outcome = factor(1:3))
#' ytilde <- posterior_predict(fit3, nd, draws = 500)
#' print(dim(ytilde))  # 500 by 3 matrix (draws by nrow(nd))
#' ytilde <- data.frame(count = c(ytilde),
#'                      outcome = rep(nd$outcome, each = 500))
#' ggplot2::ggplot(ytilde, ggplot2::aes(x=outcome, y=count)) +
#'   ggplot2::geom_boxplot() +
#'   ggplot2::ylab("predicted count")
#'
#'
#' # Using newdata with a binomial model.
#' # example_model is binomial so we need to set
#' # the number of trials to use for prediction.
#' # This could be a different number for each
#' # row of newdata or the same for all rows.
#' # Here we'll use the same value for all.
#' nd <- lme4::cbpp
#' print(formula(example_model))  # cbind(incidence, size - incidence) ~ ...
#' nd$size <- max(nd$size) + 1L   # number of trials
#' nd$incidence <- 0  # set to 0 so size - incidence = number of trials
#' ytilde <- posterior_predict(example_model, newdata = nd)
#'
#'
#' # Using fun argument to transform predictions
#' mtcars2 <- mtcars
#' mtcars2$log_mpg <- log(mtcars2$mpg)
#' fit <- stan_glm(log_mpg ~ wt, data = mtcars2)
#' ytilde <- posterior_predict(fit, fun = exp)
#' }
#'
posterior_predict.stanreg <- function(object, newdata = NULL, draws = NULL,
                                      re.form = NULL, fun = NULL, seed = NULL,
                                      offset = NULL, ...) {
  if (used.optimizing(object))
    STOP_not_optimizing("posterior_predict")
  if (!is.null(seed))
    set.seed(seed)
  if (!is.null(fun))
    fun <- match.fun(fun)

  dots <- list(...)
  if (is.stanjm(object)) {
    dots <- list(...)
    m <- dots[["m"]]
    if (is.null(m)) 
      STOP_arg_required_for_stanjm(m)
  } else m <- NULL
  
  newdata <- validate_newdata(newdata)
  dat <-
    pp_data(object,
            newdata = newdata,
            re.form = re.form,
            offset = offset,
            ...)
  if (is_scobit(object)) {
    data <- pp_eta(object, dat, NULL)
    if (!is.null(draws)) {
      S <- posterior_sample_size(object)
      if (draws > S) {
        err <- paste0("'draws' should be <= posterior sample size (",
                      S, ").")
        stop(err)
      }
      samp <- sample(S, draws)
      data$eta <- data$eta[samp, , drop = FALSE]
      ppargs <- pp_args(object, data)
      ppargs$alpha <- ppargs$alpha[samp]
    } else {
      ppargs <- pp_args(object, data)
    }
  } else {
    ppargs <- pp_args(object, data = pp_eta(object, dat, draws, m = m), m = m)
  }
  if (!is(object, "polr") && is.binomial(family(object, m = m)$family))
    ppargs$trials <- pp_binomial_trials(object, newdata)

  ppfun <- pp_fun(object, m = m)
  ytilde <- do.call(ppfun, ppargs)
  if (!is.null(newdata) && nrow(newdata) == 1L)
    ytilde <- t(ytilde)
  if (!is.null(fun))
    ytilde <- do.call(fun, list(ytilde))
  if (is(object, "polr") && !is_scobit(object))
    ytilde <- matrix(levels(get_y(object))[ytilde], nrow(ytilde), ncol(ytilde))
  
<<<<<<< HEAD
  # if function is called from posterior_traj then add mu as attribute
  fn <- tryCatch(sys.call(-2)[[1]], error = function(e) NULL)
  if (!is.null(fn) && grepl("posterior_traj", deparse(fn), fixed = TRUE))
    return(structure(ytilde, mu = ppargs$mu, class = c("ppd", class(ytilde))))
  
=======
  if (is.null(newdata)) colnames(ytilde) <- rownames(model.frame(object))
  else colnames(ytilde) <- rownames(newdata)
>>>>>>> 87a75977
  structure(ytilde, class = c("ppd", class(ytilde)))
}


# internal ----------------------------------------------------------------

# functions to draw from the various posterior predictive distributions
pp_fun <- function(object, m = NULL) {
  suffix <- if (is(object, "polr")) "polr" else family(object, m = m)$family
  get(paste0(".pp_", suffix), mode = "function")
}

.pp_gaussian <- function(mu, sigma) {
  t(sapply(1:nrow(mu), function(s) {
    rnorm(ncol(mu), mu[s,], sigma[s])
  }))
}
.pp_binomial <- function(mu, trials) {
  t(sapply(1:nrow(mu), function(s) {
    rbinom(ncol(mu), size = trials, prob = mu[s, ])
  }))
}
.pp_beta <- function(mu, phi) {
  t(sapply(1:nrow(mu), function(s) {
    rbeta(ncol(mu), mu[s,] * phi[s], (1 - mu[s, ]) * phi[s])
  }))
}
.pp_poisson <- function(mu) {
  t(sapply(1:nrow(mu), function(s) {
    rpois(ncol(mu), mu[s, ])
  }))
}
.pp_neg_binomial_2 <- function(mu, size) {
  t(sapply(1:nrow(mu), function(s) {
    rnbinom(ncol(mu), size = size[s], mu = mu[s, ])
  }))
}
.pp_Gamma <- function(mu, shape) {
  t(sapply(1:nrow(mu), function(s) {
    rgamma(ncol(mu), shape = shape[s], rate = shape[s] / mu[s, ])
  }))
}
.rinvGauss <- function(n, mu, lambda) {
  # draw from inverse gaussian distribution
  mu2 <- mu^2
  y <- rnorm(n)^2
  z <- runif(n)
  tmp <- (mu2 * y - mu * sqrt(4 * mu * lambda * y + mu2 * y^2))
  x <- mu + tmp / (2 * lambda)
  ifelse(z <= (mu / (mu + x)), x, mu2 / x)
}
.pp_inverse.gaussian <- function(mu, lambda) {
  t(sapply(1:nrow(mu), function(s) {
    .rinvGauss(ncol(mu), mu = mu[s,], lambda = lambda[s])
  }))
}
.pp_polr <- function(eta, zeta, linkinv, alpha = NULL) {
  n <- ncol(eta)
  q <- ncol(zeta)
  if (!is.null(alpha)) {
    pr <- linkinv(eta)^alpha
    if (NROW(eta) == 1) {
      pr <- matrix(pr, nrow = 1)
    }
    t(sapply(1:NROW(eta), FUN = function(s) {
      rbinom(NCOL(eta), size = 1, prob = pr[s, ])
    }))
  } else {
    t(sapply(1:NROW(eta), FUN = function(s) {
      tmp <- matrix(zeta[s, ], n, q, byrow = TRUE) - eta[s, ]
      cumpr <- matrix(linkinv(tmp), , q)
      fitted <- t(apply(cumpr, 1L, function(x) diff(c(0, x, 1))))
      apply(fitted, 1, function(p) which(rmultinom(1, 1, p) == 1))
    }))
  }
}


# create list of arguments to pass to the function returned by pp_fun
#
# @param object stanreg or stanjm object
# @param data output from pp_eta (named list with eta and stanmat)
# @param m optional integer specifying the submodel for stanjm objects
# @return named list
pp_args <- function(object, data, m = NULL) {
  stanmat <- data$stanmat
  eta <- data$eta
  stopifnot(is.stanreg(object), is.matrix(stanmat))
  if (is.stanjm(object) && is.null(m)) STOP_arg_required_for_stanjm(m)
  inverse_link <- linkinv(object, m = m)
  if (is(object, "polr")) {
    zeta <- stanmat[, grep("|", colnames(stanmat), value = TRUE, fixed = TRUE)]
    args <- nlist(eta, zeta, linkinv = inverse_link)
    if ("alpha" %in% colnames(stanmat))
      args$alpha <- stanmat[, "alpha"]
    return(args)
  }
  
  args <- list(mu = inverse_link(eta))
  famname <- family(object, m = m)$family
  m_stub <- get_m_stub(m)
  if (is.gaussian(famname)) {
    args$sigma <- stanmat[, paste0(m_stub, "sigma")]
  } else if (is.gamma(famname)) {
    args$shape <- stanmat[, paste0(m_stub, "shape")]
  } else if (is.ig(famname)) {
    args$lambda <- stanmat[, paste0(m_stub, "lambda")]
  } else if (is.nb(famname)) {
    args$size <- stanmat[, paste0(m_stub, "reciprocal_dispersion")]
  } else if (is.beta(famname)) {
    # create a condition for presence of z vars
    z_vars <- colnames(stanmat)[grepl("(phi)", colnames(stanmat))]
    omega <- stanmat[,z_vars]
    if (length(z_vars) == 1 && z_vars == "(phi)") {
      args$phi <- stanmat[, "(phi)"] 
    } else {
      inverse_link_phi <- linkinv(object$family_phi)
      args$phi <- linear_predictor(as.matrix(omega), as.matrix(object$z), data$offset) 
      args$phi <- inverse_link_phi(args$phi)
    }
  }
  args
}

# create eta and stanmat (matrix of posterior draws)
#
# @param object stanreg or stanjm object
# @param data output from pp_data()
# @param draws number of draws
# @param m optional integer specifying the submodel for stanjm objects
# @return linear predictor "eta" and matrix of posterior draws stanmat"
pp_eta <- function(object, data, draws = NULL, m = NULL) {
  x <- data$x
  S <- posterior_sample_size(object)
  if (is.null(draws))
    draws <- S
  if (draws > S) {
    err <- paste0("'draws' should be <= posterior sample size (",
                  S, ").")
    stop(err)
  }
  some_draws <- isTRUE(draws < S)
  if (some_draws)
    samp <- sample(S, draws)
  if (is.stanjm(object)) {
    if (is.null(m)) STOP_arg_required_for_stanjm(m)
    M <- get_M(object)
  }
  stanmat <- if (is.null(data$Zt)) 
    as.matrix.stanreg(object) else as.matrix(object$stanfit)
  nms <- if (is.stanjm(object)) collect_nms(colnames(stanmat), M) else NULL  
  beta_sel <- if (is.null(nms)) seq_len(ncol(x)) else nms$y[[m]]
  beta <- stanmat[, beta_sel, drop = FALSE]
  if (some_draws)
    beta <- beta[samp, , drop = FALSE]
  eta <- linear_predictor(beta, x, data$offset)
  if (!is.null(data$Zt)) {
    b_sel <- if (is.null(nms)) grepl("^b\\[", colnames(stanmat)) else nms$y_b[[m]]
    b <- stanmat[, b_sel, drop = FALSE]
    if (some_draws)
      b <- b[samp, , drop = FALSE]
    if (is.null(data$Z_names)) {
      b <- b[, !grepl("_NEW_", colnames(b), fixed = TRUE), drop = FALSE]
    } else {
      b <- pp_b_ord(b, data$Z_names)
    }
    eta <- eta + as.matrix(b %*% data$Zt)
  }
  nlist(eta, stanmat)
}

pp_b_ord <- function(b, Z_names) {
  b_ord <- function(x) {
    m <- grep(paste0("b[", x, "]"), colnames(b), fixed = TRUE)
    len <- length(m)
    if (len == 1)
      return(m)
    if (len > 1)
      stop("multiple matches bug")
    m <- grep(paste0("b[", sub(" (.*):.*$", " \\1:_NEW_\\1", x), "]"),
              colnames(b), fixed = TRUE)
    if (len == 1)
      return(m)
    if (len > 1)
      stop("multiple matches bug")
    x <- strsplit(x, split = ":", fixed = TRUE)[[1]]
    stem <- strsplit(x[[1]], split = " ", fixed = TRUE)[[1]]
    x <- paste(x[1], x[2], paste0("_NEW_", stem[2]), x[2], sep = ":")
    m <- grep(paste0("b[", x, "]"), colnames(b), fixed = TRUE)
    len <- length(m)
    if (len == 1)
      return(m)
    if (len > 1)
      stop("multiple matches bug")
    x <- paste(paste(stem[1], stem[2]), paste0("_NEW_", stem[2]), sep = ":")
    m <- grep(paste0("b[", x, "]"), colnames(b), fixed = TRUE)
    len <- length(m)
    if (len == 1)
      return(m)
    if (len > 1)
      stop("multiple matches bug")
    stop("no matches bug")
  }
  ord <- sapply(Z_names, FUN = b_ord)
  b[, ord, drop = FALSE]
}

# Number of trials for binomial models
pp_binomial_trials <- function(object, newdata = NULL, m = NULL) {
  if (is.stanjm(object) && is.null(m)) STOP_arg_required_for_stanjm(m)
  y <- if (is.null(newdata))
      get_y(object, m) else eval(formula(object, m)[[2L]], newdata)    
  if (NCOL(y) == 2L)
    return(rowSums(y))
  rep(1, NROW(y))
}<|MERGE_RESOLUTION|>--- conflicted
+++ resolved
@@ -144,7 +144,6 @@
 
   dots <- list(...)
   if (is.stanjm(object)) {
-    dots <- list(...)
     m <- dots[["m"]]
     if (is.null(m)) 
       STOP_arg_required_for_stanjm(m)
@@ -188,16 +187,14 @@
   if (is(object, "polr") && !is_scobit(object))
     ytilde <- matrix(levels(get_y(object))[ytilde], nrow(ytilde), ncol(ytilde))
   
-<<<<<<< HEAD
+  if (is.null(newdata)) colnames(ytilde) <- rownames(model.frame(object, m = m))
+  else colnames(ytilde) <- rownames(newdata)  
+  
   # if function is called from posterior_traj then add mu as attribute
   fn <- tryCatch(sys.call(-2)[[1]], error = function(e) NULL)
   if (!is.null(fn) && grepl("posterior_traj", deparse(fn), fixed = TRUE))
     return(structure(ytilde, mu = ppargs$mu, class = c("ppd", class(ytilde))))
   
-=======
-  if (is.null(newdata)) colnames(ytilde) <- rownames(model.frame(object))
-  else colnames(ytilde) <- rownames(newdata)
->>>>>>> 87a75977
   structure(ytilde, class = c("ppd", class(ytilde)))
 }
 
