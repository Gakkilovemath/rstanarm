--- conflicted
+++ resolved
@@ -1,111 +1,111 @@
 # Part of the rstanarm package for estimating model parameters
 # Copyright (C) 2015 Trustees of Columbia University
-# 
+#
 # This program is free software; you can redistribute it and/or
 # modify it under the terms of the GNU General Public License
 # as published by the Free Software Foundation; either version 3
 # of the License, or (at your option) any later version.
-# 
+#
 # This program is distributed in the hope that it will be useful,
 # but WITHOUT ANY WARRANTY; without even the implied warranty of
 # MERCHANTABILITY or FITNESS FOR A PARTICULAR PURPOSE.  See the
 # GNU General Public License for more details.
-# 
+#
 # You should have received a copy of the GNU General Public License
 # along with this program; if not, write to the Free Software
 # Foundation, Inc., 51 Franklin Street, Fifth Floor, Boston, MA  02110-1301, USA.
 
 #' Draw from posterior predictive distribution
-#' 
-#' The posterior predictive distribution is the distribution of the outcome 
-#' implied by the model after using the observed data to update our beliefs 
+#'
+#' The posterior predictive distribution is the distribution of the outcome
+#' implied by the model after using the observed data to update our beliefs
 #' about the unknown parameters in the model. Simulating data from the posterior
-#' predictive distribution using the observed predictors is useful for checking 
-#' the fit of the model. Drawing from the posterior predictive distribution at 
-#' interesting values of the predictors also lets us visualize how a 
-#' manipulation of a predictor affects (a function of) the outcome(s). With new 
-#' observations of predictor variables we can use posterior predictive 
+#' predictive distribution using the observed predictors is useful for checking
+#' the fit of the model. Drawing from the posterior predictive distribution at
+#' interesting values of the predictors also lets us visualize how a
+#' manipulation of a predictor affects (a function of) the outcome(s). With new
+#' observations of predictor variables we can use posterior predictive
 #' distribution to generate predicted outcomes.
-#' 
+#'
 #' @export
 #' @templateVar stanregArg object
 #' @template args-stanreg-object
-#' @param newdata Optionally, a data frame in which to look for variables with 
-#'   which to predict. If omitted, the model matrix is used. If \code{newdata} 
-#'   is provided and any variables were transformed (e.g. rescaled) in the data 
-#'   used to fit the model, then these variables must also be transformed in 
-#'   \code{newdata}. This only applies if variables were transformed before 
-#'   passing the data to one of the modeling functions and \emph{not} if 
+#' @param newdata Optionally, a data frame in which to look for variables with
+#'   which to predict. If omitted, the model matrix is used. If \code{newdata}
+#'   is provided and any variables were transformed (e.g. rescaled) in the data
+#'   used to fit the model, then these variables must also be transformed in
+#'   \code{newdata}. This only applies if variables were transformed before
+#'   passing the data to one of the modeling functions and \emph{not} if
 #'   transformations were specified inside the model formula.
 #' @param draws An integer indicating the number of draws to return. The default
 #'   and maximum number of draws is the size of the posterior sample.
 #' @param re.form If \code{object} contains \code{\link[=stan_glmer]{group-level}}
-#'   parameters, a formula indicating which group-level parameters to 
-#'   condition on when making predictions. \code{re.form} is specified in the 
-#'   same form as for \code{\link[lme4]{predict.merMod}}. The default, 
-#'   \code{NULL}, indicates that all estimated group-level parameters are 
+#'   parameters, a formula indicating which group-level parameters to
+#'   condition on when making predictions. \code{re.form} is specified in the
+#'   same form as for \code{\link[lme4]{predict.merMod}}. The default,
+#'   \code{NULL}, indicates that all estimated group-level parameters are
 #'   conditioned on. To refrain from conditioning on any group-level parameters,
 #'   specify \code{NA} or \code{~0}. The \code{newdata} argument may include new
-#'   \emph{levels} of the grouping factors that were specified when the model 
-#'   was estimated, in which case the resulting posterior predictions 
+#'   \emph{levels} of the grouping factors that were specified when the model
+#'   was estimated, in which case the resulting posterior predictions
 #'   marginalize over the relevant variables.
-#' @param fun An optional function to apply to the results. \code{fun} is found 
+#' @param fun An optional function to apply to the results. \code{fun} is found
 #'   by a call to \code{\link{match.fun}} and so can be specified as a function
 #'   object, a string naming a function, etc.
 #' @param seed An optional \code{\link[=set.seed]{seed}} to use.
 #' @param ... Currently unused.
-#' 
+#'
 #' @return A \code{draws} by \code{nrow(newdata)} matrix of simulations
 #'   from the posterior predictive distribution. Each row of the matrix is a
 #'   vector of predictions generated using a single draw of the model parameters
 #'   from the posterior distribution.
-#' 
+#'
 #' @seealso \code{\link{pp_check}} for graphical posterior predictive checks.
 #'   Examples of posterior predictive checking can also be found in the
 #'   \pkg{rstanarm} vignettes and demos.
-#'   
+#'
 #' @examples
 #' yrep <- posterior_predict(example_model)
 #' table(yrep)
-#' 
+#'
 #' \dontrun{
 #' nd <- lme4::cbpp
 #' nd$size <- max(nd$size) + 1L
 #' ppd <- posterior_predict(example_model, newdata = nd)
-#' 
+#'
 #' # Use fun argument to transform predictions
 #' fit <- stan_glm(I(log(mpg)) ~ wt, data = mtcars)
 #' ppd <- posterior_predict(fit, fun = exp)
 #' }
-#' 
-posterior_predict <- function(object, newdata = NULL, draws = NULL, 
+#'
+posterior_predict <- function(object, newdata = NULL, draws = NULL,
                               re.form = NULL, fun = NULL, seed = NULL, ...) {
   if (!is.stanreg(object))
     stop(deparse(substitute(object)), " is not a stanreg object.")
   if (used.optimizing(object))
     STOP_not_optimizing("posterior_predict")
-  if (!is.null(seed)) 
+  if (!is.null(seed))
     set.seed(seed)
-  if (!is.null(fun)) 
+  if (!is.null(fun))
     fun <- match.fun(fun)
   if (!is.null(newdata)) {
     if ("gam" %in% names(object))
-      stop("'posterior_predict' with 'newdata' not yet supported ", 
+      stop("'posterior_predict' with 'newdata' not yet supported ",
            "for models estimated via 'stan_gamm4'.")
     newdata <- as.data.frame(newdata)
-    if (any(is.na(newdata))) 
+    if (any(is.na(newdata)))
       stop("Currently NAs are not allowed in 'newdata'.")
   }
   dat <- pp_data(object, newdata, re.form, ...)
   ppargs <- pp_args(object, data = pp_eta(object, dat, draws))
   if (!is(object, "polr") && is.binomial(family(object)$family))
     ppargs$trials <- pp_binomial_trials(object, newdata)
-  
+
   ppfun <- pp_fun(object)
   ytilde <- do.call(ppfun, ppargs)
-  if (!is.null(newdata) && nrow(newdata) == 1L) 
+  if (!is.null(newdata) && nrow(newdata) == 1L)
     ytilde <- t(ytilde)
-  if (!is.null(fun)) 
+  if (!is.null(fun))
     ytilde <- do.call(fun, list(ytilde))
 
   return(ytilde)
@@ -199,29 +199,14 @@
       args$alpha <- stanmat[, "alpha"]
     return(args)
   }
-  
+
   args <- list(mu = inverse_link(eta))
   famname <- family(object)$family
-<<<<<<< HEAD
-  if (is.binomial(famname)) {
-    y <- get_y(object)
-    if (NCOL(y) == 2L) {
-      args$trials <- rowSums(y)
-    } else if (is.numeric(y) && !all(y %in% c(0, 1))) {
-      args$trials <- object$weights
-    } else {
-      args$trials <- rep(1, NROW(y))
-    }
-  } 
-  else if (is.gaussian(famname)) {
+  if (is.gaussian(famname)) {
     args$sigma <- stanmat[, "sigma"]
   } else if (is.t(famname)) {
     args$scale <- stanmat[, "sigma"]
     args$df <- stanmat[, "df"]
-=======
-  if (is.gaussian(famname)) {
-    args$sigma <- stanmat[, "sigma"]
->>>>>>> 6348c370
   } else if (is.gamma(famname)) {
     args$shape <- stanmat[, "shape"]
   } else if (is.ig(famname)) {
@@ -233,7 +218,7 @@
 }
 
 # create eta and stanmat (matrix of posterior draws)
-# 
+#
 # @param object stanreg object
 # @param data output from pp_data()
 # @param draws number of draws
@@ -241,10 +226,10 @@
 pp_eta <- function(object, data, draws = NULL) {
   x <- data$x
   S <- posterior_sample_size(object)
-  if (is.null(draws)) 
+  if (is.null(draws))
     draws <- S
   if (draws > S) {
-    err <- paste0("'draws' should be <= posterior sample size (", 
+    err <- paste0("'draws' should be <= posterior sample size (",
                   S, ").")
     stop(err)
   }
@@ -254,17 +239,17 @@
   if (is.null(data$Zt)) {
     stanmat <- as.matrix.stanreg(object)
     beta <- stanmat[, seq_len(ncol(x)), drop = FALSE]
-    if (some_draws) 
+    if (some_draws)
       beta <- beta[samp, , drop = FALSE]
     eta <- linear_predictor(beta, x, data$offset)
   } else {
     stanmat <- as.matrix(object$stanfit)
     beta <- stanmat[, seq_len(ncol(x)), drop = FALSE]
-    if (some_draws) 
+    if (some_draws)
       beta <- beta[samp, , drop = FALSE]
     eta <- linear_predictor(beta, x, data$offset)
     b <- stanmat[, grepl("^b\\[", colnames(stanmat)), drop = FALSE]
-    if (some_draws) 
+    if (some_draws)
       b <- b[samp, , drop = FALSE]
     if (is.null(data$Z_names)) {
       b <- b[, !grepl("_NEW_", colnames(b), fixed = TRUE), drop = FALSE]
@@ -272,9 +257,9 @@
       ord <- sapply(data$Z_names, FUN = function(x) {
         m <- grep(paste0("b[", x, "]"), colnames(b), fixed = TRUE)
         len <- length(m)
-        if (len == 1) 
+        if (len == 1)
           return(m)
-        if (len > 1) 
+        if (len > 1)
           stop("multiple matches bug")
         x <- sub(" (.*):.*$", " \\1:_NEW_\\1", x)
         grep(paste0("b[", x, "]"), colnames(b), fixed = TRUE)
@@ -290,7 +275,7 @@
 pp_binomial_trials <- function(object, newdata) {
   y <- if (is.null(newdata))
     get_y(object) else eval(formula(object)[[2L]], newdata)
-  if (NCOL(y) == 2L) 
+  if (NCOL(y) == 2L)
     return(rowSums(y))
   rep(1, NROW(y))
 }