--- conflicted
+++ resolved
@@ -49,15 +49,9 @@
 #'
 #' # not conditioning on any group-level parameters
 #' probs2 <- posterior_linpred(example_model, transform = TRUE, re.form = NA)
-<<<<<<< HEAD
 #'
 posterior_linpred <- function(object, transform = FALSE, newdata = NULL,
-                              re.form = NULL, ...) {
-=======
-#' 
-posterior_linpred <- function(object, transform = FALSE, newdata = NULL, 
                               re.form = NULL, offset = NULL, ...) {
->>>>>>> dc5be4b8
   validate_stanreg_object(object)
   if (used.optimizing(object))
     STOP_not_optimizing("posterior_linpred")
