# Part of the rstanarm package for estimating model parameters
# Copyright (C) 2015, 2016, 2017 Trustees of Columbia University
#
# This program is free software; you can redistribute it and/or
# modify it under the terms of the GNU General Public License
# as published by the Free Software Foundation; either version 3
# of the License, or (at your option) any later version.
#
# This program is distributed in the hope that it will be useful,
# but WITHOUT ANY WARRANTY; without even the implied warranty of
# MERCHANTABILITY or FITNESS FOR A PARTICULAR PURPOSE.  See the
# GNU General Public License for more details.
#
# You should have received a copy of the GNU General Public License
# along with this program; if not, write to the Free Software
# Foundation, Inc., 51 Franklin Street, Fifth Floor, Boston, MA  02110-1301, USA.

#' Posterior distribution of the linear predictor
#'
#' Extract the posterior draws of the linear predictor, possibly transformed by 
#' the inverse-link function. This function is occasionally useful, but it 
#' should be used sparingly. Inference and model checking should generally be 
#' carried out using the posterior predictive distribution (i.e., using 
#' \code{\link{posterior_predict}}).
#'
#' @aliases posterior_linpred
#' @export
#' 
#' @templateVar stanregArg object
#' @template args-stanreg-object
#' @param transform Should the linear predictor be transformed using the
#'   inverse-link function? The default is \code{FALSE}, in which case the
#'   untransformed linear predictor is returned.
#' @param newdata,draws,re.form,offset Same as for \code{\link{posterior_predict}}.
#' @param XZ If \code{TRUE} then instead of computing the linear predictor the 
#'   design matrix \code{X} (or \code{cbind(X,Z)} for models with group-specific
#'   terms) constructed from \code{newdata} is returned. The default is 
#'   \code{FALSE}.
#' @param ... Currently ignored.   
#'   
#' @return The default is to return a \code{draws} by \code{nrow(newdata)}
#'   matrix of simulations from the posterior distribution of the (possibly
#'   transformed) linear predictor. The exception is if the argument \code{XZ}
#'   is set to \code{TRUE} (see the \code{XZ} argument description above).
#'   
#' @note For models estimated with \code{\link{stan_clogit}}, the number of 
#'   successes per stratum is ostensibly fixed by the research design. Thus,
#'   when calling \code{posterior_linpred} with new data and \code{transform =
#'   TRUE}, the \code{data.frame} passed to the \code{newdata} argument must
#'   contain an outcome variable and a stratifying factor, both with the same
#'   name as in the original \code{data.frame}. Then, the probabilities will
#'   condition on this outcome in the new data.
#'   
#' @seealso \code{\link{posterior_predict}} to draw from the posterior 
#'   predictive distribution of the outcome, which is typically preferable.
#'
#' @examples
#' if (!exists("example_model")) example(example_model)
#' print(family(example_model))
#' 
#' # linear predictor on log-odds scale
#' linpred <- posterior_linpred(example_model)
#' colMeans(linpred)
#' 
#' # probabilities
#' probs <- posterior_linpred(example_model, transform = TRUE)
#' colMeans(probs)
#' 
#' # not conditioning on any group-level parameters
#' probs2 <- posterior_linpred(example_model, transform = TRUE, re.form = NA)
#' apply(probs2, 2, median)
#' 
posterior_linpred.stanreg <-
  function(object,
           transform = FALSE,
           newdata = NULL,
           draws = NULL,
           re.form = NULL,
           offset = NULL,
           XZ = FALSE,
           ...) {

    if (is.stanmvreg(object)) {
      STOP_if_stanmvreg("'posterior_linpred'")
<<<<<<< HEAD
    if (is.stansurv(object))
      STOP_if_stansurv("'poterior_linpred'")
=======
    }
>>>>>>> 127eb9bf
    
    newdata <- validate_newdata(newdata)
    dat <- pp_data(object,
                   newdata = newdata,
                   re.form = re.form,
                   offset = offset)
    if (XZ) {
      XZ <- dat[["x"]]
      if (is.mer(object))
        XZ <- cbind(XZ, t(dat[["Zt"]]))
      return(XZ)
    }
    
    eta <- pp_eta(object, data = dat, draws = draws)[["eta"]]
    if (is.null(newdata)) {
      colnames(eta) <- rownames(model.frame(object))
    } else {
      colnames(eta) <- rownames(newdata)
    }
    
    if (!transform || is.nlmer(object)) {
      return(eta)
    }
    
    if (is_clogit(object)) {
      return(clogit_linpred_transform(object, newdata = newdata, eta = eta))
    }
    
    g <- linkinv(object)
    return(g(eta))
  }



# internal ----------------------------------------------------------------
clogit_linpred_transform <- function(object, newdata = NULL, eta = NULL) {
  g <- linkinv(object)
  if (!is.null(newdata)) {
    y <- eval(formula(object)[[2L]], newdata)
    strata <- as.factor(eval(object$call$strata, newdata))
    formals(g)$g <- strata
    formals(g)$successes <- aggregate(y, by = list(strata), FUN = sum)$x
  }
  return(t(apply(eta, 1, FUN = g)))
}<|MERGE_RESOLUTION|>--- conflicted
+++ resolved
@@ -82,12 +82,8 @@
 
     if (is.stanmvreg(object)) {
       STOP_if_stanmvreg("'posterior_linpred'")
-<<<<<<< HEAD
     if (is.stansurv(object))
       STOP_if_stansurv("'poterior_linpred'")
-=======
-    }
->>>>>>> 127eb9bf
     
     newdata <- validate_newdata(newdata)
     dat <- pp_data(object,
