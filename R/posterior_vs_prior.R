#' Juxtapose prior and posterior
#' 
#' Plot medians and central intervals comparing parameter draws from the prior 
#' and posterior distributions.
#' 
#' @export
#' @templateVar stanregArg object
#' @template args-stanreg-object
#' @inheritParams summary.stanreg
#' @param group_by_parameter Should estimates be grouped together by parameter
#'   (\code{TRUE}) or by posterior and prior (\code{FALSE}, the default)?
#' @param color_by How should the estimates be colored? Use \code{"parameter"} 
#'   to color by parameter name, \code{"vs"} to color the prior one color and 
#'   the posterior another, and \code{"none"} to use no color. Except when 
#'   \code{color_by="none"}, a variable is mapped to the color 
#'   \code{\link[ggplot2]{aes}}thetic and it is therefore also possible to
#'   change the default colors by adding one of the various discrete color
#'   scales available in \code{ggplot2} 
#'   (\code{\link[ggplot2]{scale_color_manual}}, 
#'   \code{\link[ggplot2]{scale_color_brewer}}, etc.). See Examples.
#' @param prob A number \eqn{p \in (0,1)}{p (0 < p < 1)} indicating the desired 
#'   posterior probability mass to include in the (central posterior) interval 
#'   estimates displayed in the plot. The default is \eqn{0.9}.
#' @param facet_args A named list of arguments passed to
#'   \code{\link[ggplot2]{facet_wrap}} (other than the \code{facets} argument),
#'   e.g., \code{nrow} or \code{ncol} to change the layout, \code{scales} to 
#'   allow axis scales to vary across facets, etc. See Examples.
#' @param ... The S3 generic uses \code{...} to pass arguments to any defined 
#'   methods. For the method for stanreg objects, \code{...} is for arguments
#'   (other than \code{color}) passed to \code{\link[ggplot2]{geom_pointrange}}
#'   to control the appearance of the plotted intervals.
#'   
#' @return A ggplot object that can be further customized using the 
#'   \pkg{ggplot2} package.
#'   
#' @examples
#' if (!exists("example_model")) example(example_model)
#' # display non-varying (i.e. not group-level) coefficients
#' posterior_vs_prior(example_model, pars = "beta")
#' 
#' \dontrun{
#' # show group-level (varying) parameters and group by parameter
#' posterior_vs_prior(example_model, pars = "varying",
#'                    group_by_parameter = TRUE, color_by = "vs")
#'
#' # group by parameter and allow axis scales to vary across facets
#' posterior_vs_prior(example_model, regex_pars = "period",
#'                    group_by_parameter = TRUE, color_by = "none",
#'                    facet_args = list(scales = "free"))
#' 
#' # assign to object and customize with functions from ggplot2
#' (gg <- posterior_vs_prior(example_model, pars = c("beta", "varying"), prob = 0.8))
#' 
#' gg + 
#'  ggplot2::geom_hline(yintercept = 0, size = 0.3, linetype = 3) + 
#'  ggplot2::coord_flip() + 
#'  ggplot2::ggtitle("Comparing the prior and posterior")
#'  
#' # compare very wide and very narrow priors using roaches example
#' # (see help(roaches, "rstanarm") for info on the dataset)
#' roaches$roach100 <- roaches$roach1 / 100
#' wide_prior <- normal(0, 10)
#' narrow_prior <- normal(0, 0.1)
#' fit_pois_wide_prior <- stan_glm(y ~ treatment + roach100 + senior, 
#'                                 offset = log(exposure2), 
#'                                 family = "poisson", data = roaches, 
#'                                 prior = wide_prior)
#' posterior_vs_prior(fit_pois_wide_prior, pars = "beta", prob = 0.5, 
#'                    group_by_parameter = TRUE, color_by = "vs", 
#'                    facet_args = list(scales = "free"))
#'                    
#' fit_pois_narrow_prior <- update(fit_pois_wide_prior, prior = narrow_prior)
#' posterior_vs_prior(fit_pois_narrow_prior, pars = "beta", prob = 0.5, 
#'                    group_by_parameter = TRUE, color_by = "vs", 
#'                    facet_args = list(scales = "free"))
#'                    
#' 
#' # look at cutpoints for ordinal model
#' fit_polr <- stan_polr(tobgp ~ agegp, data = esoph, method = "probit",
#'                       prior = R2(0.2, "mean"), init_r = 0.1)
#' (gg_polr <- posterior_vs_prior(fit_polr, regex_pars = "\\|", color_by = "vs",
#'                                group_by_parameter = TRUE))
#' # flip the x and y axes
#' gg_polr + ggplot2::coord_flip()
#' }
#' 
#' @importFrom ggplot2 geom_pointrange facet_wrap aes_string labs
#'   scale_x_discrete element_line element_text
#' 
<<<<<<< HEAD
posterior_vs_prior <-
  function(object,
           pars = NULL,
           regex_pars = NULL,
           prob = 0.9,
           color_by = c("parameter", "vs", "none"),
           group_by_parameter = FALSE,
           facet_args = list(),
           ...) {
    validate_stanreg_object(object)
    if (!used.sampling(object))
      STOP_sampling_only("posterior_vs_prior")
    stopifnot(isTRUE(prob > 0 && prob < 1))
    
    # stuff needed for ggplot
    color_by <- switch(
      match.arg(color_by),
      parameter = "parameter",
      vs = "model",
      none = NA
    )
    if (group_by_parameter) {
      group_by <- "parameter"
      xvar <- "model"
    } else {
      group_by <- "model"
      xvar <- "parameter"
    }
    aes_args <-
      list(
        x = xvar,
        y = "estimate",
        ymin = "lb",
        ymax = "ub"
      )
    if (!is.na(color_by))
      aes_args$color <- color_by
    if (!length(facet_args)) {
      facet_args <- list(facets = group_by)
    } else {
      facet_args$facets <- group_by
    }
    
    # draw from prior distribution and prepare plot data
    message("\nDrawing from prior...")
    Prior <- suppressWarnings(update(
      object,
      prior_PD = TRUE,
      refresh = -1,
      iter = 2000,
      chains = 2
    ))
    objects <- nlist(Prior, Posterior = object)
    plot_data <-
      stack_estimates(objects,
                      prob = prob,
                      pars = pars,
                      regex_pars = regex_pars)
    
    graph <-
      ggplot(plot_data, mapping = do.call("aes_string", aes_args)) +
      geom_pointrange(...) +
      do.call("facet_wrap", facet_args) +
      bayesplot::theme_default(x_lab = FALSE, y_lab = FALSE) +
      theme(panel.grid.major.y = element_line(size = 0.1, color = "gray")) + 
      bayesplot::xaxis_ticks()
    
    if (group_by == "parameter")
      return(graph)
    
    # clean up x-axis labels a bit if tick labels are parameter names
    # (user can override this after plot is created if need be,
    # but this makes the default a bit nicer if many parameters)
    graph +
      theme(axis.text.x = element_text(angle = -30, hjust = 0)) +
      scale_x_discrete(labels = abbreviate(plot_data$parameter, 12,
                                           method = "both.sides",
                                           dot = TRUE))
=======
posterior_vs_prior <- function(object, ...) {
  UseMethod("posterior_vs_prior")
}

#' @rdname posterior_vs_prior
#' @export 
posterior_vs_prior.stanreg <- function(object, 
                               pars = NULL, regex_pars = NULL, prob = 0.9, 
                               color_by = c("parameter", "vs", "none"),
                               group_by_parameter = FALSE,
                               facet_args = list(),
                               ...) {
  if (!is.stanreg(object))
    stop(deparse(substitute(object)), " is not a stanreg object.")
  if (!used.sampling(object))
    STOP_sampling_only("posterior_vs_prior")
  stopifnot(isTRUE(prob > 0 && prob < 1))
  
  # stuff needed for ggplot
  color_by <- switch(match.arg(color_by), 
                     parameter = "parameter", 
                     vs = "model", 
                     none = NA)
  if (group_by_parameter) {
    group_by <- "parameter" 
    xvar <- "model"
  } else {
    group_by <- "model"
    xvar <- "parameter"
  }
  aes_args <- list(x = xvar, y = "estimate", ymin = "lb", ymax = "ub")
  if (!is.na(color_by))
    aes_args$color <- color_by
  if (!length(facet_args)) {
    facet_args <- list(facets = group_by)
  } else {
    facet_args$facets <- group_by
>>>>>>> 68570618
  }


stack_estimates <-
  function(models = list(),
           pars = NULL,
           regex_pars = NULL,
           prob = NULL) {
    mnames <- names(models)
    if (is.null(mnames)) {
      mnames <- paste0("model_", seq_along(models))
    } else {
      has_name <- nzchar(mnames)
      if (!all(has_name))
        stop("Either all or none of the elements in 'models' should be named.")
    }
    
    alpha <- (1 - prob) / 2
    probs <- sort(c(0.5, alpha, 1 - alpha))
    labs <- c(paste0(100 * probs, "%"))
    ests <- lapply(models, function(x) {
      s <- summary(x,
                   pars = pars,
                   regex_pars = regex_pars,
                   probs = probs)
      if (is.null(pars))
        s <- s[!rownames(s) %in% c("log-posterior", "mean_PPD"),]
      s[, labs, drop = FALSE]
    })
    est_column <- function(list_of_matrices, col) {
      x <- sapply(list_of_matrices, function(x) x[, col])
      if (is.list(x))
        unlist(x)
      else
        as.vector(x)
    }
    data.frame(
      model = rep(mnames, times = sapply(ests, nrow)),
      parameter = unlist(lapply(ests, rownames)),
      estimate = est_column(ests, labs[2]),
      lb = est_column(ests, labs[1]),
      ub = est_column(ests, labs[3])
    )
  }<|MERGE_RESOLUTION|>--- conflicted
+++ resolved
@@ -87,8 +87,13 @@
 #' @importFrom ggplot2 geom_pointrange facet_wrap aes_string labs
 #'   scale_x_discrete element_line element_text
 #' 
-<<<<<<< HEAD
-posterior_vs_prior <-
+posterior_vs_prior <- function(object, ...) {
+  UseMethod("posterior_vs_prior")
+}
+
+#' @rdname posterior_vs_prior
+#' @export 
+posterior_vs_prior.stanreg <-
   function(object,
            pars = NULL,
            regex_pars = NULL,
@@ -97,7 +102,6 @@
            group_by_parameter = FALSE,
            facet_args = list(),
            ...) {
-    validate_stanreg_object(object)
     if (!used.sampling(object))
       STOP_sampling_only("posterior_vs_prior")
     stopifnot(isTRUE(prob > 0 && prob < 1))
@@ -151,9 +155,11 @@
       ggplot(plot_data, mapping = do.call("aes_string", aes_args)) +
       geom_pointrange(...) +
       do.call("facet_wrap", facet_args) +
-      bayesplot::theme_default(x_lab = FALSE, y_lab = FALSE) +
+      theme_default() +
+      xaxis_title(FALSE) +
+      yaxis_title(FALSE) +
       theme(panel.grid.major.y = element_line(size = 0.1, color = "gray")) + 
-      bayesplot::xaxis_ticks()
+      xaxis_ticks()
     
     if (group_by == "parameter")
       return(graph)
@@ -166,48 +172,10 @@
       scale_x_discrete(labels = abbreviate(plot_data$parameter, 12,
                                            method = "both.sides",
                                            dot = TRUE))
-=======
-posterior_vs_prior <- function(object, ...) {
-  UseMethod("posterior_vs_prior")
-}
-
-#' @rdname posterior_vs_prior
-#' @export 
-posterior_vs_prior.stanreg <- function(object, 
-                               pars = NULL, regex_pars = NULL, prob = 0.9, 
-                               color_by = c("parameter", "vs", "none"),
-                               group_by_parameter = FALSE,
-                               facet_args = list(),
-                               ...) {
-  if (!is.stanreg(object))
-    stop(deparse(substitute(object)), " is not a stanreg object.")
-  if (!used.sampling(object))
-    STOP_sampling_only("posterior_vs_prior")
-  stopifnot(isTRUE(prob > 0 && prob < 1))
-  
-  # stuff needed for ggplot
-  color_by <- switch(match.arg(color_by), 
-                     parameter = "parameter", 
-                     vs = "model", 
-                     none = NA)
-  if (group_by_parameter) {
-    group_by <- "parameter" 
-    xvar <- "model"
-  } else {
-    group_by <- "model"
-    xvar <- "parameter"
-  }
-  aes_args <- list(x = xvar, y = "estimate", ymin = "lb", ymax = "ub")
-  if (!is.na(color_by))
-    aes_args$color <- color_by
-  if (!length(facet_args)) {
-    facet_args <- list(facets = group_by)
-  } else {
-    facet_args$facets <- group_by
->>>>>>> 68570618
   }
 
 
+# internal ----------------------------------------------------------------
 stack_estimates <-
   function(models = list(),
            pars = NULL,
