# Part of the rstanarm package for estimating model parameters
# Copyright (C) 2013, 2014, 2015, 2016, 2017 Trustees of Columbia University
# Copyright (C) 2016, 2017 Sam Brilleman
# 
# This program is free software; you can redistribute it and/or
# modify it under the terms of the GNU General Public License
# as published by the Free Software Foundation; either version 3
# of the License, or (at your option) any later version.
# 
# This program is distributed in the hope that it will be useful,
# but WITHOUT ANY WARRANTY; without even the implied warranty of
# MERCHANTABILITY or FITNESS FOR A PARTICULAR PURPOSE.  See the
# GNU General Public License for more details.
# 
# You should have received a copy of the GNU General Public License
# along with this program; if not, write to the Free Software
# Foundation, Inc., 51 Franklin Street, Fifth Floor, Boston, MA  02110-1301, USA.

#' Bayesian joint longitudinal and time-to-event models via Stan
#' 
#' Fits a shared parameter joint model for longitudinal and time-to-event 
#' (e.g. survival) data under a Bayesian framework using Stan.
#' 
#' @export
#' @templateVar pkg stats
#' @templateVar pkgfun glm
#' @templateVar rareargs na.action,contrasts
#' @template args-same-as-rarely
#' @template args-dots
#' @template args-prior_covariance
#' @template args-prior_PD
#' @template args-algorithm
#' @template args-adapt_delta
#' @template args-QR
#' @template args-sparse
#' 
#' @param formulaLong A two-sided linear formula object describing both the 
#'   fixed-effects and random-effects parts of the longitudinal submodel  
#'   (see \code{\link[lme4]{glmer}} for details). For a multivariate joint 
#'   model (i.e. more than one longitudinal marker) this should 
#'   be a list of such formula objects, with each element
#'   of the list providing the formula for one of the longitudinal submodels.
#' @param dataLong A data frame containing the variables specified in
#'   \code{formulaLong}. If fitting a multivariate joint model, then this can
#'   be either a single data frame which contains the data for all 
#'   longitudinal submodels, or it can be a list of data frames where each
#'   element of the list provides the data for one of the longitudinal 
#'   submodels.
#' @param formulaEvent A two-sided formula object describing the event
#'   submodel. The left hand side of the formula should be a \code{Surv()} 
#'   object. See \code{\link[survival]{Surv}}.
#' @param dataEvent A data frame containing the variables specified in
#'   \code{formulaEvent}.
#' @param time_var A character string specifying the name of the variable 
#'   in \code{dataLong} which represents time.
#' @param id_var A character string specifying the name of the variable in
#'   \code{dataLong} which distinguishes between individuals. This can be
#'   left unspecified if there is only one grouping factor (which is assumed
#'   to be the individual). If there is more than one grouping factor (i.e.
#'   clustering beyond the level of the individual) then the \code{id_var}
#'   argument must be specified.
#' @param offset Not currently implemented. Same as \code{\link[stats]{glm}}.
#' @param family The family (and possibly also the link function) for the 
#'   longitudinal submodel(s). See \code{\link[lme4]{glmer}} for details. 
#'   If fitting a multivariate joint model, then this can optionally be a
#'   list of families, in which case each element of the list specifies the
#'   family for one of the longitudinal submodels.
#' @param assoc A character string or character vector specifying the joint
#'   model association structure. Possible association structures that can
#'   be used include: "etavalue" (the default); "etaslope"; "etaauc"; 
#'   "muvalue"; "muslope"; "muauc"; "shared_b"; "shared_coef"; or "null". 
#'   These are described in the \strong{Details} section below. For a multivariate 
#'   joint model, different association structures can optionally be used for 
#'   each longitudinal submodel by specifying a list of character
#'   vectors, with each element of the list specifying the desired association 
#'   structure for one of the longitudinal submodels. Specifying \code{assoc = NULL}
#'   will fit a joint model with no association structure (equivalent  
#'   to fitting separate longitudinal and time-to-event models). It is also 
#'   possible to include interaction terms between the association term 
#'   ("etavalue", "etaslope", "muvalue", "muslope") and observed data/covariates. 
#'   It is also possible, when fitting a multivariate joint model, to include 
#'   interaction terms between the association terms ("etavalue" or "muvalue") 
#'   corresponding to the different longitudinal outcomes. See the 
#'   \strong{Details} section as well as the \strong{Examples} below.
#' @param lag_assoc A non-negative scalar specifying the time lag that should be
#'   used for the association structure. That is, the hazard of the event at 
#'   time \emph{t} will be assumed to be associated with the value/slope/auc of 
#'   the longitudinal marker at time \emph{t-u}, where \emph{u} is the time lag.
#'   If fitting a multivariate joint model, then a different time lag can be used
#'   for each longitudinal marker by providing a numeric vector of lags, otherwise
#'   if a scalar is provided then the specified time lag will be used for all 
#'   longitudinal markers. Note however that only one time lag  can be specified 
#'   for linking each longitudinal marker to the 
#'   event, and that that time lag will be used for all association structure
#'   types (e.g. \code{"etavalue"}, \code{"etaslope"}, \code{"etaauc"}, 
#'   \code{"muvalue"}, etc) that are specified for that longitudinal marker in
#'   the \code{assoc} argument.
#' @param grp_assoc Character string specifying the method for combining information
#'   across the lower level units clustered within an individual when forming the
#'   association structure. This is only relevant when a grouping factor is  
#'   specified in \code{formulaLong} that corresponds to clustering within 
#'   individuals. Can be \code{"sum"} for specifying which indicates
#'   the association structure should be based on a summation across the lower
#'   level units clustered within an individual. Can be \code{"mean"} which
#'   indicates that the association structure should be based on the mean
#'   (i.e. average) taken across the lower level units clustered within an
#'   individual. (As an example, specifying \code{assoc = "muvalue"} 
#'   and \code{grp_assoc = "sum"} would mean the log hazard 
#'   for an individual would be linearly related to the sum of
#'   the expected values for each of the lower level units clustered within
#'   that individual). 
#' @param basehaz A character string indicating which baseline hazard to use
#'   for the event submodel. Options are a Weibull baseline hazard
#'   (\code{"weibull"}, the default), a B-splines approximation estimated 
#'   for the log baseline hazard (\code{"bs"}), or a piecewise
#'   constant baseline hazard (\code{"piecewise"}).
#' @param basehaz_ops A named list specifying options related to the baseline
#'   hazard. Currently this can include: \cr
#'   \describe{
#'     \item{\code{df}}{A positive integer specifying the degrees of freedom 
#'     for the B-splines if \code{basehaz = "bs"}, or the number of
#'     intervals used for the piecewise constant baseline hazard if 
#'     \code{basehaz = "piecewise"}. The default is 6.}
#'     \item{\code{knots}}{An optional numeric vector specifying the internal knot 
#'     locations for the B-splines if \code{basehaz = "bs"}, or the 
#'     internal cut-points for defining intervals of the piecewise constant 
#'     baseline hazard if \code{basehaz = "piecewise"}. Knots cannot be
#'     specified if \code{df} is specified. If not specified, then the 
#'     default is to use \code{df - 4} knots if \code{basehaz = "bs"},
#'     or \code{df - 1} knots if \code{basehaz = "piecewise"}, which are
#'     placed at equally spaced percentiles of the distribution of
#'     observed event times.}
#'   }
#' @param dataAssoc A data frame containing observed covariates used in the
#'   interactions between association terms and observed data. See the
#'   \strong{Details} and \strong{Examples} sections for details on how to 
#'   specify the formulas for the interactions as part of the \code{assoc}  
#'   argument. If interactions between association terms and observed data are
#'   specified as part of the \code{assoc} argument, but \code{dataAssoc} is 
#'   not specified, then the values for the covariates will be taken from the 
#'   data frame(s) provided in \code{dataLong}. (Specifying \code{dataAssoc}
#'   directly means that a different measurement time schedule could be used 
#'   for the covariates in the association term interactions when compared with
#'   the measurement time schedule used for the longitudinal outcomes and  
#'   covariates provided in \code{dataLong}.
#' @param qnodes The number of nodes to use for the Gauss-Kronrod quadrature
#'   that is used to evaluate the cumulative hazard in the likelihood function. 
#'   Options are 15 (the default), 11 or 7.
#' @param weights Experimental and should be used with caution. The 
#'   user can optionally supply a 2-column data frame containing a set of
#'   'prior weights' to be used in the estimation process. The data frame should
#'   contain two columns: the first containing the IDs for each individual, and 
#'   the second containing the corresponding weights. The data frame should only
#'   have one row for each individual; that is, weights should be constant 
#'   within individuals.
#' @param init The method for generating the initial values for the MCMC.
#'   The default is \code{"prefit"}, which uses those obtained from 
#'   fitting separate longitudinal and time-to-event models prior  
#'   to fitting the joint model. The separate models are estimated using the
#'   \code{\link[lme4]{glmer}} and \code{\link[survival]{coxph}} functions.
#'   Parameters that cannot be obtained from 
#'   fitting separate longitudinal and time-to-event models are initialised 
#'   at 0. This often provides reasonable initial values which should aid the 
#'   MCMC sampler, but may not work for some complex or heavily constrained 
#'   models such as those with multiple longitudinal submodels or multilevel
#'   clustering. An alternative is to \code{"prefit_vb"} which will obtain 
#'   initial values for the longitudinal submodels by estimating
#'   a multivariate GLM using the \code{\link{stan_mvmer}} function with 
#'   \code{algorithm = "meanfield"}. This may help with initial values for some
#'   complex models. Note that it is recommended that any final analysis should 
#'   be performed with several MCMC chains each initiated from a different
#'   set of initial values; this can be obtained by setting
#'   \code{init = "random"}. Other possibilities for specifying \code{init}
#'   are those described for \code{\link[rstan]{stan}}.  
#' @param priorLong,priorEvent,priorAssoc The prior distributions for the 
#'   regression coefficients in the longitudinal submodel(s), event submodel,
#'   and the association parameter(s). Can be a call to one of the various functions 
#'   provided by \pkg{rstanarm} for specifying priors. The subset of these functions 
#'   that can be used for the prior on the coefficients can be grouped into several 
#'   "families":
#'   
#'   \tabular{ll}{
#'     \strong{Family} \tab \strong{Functions} \cr 
#'     \emph{Student t family} \tab \code{normal}, \code{student_t}, \code{cauchy} \cr 
#'     \emph{Hierarchical shrinkage family} \tab \code{hs}, \code{hs_plus} \cr 
#'     \emph{Laplace family} \tab \code{laplace}, \code{lasso} \cr
#'   }
#'   
#'   See the \link[=priors]{priors help page} for details on the families and 
#'   how to specify the arguments for all of the functions in the table above.
#'   To omit a prior ---i.e., to use a flat (improper) uniform prior---
#'   \code{prior} can be set to \code{NULL}, although this is rarely a good
#'   idea.
#'   
#'   \strong{Note:} Unless \code{QR=TRUE}, if \code{prior} is from the Student t
#'   family or Laplace family, and if the \code{autoscale} argument to the 
#'   function used to specify the prior (e.g. \code{\link{normal}}) is left at 
#'   its default and recommended value of \code{TRUE}, then the default or 
#'   user-specified prior scale(s) may be adjusted internally based on the scales
#'   of the predictors. See the \link[=priors]{priors help page} for details on
#'   the rescaling and the \code{\link{prior_summary}} function for a summary of
#'   the priors used for a particular model.
#' @param priorLong_intercept,priorEvent_intercept The prior distributions  
#'   for the intercepts in the longitudinal submodel(s) and event submodel. 
#'   Can be a call to \code{normal}, \code{student_t} or 
#'   \code{cauchy}. See the \link[=priors]{priors help page} for details on 
#'   these functions. To omit a prior on the intercept ---i.e., to use a flat
#'   (improper) uniform prior--- \code{prior_intercept} can be set to
#'   \code{NULL}.
#'   
#'   \strong{Note:} If using a dense representation of the design matrix 
#'   ---i.e., if the \code{sparse} argument is left at its default value of
#'   \code{FALSE}--- then the prior distribution for the intercept is set so it
#'   applies to the value when all predictors are centered.
#' @param priorLong_aux The prior distribution for the "auxiliary" parameters
#'   in the longitudinal submodels (if applicable). 
#'   The "auxiliary" parameter refers to a different parameter 
#'   depending on the \code{family}. For Gaussian models \code{priorLong_aux} 
#'   controls \code{"sigma"}, the error 
#'   standard deviation. For negative binomial models \code{priorLong_aux} controls 
#'   \code{"reciprocal_dispersion"}, which is similar to the 
#'   \code{"size"} parameter of \code{\link[stats]{rnbinom}}:
#'   smaller values of \code{"reciprocal_dispersion"} correspond to 
#'   greater dispersion. For gamma models \code{priorLong_aux} sets the prior on 
#'   to the \code{"shape"} parameter (see e.g., 
#'   \code{\link[stats]{rgamma}}), and for inverse-Gaussian models it is the 
#'   so-called \code{"lambda"} parameter (which is essentially the reciprocal of
#'   a scale parameter). Binomial and Poisson models do not have auxiliary 
#'   parameters. 
#'   
#'   \code{priorLong_aux} can be a call to \code{exponential} to 
#'   use an exponential distribution, or \code{normal}, \code{student_t} or 
#'   \code{cauchy}, which results in a half-normal, half-t, or half-Cauchy 
#'   prior. See \code{\link{priors}} for details on these functions. To omit a 
#'   prior ---i.e., to use a flat (improper) uniform prior--- set 
#'   \code{priorLong_aux} to \code{NULL}.
#'   
#'   If fitting a multivariate joint model, you have the option to
#'   specify a list of prior distributions, however the elements of the list
#'   that correspond to any longitudinal submodel which does not have an 
#'   auxiliary parameter will be ignored. 
#' @param priorEvent_aux The prior distribution for the "auxiliary" parameters
#'   in the event submodel. The "auxiliary" parameters refers to different  
#'   parameters depending on the baseline hazard. For \code{basehaz = "weibull"}
#'   the auxiliary parameter is the Weibull shape parameter. For 
#'   \code{basehaz = "bs"} the auxiliary parameters are the coefficients for the
#'   B-spline approximation to the log baseline hazard.
#'   For \code{basehaz = "piecewise"} the auxiliary parameters are the piecewise
#'   estimates of the log baseline hazard.
#' @param max_treedepth A positive integer specifying the maximum treedepth 
#'   for the non-U-turn sampler. See the \code{control} argument in 
#'   \code{\link[rstan]{stan}}.
#'   
#' @details The \code{stan_jm} function can be used to fit a joint model (also 
#'   known as a shared parameter model) for longitudinal and time-to-event data 
#'   under a Bayesian framework. 
#'   The joint model may be univariate (with only one longitudinal submodel) or
#'   multivariate (with more than one longitudinal submodel). Multi-level 
#'   clustered data are allowed (e.g. patients within clinics), provided that the
#'   individual (e.g. patient) is the lowest level of clustering. The underlying
#'   estimation is carried out using the Bayesian C++ package Stan 
#'   (\url{http://mc-stan.org/}). \cr
#'   \cr 
#'   For the longitudinal submodel a generalised linear mixed model is assumed 
#'   with any of the \code{\link[stats]{family}} choices allowed by 
#'   \code{\link[lme4]{glmer}}. If a multivariate joint model is specified (by
#'   providing a list of formulas in the \code{formulaLong} argument), then
#'   the multivariate longitudinal submodel consists of a multivariate generalized  
#'   linear model (GLM) with group-specific terms that are assumed to be correlated
#'   across the different GLM submodels. That is, within
#'   a grouping factor (for example, patient ID) the group-specific terms are
#'   assumed to be correlated across the different GLM submodels. It is 
#'   possible to specify a different outcome type (for example a different
#'   family and/or link function) for each of the GLM submodels, by providing
#'   a list of \code{\link[stats]{family}} objects in the \code{family} 
#'   argument. \cr
#'   \cr
#'   For the event submodel a parametric
#'   proportional hazards model is assumed. The baseline hazard can be estimated 
#'   using either a Weibull distribution (\code{basehaz = "weibull"}) or a
#'   piecewise constant baseline hazard (\code{basehaz = "piecewise"}), or 
#'   approximated using cubic B-splines (\code{basehaz = "bs"}). 
#'   If either of the latter two are used then the degrees of freedom, 
#'   or the internal knot locations, can be optionally specified. If
#'   the degrees of freedom are specified (through the \code{df} argument) then
#'   the knot locations are automatically generated based on the 
#'   distribution of the observed event times (not including censoring times). 
#'   Otherwise internal knot locations can be specified 
#'   directly through the \code{knots} argument. If neither \code{df} or
#'   \code{knots} is specified, then the default is to set \code{df} equal to 6.
#'   It is not possible to specify both \code{df} and \code{knots}. \cr
#'   \cr
#'   Time-varying covariates are allowed in both the 
#'   longitudinal and event submodels. These should be specified in the data 
#'   in the same way as they normally would when fitting a separate 
#'   longitudinal model using \code{\link[lme4]{lmer}} or a separate 
#'   time-to-event model using \code{\link[survival]{coxph}}. These time-varying
#'   covariates should be exogenous in nature, otherwise they would perhaps 
#'   be better specified as an additional outcome (i.e. by including them as an 
#'   additional longitudinal outcome in the joint model). \cr
#'   \cr
#'   Bayesian estimation of the joint model is performed via MCMC. The Bayesian  
#'   model includes independent priors on the 
#'   regression coefficients for both the longitudinal and event submodels, 
#'   including the association parameter(s) (in much the same way as the
#'   regression parameters in \code{\link{stan_glm}}) and
#'   priors on the terms of a decomposition of the covariance matrices of the
#'   group-specific parameters (in the same way as \code{\link{stan_glmer}}). 
#'   See \code{\link{priors}} for more information about the priors distributions
#'   that are available. \cr
#'   \cr
#'   Gauss-Kronrod quadrature is used to numerically evaluate the integral  
#'   over the cumulative hazard in the likelihood function for the event submodel.
#'   The accuracy of the numerical approximation can be controlled using the
#'   number of quadrature nodes, specified through the \code{qnodes} 
#'   argument. Using a higher number of quadrature nodes will result in a more 
#'   accurate approximation.
#'   
#'   \subsection{Association structures}{
#'   The association structure for the joint model can be based on any of the 
#'   following parameterisations: 
#'     \itemize{
#'       \item current value of the linear predictor in the 
#'         longitudinal submodel (\code{"etavalue"}) 
#'       \item first derivative (slope) of the linear predictor in the 
#'         longitudinal submodel (\code{"etaslope"}) 
#'       \item the area under the curve of the linear predictor in the 
#'         longitudinal submodel (\code{"etaauc"}) 
#'       \item current expected value of the longitudinal submodel 
#'         (\code{"muvalue"})
#'       \item the area under the curve of the expected value from the 
#'         longitudinal submodel (\code{"muauc"})
#'       \item shared individual-level random effects (\code{"shared_b"}) 
#'       \item shared individual-level random effects which also incorporate 
#'         the corresponding fixed effect as well as any corresponding 
#'         random effects for clustering levels higher than the individual)
#'         (\code{"shared_coef"})
#'       \item interactions between association terms and observed data/covariates
#'         (\code{"etavalue_data"}, \code{"etaslope_data"}, \code{"muvalue_data"}, 
#'         \code{"muslope_data"}). These are described further below.
#'       \item interactions between association terms corresponding to different 
#'         longitudinal outcomes in a multivariate joint model 
#'         (\code{"etavalue_etavalue(#)"}, \code{"etavalue_muvalue(#)"},
#'         \code{"muvalue_etavalue(#)"}, \code{"muvalue_muvalue(#)"}). These
#'         are described further below.      
#'       \item no association structure (equivalent to fitting separate 
#'         longitudinal and event models) (\code{"null"} or \code{NULL}) 
#'     }
#'   More than one association structure can be specified, however,
#'   not all possible combinations are allowed.   
#'   Note that for the lagged association structures baseline values (time = 0) 
#'   are used for the instances 
#'   where the time lag results in a time prior to baseline. When using the 
#'   \code{"etaauc"} or \code{"muauc"} association structures, the area under
#'   the curve is evaluated using Gauss-Kronrod quadrature with 15 quadrature 
#'   nodes. By default, \code{"shared_b"} and \code{"shared_coef"} contribute 
#'   all random effects to the association structure; however, a subset of the 
#'   random effects can be chosen by specifying their indices between parentheses 
#'   as a suffix, for example, \code{"shared_b(1)"} or \code{"shared_b(1:3)"} or 
#'   \code{"shared_b(1,2,4)"}, and so on. \cr
#'   \cr 
#'   In addition, several association terms (\code{"etavalue"}, \code{"etaslope"},
#'   \code{"muvalue"}, \code{"muslope"}) can be interacted with observed 
#'   data/covariates. To do this, use the association term's main handle plus a
#'   suffix of \code{"_data"} then followed by the model matrix formula in 
#'   parentheses. For example if we had a variable in our dataset for gender 
#'   named \code{sex} then we might want to obtain different estimates for the 
#'   association between the current slope of the marker and the risk of the 
#'   event for each gender. To do this we would specify 
#'   \code{assoc = "etaslope_data(~ sex)"}. \cr
#'   \cr
#'   It is also possible, when fitting  a multivariate joint model, to include 
#'   interaction terms between the association terms themselves (this only
#'   applies for interacting \code{"etavalue"} or \code{"muvalue"}). For example, 
#'   if we had a joint model with two longitudinal markers, we could specify 
#'   \code{assoc = list(c("etavalue", "etavalue_etavalue(2)"), "etavalue")}.
#'   The first element of list says we want to use the value of the linear
#'   predictor for the first marker, as well as it's interaction with the
#'   value of the linear predictor for the second marker. The second element of 
#'   the list says we want to also include the expected value of the second marker 
#'   (i.e. as a "main effect"). Therefore, the linear predictor for the event 
#'   submodel would include the "main effects" for each marker as well as their
#'   interaction. \cr
#'   \cr
#'   There are additional examples in the \strong{Examples} section below.
#'   }
#' 
#' @return A \link[=stanmvreg-objects]{stanmvreg} object is returned.
#' 
#' @seealso \code{\link{stanmvreg-objects}}, \code{\link{stanmvreg-methods}}, 
#'   \code{\link{print.stanmvreg}}, \code{\link{summary.stanmvreg}},
#'   \code{\link{posterior_traj}}, \code{\link{posterior_survfit}}, 
#'   \code{\link{posterior_predict}}, \code{\link{posterior_interval}},
#'   \code{\link{pp_check}}, \code{\link{ps_check}}.
#' 
#' @examples
#' \donttest{
#' #####
#' # Univariate joint model, with association structure based on the 
#' # current value of the linear predictor
#' f1 <- stan_jm(formulaLong = logBili ~ year + (1 | id), 
#'               dataLong = pbcLong,
#'               formulaEvent = survival::Surv(futimeYears, death) ~ sex + trt, 
#'               dataEvent = pbcSurv,
#'               time_var = "year",
#'               # this next line is only to keep the example small in size!
#'               chains = 1, cores = 1, seed = 12345, iter = 1000)
#' summary(f1) 
#'         
#' #####
#' # Univariate joint model, with association structure based on the 
#' # current value and slope of the linear predictor
#' f2 <- stan_jm(formulaLong = logBili ~ year + (year | id), 
#'               dataLong = pbcLong,
#'               formulaEvent = survival::Surv(futimeYears, death) ~ sex + trt, 
#'               dataEvent = pbcSurv,
#'               assoc = c("etavalue", "etaslope"),
#'               time_var = "year",
#'               chains = 1, cores = 1, seed = 12345, iter = 1000)
#' summary(f2)  
#' 
#' #####
#' # Univariate joint model, with association structure based on the 
#' # lagged value of the linear predictor, where the lag is 2 time 
#' # units (i.e. 2 years in this example)
#' f3 <- stan_jm(formulaLong = logBili ~ year + (1 | id), 
#'               dataLong = pbcLong,
#'               formulaEvent = survival::Surv(futimeYears, death) ~ sex + trt, 
#'               dataEvent = pbcSurv,
#'               time_var = "year",
#'               assoc = "etavalue", lag_assoc = 2,
#'               chains = 1, cores = 1, seed = 12345, iter = 1000)
#' summary(f3) 
#' 
#' #####
#' # Univariate joint model, where the association structure includes 
#' # interactions with observed data. Here we specify that we want to use 
#' # an association structure based on the current value of the linear 
#' # predictor from the longitudinal submodel (i.e. "etavalue"), but we 
#' # also want to interact this with the treatment covariate (trt) from
#' # pbcLong data frame, so that we can estimate a different association 
#' # parameter (i.e. estimated effect of log serum bilirubin on the log 
#' # hazard of death) for each treatment group
#' f4 <- stan_jm(formulaLong = logBili ~ year + (1 | id), 
#'               dataLong = pbcLong,
#'               formulaEvent = survival::Surv(futimeYears, death) ~ sex + trt, 
#'               dataEvent = pbcSurv,
#'               time_var = "year", chains = 1,
#'               assoc = c("etavalue", "etavalue_data(~ trt)"))
#' 
#' ######
#' # Multivariate joint model, with association structure based 
#' # on the current value of the linear predictor in the first longitudinal 
#' # submodel and shared random intercept from the second longitudinal 
#' # submodel only (which is the first random effect in that submodel
#' # and is therefore indexed using the '(1)' suffix in the code below)
#' mv1 <- stan_jm(
#'         formulaLong = list(
#'           logBili ~ year + (1 | id), 
#'           albumin ~ sex + year + (year | id)),
#'         dataLong = pbcLong,
#'         formulaEvent = survival::Surv(futimeYears, death) ~ sex + trt, 
#'         dataEvent = pbcSurv,
#'         assoc = list("etavalue", "shared_b(1)"), 
#'         time_var = "year",
#'         chains = 1, cores = 1, seed = 12345, iter = 1000)
#' summary(mv1)
#' 
#' # To include both the random intercept and random slope in the shared 
#' # random effects association structure for the second longitudinal 
#' # submodel, we could specify the following:
#' #   update(mv1, assoc = list("etavalue", "shared_b")
#' # which would be equivalent to:  
#' #   update(mv1, assoc = list("etavalue", "shared_b(1,2)")
#' # or:
#' #   update(mv1, assoc = list("etavalue", "shared_b(1:2)")     
#' 
#' #####
#' # Multivariate joint model, where the association structure is formed by 
#' # including the expected value of each longitudinal marker (logBili and 
#' # albumin) in the linear predictor of the event submodel, as well as their 
#' # interaction effect (i.e. the interaction between the two "etavalue" terms). 
#' # Note that whether such an association structure based on a marker by 
#' # marker interaction term makes sense will depend on the context of your 
#' # application -- here we just show it for demostration purposes).
#' mv2 <- stan_jm(
#'         formulaLong = list(
#'           logBili ~ year + (1 | id), 
#'           albumin ~ sex + year + (year | id)),
#'         dataLong = pbcLong,
#'         formulaEvent = survival::Surv(futimeYears, death) ~ sex + trt, 
#'         dataEvent = pbcSurv,
#'         assoc = list(c("etavalue", "etavalue_etavalue(2)"), "etavalue"),
#'         time_var = "year", 
#'         chains = 1, cores = 1, seed = 12345, iter = 1000)
#' }
#'  
#' @importFrom lme4 lmerControl glmerControl glmer
#' 
stan_jm <- function(formulaLong, dataLong, formulaEvent, dataEvent, time_var, 
                    id_var, family = gaussian, assoc = "etavalue", 
                    lag_assoc = 0, grp_assoc, dataAssoc,
                    basehaz = c("weibull", "bs", "piecewise"), basehaz_ops, 
                    qnodes = 15, init = "prefit", 
                    na.action = getOption("na.action", "na.omit"), weights, 
                    offset, contrasts, ...,				          
                    priorLong = normal(), priorLong_intercept = normal(), 
                    priorLong_aux = cauchy(0, 5), priorEvent = normal(), 
                    priorEvent_intercept = normal(), priorEvent_aux = cauchy(),
                    priorAssoc = normal(), prior_covariance = decov(), prior_PD = FALSE, 
                    algorithm = c("sampling", "meanfield", "fullrank"), 
                    adapt_delta = NULL, max_treedepth = NULL, QR = FALSE, 
                    sparse = FALSE) {
  
  
  #-----------------------------
  # Pre-processing of arguments
  #-----------------------------  
  
  # Set seed if specified
  dots <- list(...)
  if ("seed" %in% names(dots))
    set.seed(dots$seed)
  
  # Check for arguments not yet implemented
  if (!missing(dataAssoc))
    stop("'dataAssoc argument not yet implemented.")
  if (!missing(offset)) 
    stop("Offsets are not yet implemented for stan_jm")
  if (QR)               
    stop("QR decomposition not yet implemented for stan_jm")
  if (sparse)
    stop("'sparse' option is not yet implemented for stan_jm")
  if (missing(offset))      offset      <- NULL 
  if (missing(basehaz_ops)) basehaz_ops <- NULL
  if (missing(weights))     weights     <- NULL
  if (missing(id_var))      id_var      <- NULL
  if (missing(grp_assoc))   grp_assoc   <- NULL
  if (missing(dataAssoc))   dataAssoc   <- NULL 
  
  # Validate arguments
  basehaz   <- match.arg(basehaz)
  algorithm <- match.arg(algorithm)
  formulaLong <- validate_arg(formulaLong, "formula")
  M           <- length(formulaLong)
  dataLong    <- validate_arg(dataLong, "data.frame", null_ok = TRUE, 
                              validate_length = M, broadcast = TRUE)
  assoc       <- validate_arg(assoc, "character", null_ok = TRUE, 
                              validate_length = M, broadcast = TRUE)
  dataLong <- lapply(dataLong, as.data.frame)
  dataEvent <- as.data.frame(dataEvent)

  # Check family and link
  supported_families <- c("binomial", "gaussian", "Gamma", "inverse.gaussian",
                          "poisson", "neg_binomial_2")
  if (!is(family, "list")) {
    family <- rep(list(family), M) 
  } else if (!length(family) == M) {
    stop("family is a list of the incorrect length.")
  }
  family <- lapply(family, validate_family)
  fam <- lapply(family, function(x) 
    which(pmatch(supported_families, x$family, nomatch = 0L) == 1L))
  if (any(lapply(fam, length) == 0L)) 
    stop("'family' must be one of ", paste(supported_families, collapse = ", "))
  supported_links <- lapply(fam, function(x) supported_glm_links(supported_families[x]))
  link <- mapply(function(x, i) which(supported_links[[i]] == x$link),
                 family, seq_along(family), SIMPLIFY = TRUE)
  if (any(lapply(link, length) == 0L)) 
    stop("'link' must be one of ", paste(supported_links, collapse = ", "))

  # Matched call
  calling_env <- parent.frame()
  call <- match.call(expand.dots = TRUE)    
  mc   <- match.call(expand.dots = FALSE)
  mc$time_var <- mc$id_var <- mc$assoc <- mc$lag_assoc <- mc$grp_assoc <- 
    mc$dataAssoc <- mc$basehaz <- mc$basehaz_ops <-
    mc$df <- mc$knots <- mc$qnodes <- NULL
  mc$priorLong <- mc$priorLong_intercept <- mc$priorLong_aux <-
    mc$priorEvent <- mc$priorEvent_intercept <- mc$priorEvent_aux <-
    mc$priorAssoc <- mc$prior_covariance <-  mc$prior_PD <- mc$algorithm <- 
    mc$scale <- mc$concentration <- mc$shape <- mc$init <- mc$adapt_delta <- 
    mc$max_treedepth <- mc$... <- mc$QR <- NULL
  mc$weights <- NULL 

  # Create call for longitudinal submodel  
  y_mc <- mc
  y_mc <- strip_nms(y_mc, "Long") 
  y_mc$formulaEvent <- y_mc$dataEvent <- NULL

  # Create call for each longitudinal submodel separately
  m_mc <- lapply(1:M, function(m, old_call, env) {
    new_call <- old_call
    fm     <- eval(old_call$formula, env)
    data   <- eval(old_call$data, env)
    family <- eval(old_call$family, env)
    new_call$formula <- if (is(fm, 'list')) fm[[m]] else fm
    new_call$data    <- if (is(data, 'list') && !inherits(data, 'data.frame')) data[[m]] else data
    new_call$family  <- if (is(family, 'list')) family[[m]] else family
    new_call
  }, old_call = y_mc, env = calling_env)

  # Create call for event submodel
  e_mc <- mc
  e_mc <- strip_nms(e_mc, "Event")
  e_mc$formulaLong <- e_mc$dataLong <- e_mc$family <- NULL
  
  # Is priorLong* already a list?
  priorLong           <- maybe_broadcast_priorarg(priorLong, M)
  priorLong_intercept <- maybe_broadcast_priorarg(priorLong_intercept, M)
  priorLong_aux       <- maybe_broadcast_priorarg(priorLong_aux, M)
    
  #--------------------------------
  # Data for longitudinal submodel
  #--------------------------------
  
  # Fit separate longitudinal submodels
  y_mod_stuff <- mapply(handle_glmod, m_mc, family, 
                        MoreArgs = list(supported_families = supported_families, 
                                        supported_links = supported_links, 
                                        sparse = sparse, env = calling_env), 
                        SIMPLIFY = FALSE)

  # Construct single cnms list for all longitudinal submodels
  cnms <- get_common_cnms(fetch(y_mod_stuff, "cnms"))
  cnms_nms <- names(cnms)
  
  # Additional error checks
  id_var <- check_id_var(id_var, fetch(y_mod_stuff, "cnms"), fetch(y_mod_stuff, "flist"))
  unique_id_list <- check_id_list(id_var, fetch(y_mod_stuff, "flist"))
  
  # Construct prior weights
  has_weights <- (!is.null(weights))
  if (has_weights) check_arg_weights(weights, id_var)
  y_weights <- lapply(y_mod_stuff, handle_weights, weights, id_var)
  
  #-------------------------
  # Data for event submodel
  #-------------------------
  
  if (!id_var %in% colnames(dataEvent))
    stop(paste0("Variable '", id_var, "' must be appear in dataEvent"), call. = FALSE)
  
  # Fit separate event submodel
  e_mod_stuff <- handle_coxmod(e_mc, qnodes = qnodes, id_var = id_var, 
                               unique_id_list = unique_id_list, sparse = sparse,
                               env = calling_env)
  
  # Construct prior weights
  e_weights <- handle_weights(e_mod_stuff, weights, id_var)

  # Baseline hazard
  ok_basehaz <- nlist("weibull", "bs", "piecewise")
  basehaz <- handle_basehaz(basehaz, basehaz_ops, ok_basehaz = ok_basehaz, 
                            eventtime = e_mod_stuff$eventtime, status = e_mod_stuff$status)
  
  # Incorporate intercept term if Weibull baseline hazard
  e_has_intercept <- (basehaz$type == 1L)

  #--------------------------------
  # Data for association structure
  #--------------------------------
  
  # Handle association structure
  # !!! NB if ordering is changed here, then must also change standata$has_assoc
  ok_assoc <- c("null", "etavalue","etaslope", "etaauc", "muvalue", 
                "muslope", "muauc", "shared_b", "shared_coef")
  ok_assoc_data         <- ok_assoc[c(2:3,5:6)]
  ok_assoc_interactions <- ok_assoc[c(2,5)]
  
  # Check lag
  if (length(lag_assoc) == 1L)
    lag_assoc <- rep(lag_assoc, M)
  if (!length(lag_assoc) == M)
    stop("'lag_assoc' should length 1 or length equal to the number of markers.")
  if (!is.numeric(lag_assoc))
    stop("'lag_assoc' must be numeric.")
  if (any(lag_assoc < 0))
    stop("'lag_assoc' must be non-negative.")
  
  assoc <- mapply(validate_assoc, assoc, y_mod_stuff, lag = lag_assoc,
                  MoreArgs = list(ok_assoc = ok_assoc, ok_assoc_data = ok_assoc_data,
                                  ok_assoc_interactions = ok_assoc_interactions, 
                                  id_var = id_var, M = M))
  assoc <- check_order_of_assoc_interactions(assoc, ok_assoc_interactions)
  colnames(assoc) <- paste0("Long", 1:M)

  # For each submodel, identify the index of any grouping factors that are
  # clustered within id_var (i.e. lower level clustering)
  ok_grp_assocs <- c("sum", "mean")
  clust_stuff <- mapply(get_clust_info, 
                        fetch(y_mod_stuff, "cnms"),
                        fetch(y_mod_stuff, "flist"),
                        MoreArgs = list(id_var = id_var, 
                                        qnodes = qnodes,
                                        grp_assoc = grp_assoc,
                                        ok_grp_assocs = ok_grp_assocs),
                        SIMPLIFY = FALSE)
  
  # Check the association structure for lower level clustering
  has_clust <- fetch_(clust_stuff, "has_clust")
  if (any(has_clust)) {
    clust_mat <- unique(fetch(clust_stuff, "clust_mat")[has_clust])
    if (length(clust_mat) > 1L)
      stop("Any longitudinal submodels with lower level clustering (i.e. ",
           "clustering below the patient-level) must use the same clustering ",
           "variable and have the same number of lower level units.")    
  } else if (!is.null(grp_assoc)) {
    stop("'grp_assoc' can only be specified when there is lower level ",
         "clustering within 'id_var'.", call. = FALSE)  
  }    

  # Return design matrices for evaluating longitudinal submodel quantities
  # at the quadrature points
  eps <- 1E-5 # time shift for numerically calculating deriv using one-sided diff
  auc_qnodes <- 15L
  a_mod_stuff <- mapply(handle_assocmod, 1:M, m_mc, dataLong, y_mod_stuff,
                        clust_stuff = clust_stuff, SIMPLIFY = FALSE, 
                        MoreArgs = list(id_list         = e_mod_stuff$qids, 
                                        times           = e_mod_stuff$qtimes, 
                                        assoc           = assoc, 
                                        id_var          = id_var, 
                                        time_var        = time_var, 
                                        eps             = eps, 
                                        auc_qnodes   = auc_qnodes,
                                        dataAssoc       = dataAssoc,
                                        env             = calling_env))

  # Number of association parameters
  a_K <- get_num_assoc_pars(assoc, a_mod_stuff)
  
  #---------------------
  # Prior distributions
  #---------------------
  
  
  ok_dists <- nlist("normal", student_t = "t", "cauchy", "hs", "hs_plus", 
                    "laplace", "lasso")
  ok_intercept_dists <- ok_dists[1:3]
  ok_y_aux_dists <- c(ok_dists[1:3], exponential = "exponential")
  ok_e_aux_dists <- ok_dists[1:3]
  
  # Note: *_user_prior_*_stuff objects are stored unchanged for constructing 
  # prior_summary, while *_prior_*_stuff objects are autoscaled
  
  # Priors for longitudinal submodel(s)
  y_user_prior_stuff <- y_prior_stuff <- mapply(
    handle_glm_prior,
    priorLong,
    nvars = fetch(y_mod_stuff, "K"),
    link = fetch(family, "link"),
    MoreArgs = list(default_scale = 2.5, ok_dists = ok_dists), 
    SIMPLIFY = FALSE)

  y_user_prior_intercept_stuff <- y_prior_intercept_stuff <- mapply(
    handle_glm_prior,
    priorLong_intercept,
    link = fetch(family, "link"),
    MoreArgs = list(nvars = 1, default_scale = 10, ok_dists = ok_intercept_dists), 
    SIMPLIFY = FALSE)

  y_user_prior_aux_stuff <- y_prior_aux_stuff <- mapply(
    handle_glm_prior,
    priorLong_aux,
    MoreArgs = list(nvars = 1, default_scale = 5, link = NULL, ok_dists = ok_y_aux_dists), 
    SIMPLIFY = FALSE)  
  
  # Priors for event submodel
  e_user_prior_stuff <- e_prior_stuff <- 
    handle_glm_prior(
      priorEvent,
      nvars = e_mod_stuff$K,
      default_scale = 2.5,
      link = NULL,
      ok_dists = ok_dists
    )  
  
  e_user_prior_intercept_stuff <- e_prior_intercept_stuff <- 
    handle_glm_prior(
      priorEvent_intercept,
      nvars = 1,
      default_scale = 20,
      link = NULL,
      ok_dists = ok_intercept_dists
    )  
  
  e_user_prior_aux_stuff <- e_prior_aux_stuff <-
    handle_glm_prior(
      priorEvent_aux,
      nvars = basehaz$df,
      default_scale = if (basehaz$type == 1L) 2 else 20,
      link = NULL,
      ok_dists = ok_e_aux_dists
    )
  
  # Priors for association parameters
  a_user_prior_stuff <- a_prior_stuff <- 
    handle_glm_prior(
      priorAssoc,
      nvars = a_K,
      default_scale = 2.5,
      link = NULL,
      ok_dists = ok_dists
    )  

  # Minimum scaling of priors
  y_prior_stuff           <- Map(autoscale_prior, y_prior_stuff, y_mod_stuff, QR = QR, use_x = TRUE)
  y_prior_intercept_stuff <- Map(autoscale_prior, y_prior_intercept_stuff, y_mod_stuff, QR = QR, use_x = FALSE)
  y_prior_aux_stuff       <- Map(autoscale_prior, y_prior_aux_stuff, y_mod_stuff, QR = QR, use_x = FALSE)
  e_prior_stuff           <- autoscale_prior(e_prior_stuff, e_mod_stuff, QR = QR, use_x = TRUE)
  e_prior_intercept_stuff <- autoscale_prior(e_prior_intercept_stuff, e_mod_stuff, QR = QR, use_x = FALSE)
  e_prior_aux_stuff       <- autoscale_prior(e_prior_aux_stuff, e_mod_stuff, QR = QR, use_x = FALSE)
  if (a_K)
    a_prior_stuff <- autoscale_prior(a_prior_stuff, a_mod_stuff, QR = QR, use_x = FALSE, 
                                     assoc = assoc, family = family)
  
  #-------------------------
  # Data for export to Stan
  #-------------------------
  
  #----- Priors
  
  standata <- list(
    prior_dist                = fetch_array(y_prior_stuff, "prior_dist"), 
    prior_dist_for_intercept  = fetch_array(y_prior_intercept_stuff, "prior_dist"),  
    prior_dist_for_aux        = fetch_array(y_prior_aux_stuff, "prior_dist"),
    e_prior_dist              = e_prior_stuff$prior_dist,
    e_prior_dist_for_intercept= e_prior_intercept_stuff$prior_dist,
    e_prior_dist_for_aux      = e_prior_aux_stuff$prior_dist,
    a_prior_dist              = a_prior_stuff$prior_dist,    
 
    # hyperparameters for longitudinal submodel priors
    prior_mean                 = fetch_array(y_prior_stuff,           "prior_mean"), 
    prior_scale                = fetch_array(y_prior_stuff,           "prior_scale"), 
    prior_df                   = fetch_array(y_prior_stuff,           "prior_df"), 
    prior_mean_for_intercept   = fetch_array(y_prior_intercept_stuff, "prior_mean"),
    prior_scale_for_intercept  = fetch_array(y_prior_intercept_stuff, "prior_scale"), 
    prior_df_for_intercept     = fetch_array(y_prior_intercept_stuff, "prior_df"),  
    prior_mean_for_aux         = fetch_array(y_prior_aux_stuff,       "prior_mean"),
    prior_scale_for_aux        = fetch_array(y_prior_aux_stuff,       "prior_scale"),
    prior_df_for_aux           = fetch_array(y_prior_aux_stuff,       "prior_df"),
    global_prior_scale         = fetch_array(y_prior_stuff, "global_prior_scale"),
    global_prior_df            = fetch_array(y_prior_stuff, "global_prior_df"), 
    
    # hyperparameters for event submodel priors
    e_prior_mean               = e_prior_stuff$prior_mean, 
    e_prior_scale              = e_prior_stuff$prior_scale, 
    e_prior_df                 = e_prior_stuff$prior_df, 
    e_prior_mean_for_intercept = c(e_prior_intercept_stuff$prior_mean),
    e_prior_scale_for_intercept= c(e_prior_intercept_stuff$prior_scale), 
    e_prior_df_for_intercept   = c(e_prior_intercept_stuff$prior_df),
    e_prior_mean_for_aux       = if (basehaz$type == 1L) as.array(0) else 
                                   as.array(e_prior_aux_stuff$prior_mean),  
    e_prior_scale_for_aux      = e_prior_aux_stuff$prior_scale, 
    e_prior_df_for_aux         = e_prior_aux_stuff$prior_df,
    e_global_prior_scale       = e_prior_stuff$global_prior_scale,
    e_global_prior_df          = e_prior_stuff$global_prior_df,
    
    # hyperparameters for assoc parameter priors
    a_prior_mean               = a_prior_stuff$prior_mean, 
    a_prior_scale              = a_prior_stuff$prior_scale, 
    a_prior_df                 = a_prior_stuff$prior_df, 
    a_global_prior_scale       = a_prior_stuff$global_prior_scale,
    a_global_prior_df          = a_prior_stuff$global_prior_df,
    a_xbar                     = if (a_K) a_prior_stuff$a_xbar else numeric(0),
	
    # flags
    prior_PD = as.integer(prior_PD)
  )
  
  # prior flag (same prior for all long submodel)
  standata$prior_special_case <- as.integer(
    (length(unique(standata$prior_dist)) == 1L) && all(standata$prior_dist %in% c(0,1,2)))
  
  #----- Longitudinal submodels
  
  # Dimensions and other stuff
  standata$M      <- as.integer(M)
  standata$KM     <- fetch_array(y_mod_stuff, "K")
  standata$NM     <- fetch_array(y_mod_stuff, "N") 
  standata$NM_real<- fetch_array(y_mod_stuff, "real_N") 
  standata$NM_int <- fetch_array(y_mod_stuff, "int_N") 
  standata$K      <- as.integer(sum(standata$KM))
  standata$e_K    <- as.integer(e_mod_stuff$K)
  standata$a_K    <- as.integer(a_K)  
  standata$N      <- as.integer(sum(standata$NM))  
  standata$N_real <- as.integer(sum(fetch_(y_mod_stuff, "real_N"))) 
  standata$N_int  <- as.integer(sum(fetch_(y_mod_stuff, "int_N")))
  standata$N01    <- as.array(t(sapply(fetch(y_mod_stuff, "N01"), cbind))) 
  standata$has_weights       <- as.integer(!is.null(weights))
  standata$has_offset        <- as.integer(!is.null(offset))
  standata$has_intercept     <- fetch_array(y_mod_stuff, "has_intercept")
  standata$has_intercept_nob <- fetch_array(y_mod_stuff, "has_intercept_unbound")
  standata$has_intercept_lob <- fetch_array(y_mod_stuff, "has_intercept_lobound")
  standata$has_intercept_upb <- fetch_array(y_mod_stuff, "has_intercept_upbound")
  standata$has_aux           <- fetch_array(y_mod_stuff, "has_aux")
  standata$xbar              <- fetch_array(y_mod_stuff, "xbar")
  standata$weights <- 
    if (!is.null(weights)) as.array(unlist(y_weights)) else as.array(numeric(0))
  standata$offset  <- 
    if (!is.null(offset)) stop("bug found. offset not yet implemented.") else double(0)
  standata$link    <- as.array(link)
  standata$dense_X <- !sparse
  standata$special_case <- as.integer(FALSE)
  
  # Not used
  standata$K_smooth   <- 0L
  standata$S          <- matrix(NA_real_, standata$N, 0L)
  standata$smooth_map <- integer(0)  
  
  # Design matrices
  X <- as.matrix(Matrix::bdiag(fetch(y_mod_stuff, "xtemp")))
  if (sparse) {
    parts <- extract_sparse_parts(X)
    standata$nnz_X <- length(parts$w)
    standata$w_X <- parts$w
    standata$v_X <- parts$v
    standata$u_X <- parts$u
    standata$X <- array(0, dim = c(0L, dim(X)))
  } else {
    standata$X <- array(X, dim = c(1L, dim(X)))
    standata$nnz_X <- 0L
    standata$w_X <- double(0)
    standata$v_X <- integer(0)
    standata$u_X <- integer(0)
  }  
  
  # Combined response vector
  y_y <- fetch(y_mod_stuff, "y")
  y_is_real <- fetch_(y_mod_stuff, "is_real")
  standata$y_real <- as.array(as.numeric(unlist(y_y[y_is_real])))
  standata$y_int  <- as.array(as.integer(unlist(y_y[!y_is_real])))
  
  # Indexing for combined beta vector, response vector, design matrix, weights, etc
  standata$idx      <- get_idx_array(standata$NM)
  standata$idx_real <- get_idx_array(standata$NM_real)
  standata$idx_int  <- get_idx_array(standata$NM_int)
  standata$idx_K    <- get_idx_array(standata$KM)
  
  # Sum dimensions
  for (i in c("has_aux", paste0("has_intercept", c("", "_nob", "_lob", "_upb")))) 
    standata[[paste0("sum_", i)]] <- as.integer(sum(standata[[i]]))
  
  # Data for group-specific terms
  group <- lapply(y_mod_stuff, function(x) {
    pad_reTrms(Ztlist = x$Ztlist, 
               cnms   = x$cnms, 
               flist  = x$flist)})
  Z              <- fetch(group, "Z")
  y_cnms         <- fetch(group, "cnms")
  y_flist_padded <- fetch(group, "flist")
  t <- length(cnms_nms)   # num of unique grouping factors
  t_i <- which(cnms_nms == id_var) # index of patient-level grouping factor
  pmat <- matrix(0, t, M) # num of group-specific terms
  lmat <- matrix(0, t, M) # num of factor levels
  l <- c()
  for (i in 1:t) {
    for (j in 1:M) {
      pmat[i,j] <- length(y_cnms[[j]][[cnms_nms[i]]])
      lmat[i,j] <- nlevels(y_flist_padded[[j]][[cnms_nms[i]]])
    }
    l[i] <- max(lmat[i,])
    if (!all(lmat[i,] %in% c(0, l[i])))
      stop("The number of factor levels for each of the grouping factors ",
           "must be the same in each of the longitudinal submodels.")     
  }
  qmat <- l * pmat
  p  <- rowSums(pmat) # num group-specific terms for each grouping factor 
  q1 <- rowSums(qmat) # num group-specific coefs for each grouping factor
  q2 <- colSums(qmat) # num group-specific coefs for each submodel
  q  <- sum(qmat)     # total num group-specific coefs
  b_nms <- unlist(Map(make_b_nms, group, m = seq(M)))
  g_nms <- unlist(
    lapply(1:M, FUN = function(m) {
      lapply(1:length(group[[m]]$cnms), FUN = function(i) {
        paste(paste0("Long", m), group[[m]]$cnms[[i]], names(group[[m]]$cnms)[i], sep = "|")
      })
    })
  )
  standata$t    <- as.integer(t)
  standata$t_i  <- as.integer(t_i)
  standata$pmat <- as.array(pmat)
  standata$p    <- as.array(p)
  standata$l    <- as.array(l)
  standata$qmat <- as.array(qmat)
  standata$q1   <- as.array(q1)
  standata$q2   <- as.array(q2)
  standata$q    <- as.integer(q)
  standata$len_theta_L <- sum(choose(p, 2), p)
  Zmerge <- Matrix::bdiag(Z)
  parts <- rstan::extract_sparse_parts(Zmerge)
  standata$num_non_zero <- as.integer(length(parts$w))
  standata$w <- parts$w
  standata$v <- parts$v
  standata$u <- as.array(parts$u)
  
  # Hyperparameters for decov prior
  if (prior_covariance$dist == "decov") {
    decov_args <- prior_covariance
    standata$shape <- as.array(maybe_broadcast(decov_args$shape, t))
    standata$scale <- as.array(maybe_broadcast(decov_args$scale, t))
    standata$len_concentration <- sum(p[p > 1])
    standata$concentration <- 
      as.array(maybe_broadcast(decov_args$concentration, sum(p[p > 1])))
    standata$len_regularization <- sum(p > 1)
    standata$regularization <- 
      as.array(maybe_broadcast(decov_args$regularization, sum(p > 1))) 
  }  
  
  # Families
  standata$family <- as.array(sapply(1:M, function(x) {
    return_fam <- switch(family[[x]]$family, 
                         gaussian = 1L, 
                         Gamma = 2L,
                         inverse.gaussian = 3L,
                         binomial = 5L,
                         poisson = 6L,
                         "neg_binomial_2" = 7L)
    if (y_mod_stuff[[x]]$is_bernoulli) return_fam <- 4L
    return_fam}))
  
  #----- Event submodel (including GK quadrature)
  
  # Dimensions, response, design matrix, etc
  standata$Npat      <- as.integer(e_mod_stuff$Npat)
  standata$Nevents   <- as.integer(e_mod_stuff$Nevents)
  standata$qnodes    <- as.integer(qnodes)
  standata$qwts      <- as.array(e_mod_stuff$qwts)
  standata$Npat_times_qnodes <- as.integer(e_mod_stuff$Npat * qnodes)
  standata$e_times <- c(e_mod_stuff$eventtime[e_mod_stuff$status == 1], unlist(e_mod_stuff$qpts))
  standata$nrow_e_Xq <- length(standata$e_times)
  standata$e_has_intercept <- as.integer(e_has_intercept)
  standata$e_Xq      <- e_mod_stuff$xtemp
  standata$e_xbar    <- as.array(e_mod_stuff$xbar)
  standata$e_weights       <- as.array(e_weights)
  standata$e_weights_rep   <- as.array(rep(e_weights, times = qnodes))
  
  # Baseline hazard
  standata$basehaz_type <- as.integer(basehaz$type)
  standata$basehaz_df   <- as.integer(basehaz$df)
  if (basehaz$type_name == "weibull") {
    standata$basehaz_X <- matrix(log(standata$e_times), length(standata$e_times), 1) 
  } else if (basehaz$type_name == "bs") {
    standata$basehaz_X <- as.array(predict(basehaz$bs_basis, standata$e_times)) 
  } else if (basehaz$type_name == "piecewise") {
    e_times_quantiles <- cut(standata$e_times, basehaz$knots, 
                             include.lowest = TRUE, labels = FALSE)
    tmp <- matrix(NA, length(e_times_quantiles), basehaz$df)
    for (i in 1:basehaz$df) 
      tmp[, i] <- ifelse(e_times_quantiles == i, 1, 0)
    standata$basehaz_X <- as.array(tmp)
  } else {
    standata$basehaz_X <- matrix(0,0,0)  
  }
  standata$norm_const <- e_mod_stuff$norm_const
  
  #----- Association structure
  
  standata$assoc <- as.integer(a_K > 0L) # any association structure, 1 = yes

  # Indicator for which components are required to build the association terms
  standata$assoc_uses <- sapply(
    c("etavalue", "etaslope", "etaauc", "muvalue", "muslope", "muauc"), 
    function(x, assoc) {
      nm_check <- switch(x,
                         etavalue = "^eta|^mu",
                         etaslope = "etaslope|muslope",
                         etaauc   = "etaauc|muauc",
                         muvalue  = "muvalue|muslope",
                         muslope  = "muslope",
                         muauc    = "muauc")
      sel <- grep(nm_check, rownames(assoc))
      as.integer(any(unlist(assoc[sel,])))
    }, assoc = assoc)  
    
  # Indexing for desired association types
  # !!! must be careful with corresponding use of indexing in Stan code
  # 1 = ev; 2 = es; 3 = ea; 4 = mv; 5 = ms; 6 = ma;
  # 7 = shared_b; 8 = shared_coef;
  # 9 = ev_data; 10 = es_data; 11 = mv_data; 12 = ms_data;
  # 13 = evev; 14 = evmv; 15 = mvev; 16 = mvmv;
  sel <- grep("which|null", rownames(assoc), invert = TRUE)
  standata$has_assoc <- matrix(as.integer(assoc[sel,]), ncol = M) 
  
  # Data for association structure when there is
  # clustering below the patient-level
  standata$has_clust <- as.array(as.integer(has_clust))
  if (any(has_clust)) { # has lower level clustering
    parts_clust_mat <- rstan::extract_sparse_parts(clust_mat[[1L]])
    standata$clust_nnz <- length(parts_clust_mat$w)
    standata$clust_w <- parts_clust_mat$w
    standata$clust_v <- parts_clust_mat$v
    standata$clust_u <- parts_clust_mat$u
  } else { # no lower level clustering
    standata$clust_nnz <- 0L
    standata$clust_w <- double(0)
    standata$clust_v <- integer(0)
    standata$clust_u <- integer(0)
  }
  
  # Data for calculating value, slope, auc in GK quadrature 
  standata$nrow_y_Xq <- as.array(as.integer(
    sapply(a_mod_stuff, function(x) NROW(x$mod_eta$xtemp))))
  standata$idx_q <- get_idx_array(standata$nrow_y_Xq)
  for (i in c("eta", "eps", "auc")) {
    nm_check <- switch(i,
                       eta = "^eta|^mu",
                       eps = "slope",
                       auc = "auc")
    sel <- grep(nm_check, rownames(assoc))
    if (any(unlist(assoc[sel,]))) {
      tmp_stuff <- fetch(a_mod_stuff, paste0("mod_", i))
      X_tmp <- as.matrix(Matrix::bdiag(fetch(tmp_stuff, "xtemp")))
      group_tmp <- lapply(tmp_stuff, function(x) {
        pad_reTrms(Ztlist = x[["group"]][["Ztlist"]], 
                   cnms   = x[["group"]][["cnms"]], 
                   flist  = x[["group"]][["flist"]])})
      Z_tmp <- Matrix::bdiag(fetch(group_tmp, "Z"))      
    } else {
      X_tmp <- matrix(0,0,standata$K)
      Z_tmp <- matrix(0,0,0) 
    }
    parts_Z_tmp <- rstan::extract_sparse_parts(Z_tmp)
    standata[[paste0("y_Xq_", i)]] <- as.array(X_tmp)
    standata[[paste0("nnz_Zq_", i)]] <- as.integer(length(parts_Z_tmp$w))
    standata[[paste0("w_Zq_", i)]] <- parts_Z_tmp$w
    standata[[paste0("v_Zq_", i)]] <- parts_Z_tmp$v
    standata[[paste0("u_Zq_", i)]] <- as.array(parts_Z_tmp$u)    
  }  
  
  # Data for slope association structure
  standata$eps <- eps
  
  # Data for auc association structure
  standata$auc_qnodes <- 
    as.integer(auc_qnodes)
  standata$Npat_times_auc_qnodes <- 
    as.integer(e_mod_stuff$Npat * auc_qnodes) 
  standata$nrow_y_Xq_auc <- as.array(as.integer(
    sapply(a_mod_stuff, function(x) NROW(x$mod_auc$xtemp))))
  standata$idx_qauc <- get_idx_array(standata$nrow_y_Xq_auc)
  auc_qwts <- 
    unlist(lapply(e_mod_stuff$qtimes, function(x) 
      lapply(x, function(y) 
        lapply(get_quadpoints(auc_qnodes)$weights, unstandardise_qwts, 0, y)))) 
  standata$auc_qwts <- 
    if (standata$assoc_uses[3]) as.array(auc_qwts) else double(0)

  # Interactions between association terms and data
  # design matrix for the interactions
  standata$y_Xq_data <- 
    as.array(as.matrix(Matrix::bdiag(fetch(a_mod_stuff, "xmat_data"))))
  # number of columns in y_Xq_data corresponding to each interaction type 
  # (ie, etavalue, etaslope, muvalue, muslope) for each submodel
  standata$a_K_data  <- fetch_array(a_mod_stuff, "K_data")  
  
  # Interactions between association terms
  standata$which_interactions      <- as.array(unlist(assoc["which_interactions",]))
  standata$size_which_interactions <- c(sapply(assoc["which_interactions",], sapply, length))
   
  # Shared random effects
  standata$which_b_zindex    <- as.array(unlist(assoc["which_b_zindex",]))
  standata$which_coef_zindex <- as.array(unlist(assoc["which_coef_zindex",]))
  standata$which_coef_xindex <- as.array(unlist(assoc["which_coef_xindex",]))
  standata$size_which_b      <- as.array(sapply(assoc["which_b_zindex",    ], length))
  standata$size_which_coef   <- as.array(sapply(assoc["which_coef_zindex", ], length))

  # Sum dimensions
  for (i in c("a_K_data", paste0("size_which_", c("b", "coef", "interactions")))) {
    standata[[paste0("sum_", i)]] <- as.integer(sum(standata[[i]]))
  }
  
  #----------------
  # Initial values
  #----------------
  
  if (is.character(init) && (init =="prefit")) {
    init <- generate_init_function(y_mod_stuff, e_mod_stuff, standata)
  } else if (is.character(init) && (init == "prefit_vb")) {
    cat("Obtaining initial values using variational bayes\n")
    dropargs <- c("chains", "cores", "iter", "refresh")
    vbdots <- list(...)
    for (i in dropargs) 
      vbdots[[i]] <- NULL
    vbargs <- c(list(stanmodels$mvmer, pars = "mean_PPD", data = standata, 
                     algorithm = "meanfield"), vbdots)
    initfit <- do.call(rstan::vb, vbargs)
    initmeans <- rstan::get_posterior_mean(initfit)
    initnms <- rownames(initmeans)
    inits <- generate_init_function(y_mod_stuff, e_mod_stuff, standata)()
    sel <- c("gamma_nob", "gamma_lob", "gamma_upb", "z_beta", "aux_unscaled", 
             "z_b", "z_T", "rho", "zeta", "tau", "global", "local2", "local4", 
             "mix", "ool", "noise")
    for (i in sel) {
      sel_i <- grep(paste0("^", i, "\\."), initnms)
      if (length(sel_i))
        inits[[i]] <- as.array(initmeans[sel_i,])
    }
    init <- function() inits
  }
  
  #---------------
  # Prior summary
  #---------------
  
  prior_info <- summarize_jm_prior(
    user_priorLong = y_user_prior_stuff,
    user_priorLong_intercept = y_user_prior_intercept_stuff,
    user_priorLong_aux = y_user_prior_aux_stuff,
    user_priorEvent = e_user_prior_stuff,
    user_priorEvent_intercept = e_user_prior_intercept_stuff,
    user_priorEvent_aux = e_user_prior_aux_stuff,
    user_priorAssoc = a_user_prior_stuff,
    user_prior_covariance = prior_covariance,
    y_has_intercept = sapply(y_mod_stuff, `[[`, "has_intercept"),
    y_has_predictors = sapply(y_mod_stuff, function(x) x$K > 0),
    e_has_intercept = e_has_intercept,
    e_has_predictors = e_mod_stuff$K > 0,
    has_assoc = a_K > 0,
    adjusted_priorLong_scale = fetch(y_prior_stuff, "prior_scale"),
    adjusted_priorLong_intercept_scale = fetch(y_prior_intercept_stuff, "prior_scale"),
    adjusted_priorLong_aux_scale = fetch(y_prior_aux_stuff, "prior_scale"),
    adjusted_priorEvent_scale = e_prior_stuff$prior_scale,
    adjusted_priorEvent_intercept_scale = e_prior_intercept_stuff$prior_scale,
    adjusted_priorEvent_aux_scale = e_prior_aux_stuff$prior_scale,
    adjusted_priorAssoc_scale = a_prior_stuff$prior_scale,
    family = family, basehaz = basehaz
  )  

  #-----------
  # Fit model
  #-----------
  
  # call stan() to draw from posterior distribution
  stanfit <- stanmodels$jm
  pars <- c(if (standata$sum_has_intercept) "alpha",
            if (standata$K) "beta",
            if (standata$e_has_intercept) "e_gamma",
            if (standata$e_K) "e_beta",
            if (standata$a_K) "a_beta",
            if (standata$q) "b",
            if (standata$sum_has_aux) "aux",
            if (length(standata$basehaz_X)) "e_aux",
            if (standata$len_theta_L) "theta_L",
            "mean_PPD")
            
  cat(paste0(if (M == 1L) "Uni" else "Multi", "variate joint model specified\n"))
  if (algorithm == "sampling") {
    cat("\nPlease note the warmup phase may be much slower than",
        "later iterations!\n")             
    sampling_args <- set_sampling_args_for_jm(
      object = stanfit, 
      user_dots = list(...), 
      user_adapt_delta = adapt_delta,
      user_max_treedepth = max_treedepth,
      sum_p = sum(standata$p),
      data = standata, 
      pars = pars, 
      init = init,
      show_messages = FALSE)
    stanfit <- do.call(sampling, sampling_args)
  } else {
    # meanfield or fullrank vb
    stanfit <- rstan::vb(stanfit, pars = pars, data = standata,
                         algorithm = algorithm, ...)    
  }
  check_stanfit(stanfit)
  
  # Names for pars
  y_nms <- unlist(lapply(1:M, function(m) 
    if (ncol(y_mod_stuff[[m]]$xtemp)) paste0("Long", m, "|", colnames(y_mod_stuff[[m]]$xtemp))))
  y_int_nms <- unlist(lapply(1:M, function(m) 
    if (y_mod_stuff[[m]]$has_intercept) paste0("Long", m, "|(Intercept)")))
  y_aux_nms <- character()  
  for (m in 1:M) {
    if (is.gaussian(y_mod_stuff[[m]]$famname))   y_aux_nms <- c(y_aux_nms, paste0("Long", m,"|sigma"))
    else if (is.gamma(y_mod_stuff[[m]]$famname)) y_aux_nms <- c(y_aux_nms, paste0("Long", m,"|shape"))
    else if (is.ig(y_mod_stuff[[m]]$famname))    y_aux_nms <- c(y_aux_nms, paste0("Long", m,"|lambda"))
    else if (is.nb(y_mod_stuff[[m]]$famname))    y_aux_nms <- c(y_aux_nms, paste0("Long", m,"|reciprocal_dispersion"))
  }  
  e_nms <- if (ncol(e_mod_stuff$xtemp)) paste0("Event|", colnames(e_mod_stuff$xtemp))    
  e_int_nms <- if (e_has_intercept) "Event|(Intercept)"
  e_aux_nms <- if (basehaz$type == 1L) "Event|weibull-shape" else paste0("Event|basehaz-coef", seq(basehaz$df))               
  a_nms <- character()  
  for (m in 1:M) {
    if (assoc["etavalue",         ][[m]]) a_nms <- c(a_nms, paste0("Assoc|Long", m,"|etavalue"))
    if (assoc["etavalue_data",    ][[m]]) a_nms <- c(a_nms, paste0("Assoc|Long", m,"|etavalue:", colnames(a_mod_stuff[[m]][["xq_data"]][["etavalue_data"]])))
    if (assoc["etavalue_etavalue",][[m]]) a_nms <- c(a_nms, paste0("Assoc|Long", m,"|etavalue:Long", assoc["which_interactions",][[m]][["etavalue_etavalue"]], "|etavalue"))
    if (assoc["etavalue_muvalue", ][[m]]) a_nms <- c(a_nms, paste0("Assoc|Long", m,"|etavalue:Long", assoc["which_interactions",][[m]][["etavalue_muvalue"]],  "|muvalue"))
    if (assoc["etaslope",         ][[m]]) a_nms <- c(a_nms, paste0("Assoc|Long", m,"|etaslope"))
    if (assoc["etaslope_data",    ][[m]]) a_nms <- c(a_nms, paste0("Assoc|Long", m,"|etaslope:", colnames(a_mod_stuff[[m]][["xq_data"]][["etaslope_data"]])))    
    if (assoc["etaauc",           ][[m]]) a_nms <- c(a_nms, paste0("Assoc|Long", m,"|etaauc"))
    if (assoc["muvalue",          ][[m]]) a_nms <- c(a_nms, paste0("Assoc|Long", m,"|muvalue"))
    if (assoc["muvalue_data",     ][[m]]) a_nms <- c(a_nms, paste0("Assoc|Long", m,"|muvalue:", colnames(a_mod_stuff[[m]][["xq_data"]][["muvalue_data"]])))    
    if (assoc["muvalue_etavalue", ][[m]]) a_nms <- c(a_nms, paste0("Assoc|Long", m,"|muvalue:Long", assoc["which_interactions",][[m]][["muvalue_etavalue"]], "|etavalue"))
    if (assoc["muvalue_muvalue",  ][[m]]) a_nms <- c(a_nms, paste0("Assoc|Long", m,"|muvalue:Long", assoc["which_interactions",][[m]][["muvalue_muvalue"]],  "|muvalue"))
    if (assoc["muslope",          ][[m]]) a_nms <- c(a_nms, paste0("Assoc|Long", m,"|muslope"))
    if (assoc["muslope_data",     ][[m]]) a_nms <- c(a_nms, paste0("Assoc|Long", m,"|muslope:", colnames(a_mod_stuff[[m]][["xq_data"]][["muslope_data"]])))    
    if (assoc["muauc",            ][[m]]) a_nms <- c(a_nms, paste0("Assoc|Long", m,"|muauc"))
  }
  if (sum(standata$size_which_b)) {
    temp_g_nms <- lapply(1:M, FUN = function(m) {
      all_nms <- paste0(paste0("Long", m, "|b["), y_mod_stuff[[m]]$cnms[[id_var]], "]")
      all_nms[assoc["which_b_zindex",][[m]]]})
    a_nms <- c(a_nms, paste0("Assoc|", unlist(temp_g_nms)))
  }
  if (sum(standata$size_which_coef)) {
    temp_g_nms <- lapply(1:M, FUN = function(m) {
      all_nms <- paste0(paste0("Long", m, "|coef["), y_mod_stuff[[m]]$cnms[[id_var]], "]")
      all_nms[assoc["which_coef_zindex",][[m]]]})
    a_nms <- c(a_nms, paste0("Assoc|", unlist(temp_g_nms)))
  }
  
  # Sigma values in stanmat, and Sigma names
  if (standata$len_theta_L) {
    thetas <- extract(stanfit, pars = "theta_L", inc_warmup = TRUE, 
                      permuted = FALSE)
    nc <- sapply(cnms, FUN = length)
    nms <- names(cnms)
    Sigma <- apply(thetas, 1:2, FUN = function(theta) {
      Sigma <- mkVarCorr(sc = 1, cnms, nc, theta, nms)
      unlist(sapply(Sigma, simplify = FALSE, 
                    FUN = function(x) x[lower.tri(x, TRUE)]))
    })
    l <- length(dim(Sigma))
    end <- tail(dim(Sigma), 1L)
    shift <- grep("^theta_L", names(stanfit@sim$samples[[1]]))[1] - 1L
    if (l == 3) for (chain in 1:end) for (param in 1:nrow(Sigma)) {
      stanfit@sim$samples[[chain]][[shift + param]] <- Sigma[param, , chain] 
    }
    else for (chain in 1:end) {
      stanfit@sim$samples[[chain]][[shift + 1]] <- Sigma[, chain]
    }
    Sigma_nms <- lapply(cnms, FUN = function(grp) {
      nm <- outer(grp, grp, FUN = paste, sep = ",")
      nm[lower.tri(nm, diag = TRUE)]
    })
    for (j in seq_along(Sigma_nms)) {
      Sigma_nms[[j]] <- paste0(nms[j], ":", Sigma_nms[[j]])
    }
    Sigma_nms <- unlist(Sigma_nms)
  }
  
  new_names <- c(y_int_nms,
                 y_nms,
                 e_int_nms,
                 e_nms,
                 a_nms,                   
                 if (length(standata$q)) c(paste0("b[", b_nms, "]")),
                 y_aux_nms,
                 e_aux_nms,
                 if (standata$len_theta_L) paste0("Sigma[", Sigma_nms, "]"),
                 paste0("Long", 1:M, "|mean_PPD"), 
                 "log-posterior")
  stanfit@sim$fnames_oi <- new_names
  
  n_grps <- standata$l - 1
  names(n_grps) <- cnms_nms  # n_grps is num. of levels within each grouping factor
  names(p) <- cnms_nms       # p is num. of variables within each grouping factor
  
  # Undo ordering of matrices if bernoulli
  y_mod_stuff <- lapply(y_mod_stuff, unorder_bernoulli)
  
  # Drop clust_mat from object
  clust_stuff <- lapply(clust_stuff, function(x) {
    x$clust_mat <- NULL
    return(x)
  })
  
  fit <- nlist(stanfit, family, formula = list_nms(c(formulaLong, formulaEvent), M), 
               id_var, time_var, offset, weights, qnodes, basehaz,
               M, cnms, n_yobs = unlist(list_nms(fetch(y_mod_stuff, "N"), M)), 
               n_subjects = e_mod_stuff$Npat, n_grps, assoc,
               y_mod_stuff, e_mod_stuff, a_mod_stuff, clust_stuff,
               grp_assoc = if (any(unlist(has_clust))) grp_assoc else NULL,
               fr = list_nms(c(fetch(a_mod_stuff, "model_frame"), 
                               list(e_mod_stuff$model_frame)), M),
               y = list_nms(fetch(y_mod_stuff, "y"), M),
               status = e_mod_stuff$status, eventtime = e_mod_stuff$eventtime,
               epsilon = if (standata$assoc_uses[2]) eps else NULL,
               dataLong, dataEvent, call, na.action, algorithm, 
               standata = NULL, terms = NULL, prior.info = prior_info,
               stan_function = "stan_jm")
  out <- stanmvreg(fit)
  return(out)
}


#--------------- Functions related to longitudinal submodel

# Fit separate longitudinal submodel
#
# @param mc The (slightly modified) user specified call for the longitudinal submodel
# @param family The family object for the longitudinal submodel
# @param supported_families A string vector of supported family names
# @param supported_links A string vector of supported link names
# @param sparse A logical specifying whether to use a sparse design matrix
# @return A named list
handle_glmod <- function(mc, family, supported_families, supported_links, 
                         sparse, env = parent.frame()) {
  
  if ((family$family == "gaussian") && (family$link == "identity")) {
    mc[[1]]    <- quote(lme4::lmer)
    mc$family  <- NULL
    mc$control <- get_control_args()
  } else if (family$family == "neg_binomial_2") {
    mc[[1]]    <- quote(lme4::glmer.nb)
    mc$family  <- NULL
    mc$control <- get_control_args(glmer = TRUE)               
  } else {
    mc[[1]]    <- quote(lme4::glmer)
    mc$control <- get_control_args(glmer = TRUE)
  }
  mod <- suppressWarnings(eval(mc, envir = env))     	
  
  # Response vector
  y <- as.vector(lme4::getME(mod, "y"))
  y <- validate_glm_outcome_support(y, family)
  if (is.binomial(family$family) && NCOL(y) == 2L)
    STOP_binomial()
  
  # Design matrix
  xtemp <- xbar <- has_intercept <- NULL # useless assignments to pass R CMD check
  x <- as.matrix(lme4::getME(mod, "X"))
  x_stuff <- center_x(x, sparse)
  for (i in names(x_stuff)) # xtemp, xbar, has_intercept
    assign(i, x_stuff[[i]])
  if (has_intercept) {
    check_int <- check_intercept(family$family, family$link)
    has_intercept_unbound <- check_int$unbound
    has_intercept_lobound <- check_int$lobound
    has_intercept_upbound <- check_int$upbound
  } else {
    has_intercept_unbound <- 0L
    has_intercept_lobound <- 0L
    has_intercept_upbound <- 0L
  } 
  offset <- lme4::getME(mod, "offset")
  
  # Random effect terms
  group_call <- mc
  group_call[[1]] <- quote(lme4::glFormula)
  group <- eval(group_call, envir = env)$reTrms      	
  
  Ztlist <- group$Ztlist
  cnms   <- group$cnms
  flist  <- group$flist
  
  # Reorder y, X, Z if bernoulli (zeros first)
  if (is.binomial(family$family) && all(y %in% 0:1)) {      
    ord    <- order(y)
    y      <- y     [ord]
    xtemp  <- xtemp [ord, , drop = FALSE]  
    Ztlist <- lapply(Ztlist, function(x) x[, ord, drop = FALSE]) 
    flist  <- flist[ord, , drop = FALSE] 
    N01    <- sapply(0:1,    function(x) sum(y == x))
  } else {
    ord    <- NULL
    N01    <- rep(0L, 2)  # dud entry if not bernoulli
  }
  
  # Dimensions
  N       <- NROW(xtemp)
  is_real <- check_response_real(family$family)
  real_N  <- if (is_real) N else 0L
  int_N   <- if (!is_real) N else 0L
  K       <- ncol(xtemp)	
  has_aux <- check_for_aux(family$family)
  
  # Family indicators
  fam <- which(pmatch(supported_families, family$family, nomatch = 0L) == 1L)
  famname <- supported_families[fam]
  is_bernoulli <- is.binomial(famname) && all(y %in% 0:1)
  is_nb <- is.nb(famname)
  is_gaussian <- is.gaussian(famname)
  is_gamma <- is.gamma(famname)
  is_ig <- is.ig(famname)
  is_continuous <- is_gaussian || is_gamma || is_ig
  is_lmer <- is.lmer(family)
  if (is.binomial(famname) && !is_bernoulli)
    STOP_binomial()
  
  # Require intercept for certain family and link combinations
  if (!has_intercept) {
    link <- which(supported_links == family$link)
    linkname <- supported_links[link]
    needs_intercept <- !is_gaussian && linkname == "identity" ||
      is_gamma && linkname == "inverse" ||
      is.binomial(famname) && linkname == "log"
    if (needs_intercept)
      stop("To use the specified combination of family and link (", famname, 
           ", ", linkname, ") the model must have an intercept.")
  }    
    
  # Return list
  nlist(mod, is_real, y, x, xtemp, xbar, N01, ord, famname,
    offset, Ztlist, cnms, flist, has_intercept, has_intercept_unbound,
    has_intercept_lobound, has_intercept_upbound, has_aux, N, real_N, int_N, K,
    is_bernoulli, is_nb, is_gaussian, is_gamma, is_ig, is_continuous, is_lmer)
}

# Function to return a single cnms object for all longitudinal submodels
#
# @param x A list, with each element being a cnms object returned by (g)lmer
get_common_cnms <- function(x, stub = "Long") {
  nms <- lapply(x, names)
  unique_nms <- unique(unlist(nms))
  cnms <- lapply(seq_along(unique_nms), function(i) {
    nm <- unique_nms[i]
    unlist(lapply(1:length(x), function(m) 
      if (nm %in% nms[[m]]) paste0(stub, m, "|", x[[m]][[nm]])))
  })
  names(cnms) <- unique_nms
  cnms
}

# Function to substitute variables in the formula of a fitted model
# with the corresponding predvars based on the terms object for the model.
# (This is useful since lme4::glFormula doesn't allow a terms object to be 
# passed as the first argument instead of a model formula).
#
# @param mod A (g)lmer model object from which to extract the formula and terms
# @return A reformulated model formula with variables replaced by predvars
use_predvars <- function(mod) {
  fm <- formula(mod)
  ff <- grep("", attr(terms(mod, fixed.only = TRUE), "variables"), value = TRUE)[-1]
  fr <- grep("", attr(terms(mod, random.only = TRUE), "variables"), value = TRUE)[-1]
  pf <- grep("", attr(terms(mod, fixed.only = TRUE), "predvars"), value = TRUE)[-1]
  pr <- grep("", attr(terms(mod, random.only = TRUE), "predvars"), value = TRUE)[-1]
  if (!identical(c(ff, fr), c(pf, pr))) {
    for (j in 1:length(ff))
      fm <- gsub(ff[[j]], pf[[j]], fm, fixed = TRUE)    
    for (j in 1:length(fr))
      fm <- gsub(fr[[j]], pr[[j]], fm, fixed = TRUE)    
    fm <- reformulate(fm[[3L]], response = formula(mod)[[2L]])
  }
  fm
}

# Check the id_var argument is valid and is included appropriately in the
# formulas for each of the longitudinal submodels
#
# @param id_var The character string that the user specified for the id_var
#   argument -- will have been set to NULL if the argument was missing.
# @param y_cnms A list of length M with the cnms for each longitudinal submodel
# @param y_flist A list of length M with the flist for each longitudinal submodel
# @return Returns the character string corresponding to the appropriate id_var.
#   This will either be the user specified id_var argument or the only grouping
#   factor.
check_id_var <- function(id_var, y_cnms, y_flist) {
  len_cnms <- sapply(y_cnms, length)
  if (any(len_cnms > 1L)) {  # more than one grouping factor
    if (is.null(id_var)) {
      stop("'id_var' must be specified when using more than one grouping factor",
           call. = FALSE)
    } else {
      lapply(y_cnms, function(x)  if (!(id_var %in% names(x)))
        stop("'id_var' must be included as a grouping factor in each ",
             "of the longitudinal submodels", call. = FALSE)) 
    }
    return(id_var)
  } else {  # only one grouping factor (assumed to be subject ID)
    only_cnm <- unique(sapply(y_cnms, names))
    if (length(only_cnm) > 1L)
      stop("The grouping factor (ie, subject ID variable) is not the ",
           "same in all longitudinal submodels", call. = FALSE)
    if ((!is.null(id_var)) && (!identical(id_var, only_cnm)))
      warning("The user specified 'id_var' (", paste(id_var), 
              ") and the assumed ID variable based on the single ",
              "grouping factor (", paste(only_cnm), ") are not the same; ", 
              "'id_var' will be ignored", call. = FALSE, immediate. = TRUE)
    return(only_cnm)
  }
}

# Check the factor list corresponding to subject ID is the same in each 
# of the longitudinal submodels
#
# @param id_var The name of the ID variable
# @param y_flist A list containing the flist objects returned for each 
#   separate longitudinal submodel
# @return A vector of factor levels corresponding to the IDs appearing
#   in the longitudinal submodels
check_id_list <- function(id_var, y_flist) {
  id_list <- unique(lapply(y_flist, function(x) levels(x[[id_var]])))
  if (length(id_list) > 1L)
    stop("The subject IDs are not the same in all longitudinal submodels.",
         call. = FALSE)
  unlist(id_list)  
}

# Function to return control arguments for lmer or glmer call
#
# @param glmer A logical indicating whether to use glmerControl
# @param norank
get_control_args <- function(glmer = FALSE, norank = FALSE) {
  do.call(ifelse(glmer, "glmerControl", "lmerControl"),
    list(
      check.nlev.gtreq.5 = "ignore",
      check.nlev.gtr.1 = "stop",
      check.nobs.vs.rankZ = "ignore",
      check.nobs.vs.nlev = "ignore",
      check.nobs.vs.nRE = "ignore",
      check.rankX = ifelse(norank, "ignore", "message+drop.cols")))
}

# Undo the ordering of the response vector, design matrices, weights, etc
# if they were a bernoulli response sorted for model estimation
#
# @param mod_stuff A named list returned by a call to handle_glmod
unorder_bernoulli <- function(mod_stuff) {
  if (mod_stuff$is_bernoulli) {
    if (is.null(mod_stuff$ord))
      stop("Bernoulli sorting vector not found.")
    mod_stuff$y       <- mod_stuff$y[order(mod_stuff$ord)]
    mod_stuff$weights <- mod_stuff$weights[order(mod_stuff$ord)]
    mod_stuff$xtemp   <- mod_stuff$xtemp[order(mod_stuff$ord), , drop = FALSE]
    mod_stuff$Ztlist  <- lapply(mod_stuff$Ztlist, function(x) x[, order(mod_stuff$ord), drop = FALSE])
    mod_stuff$flist   <- mod_stuff$flist[order(mod_stuff$ord), , drop = FALSE]
  }
  mod_stuff
}

# Function to return the appropriate intercept type based on family and link
#
# @param family A GLM family
# @param link A link function
# @return A list specifying whether an unbounded, lower bounded, or upper 
#   bounded intercept is required
check_intercept <- function(family, link) {
  if (family == "binomial") {
    if (link == "log") {
      unbound <- 0L; lobound <- 0L; upbound <- 1L;  # binomial, log
    } else {
      unbound <- 1L; lobound <- 0L; upbound <- 0L;  # binomial, !log
    }
  } else {
    if (link == "log") {
      unbound <- 1L; lobound <- 0L; upbound <- 0L;  # gamma/inv-gaus/poisson/nb, log
    } else {
      if (family == "gaussian") {
        unbound <- 1L; lobound <- 0L; upbound <- 0L;  # gaussian, any link
      } else {
        unbound <- 0L; lobound <- 1L; upbound <- 0L;  # gamma/inv-gaus/poisson/nb, !log      
      }
    }
  }  
  nlist(unbound, lobound, upbound) 
}

# Function to check if the response vector is real or integer
#
# @param family A GLM family
# @return A logical specify whether the response is real (TRUE) or integer (FALSE)
check_response_real <- function(family) {
  if (family == "binomial" || 
      family == "poisson" ||
      family == "neg_binomial_2") {
    FALSE
  } else TRUE
}

# Function to check if the submodel should include a auxiliary term
#
# @param family A GLM family
# @return A logical specify whether the submodel includes a auxiliary term
check_for_aux <- function(family) {
  if (family == "binomial" || family == "poisson") FALSE else TRUE
}


#--------------- Functions related to event submodel

# Fit separate event submodel
#
# @param mc The (slightly modified) user specified call for the event submodel
# @param qnodes An integer, the user specified number of GK quadrature nodes
# @param id_var The name of the ID variable
# @param unique_id_list A character vector with the unique IDs (factor levels)
#   that appeared in the longitudinal submodels
# @param sparse A logical indicating whether to use a sparse design matrix
handle_coxmod <- function(mc, qnodes, id_var, unique_id_list, sparse,
                          env = parent.frame()) {
  if (!requireNamespace("survival"))
    stop("the 'survival' package must be installed to use this function")
  if (!requireNamespace("data.table"))
    stop("the 'data.table' package must be installed to use this function")

  mc[[1]] <- quote(survival::coxph) 
  mc$x    <- TRUE
  mod <- eval(mc, envir = env)
  mf1 <- expand.model.frame(mod, id_var, na.expand = TRUE)
  # since lme4 promotes character grouping variables to factors
  if (is.character(mf1[[id_var]]))
    mf1[[id_var]] <- as.factor(mf1[[id_var]])
  mf2 <- cbind(unclass(mf1[,1]), mf1[, -1, drop = FALSE])
  y   <- mod$y
  
  # Entry and exit times
  entrytime <- rep(0, length(unique_id_list)) # delayed entry not handled
  if (attr(y, "type") == "counting") {
    tvc         <- TRUE
    mf_event    <- do.call(rbind, lapply(split(mf2, mf2[, id_var]), function(status) status[which.max(status[,"stop"]), ]))
    eventtime   <- mf_event[["stop"]]
  } else if (attr(y, "type") == "right") {
    tvc         <- FALSE 
    mf_event    <- mf2
    eventtime   <- mf_event[["time"]]
  } else stop("Only 'right' or 'counting' type Surv objects are allowed 
               on the LHS of the event submodel formula")
  
  # Event indicator and ID list
  status     <- mf_event[["status"]]  
  flist <- mf_event[[id_var]]
  names(eventtime) <- names(status) <- flist
  
  # Error checks for the ID variable
  if (!identical(unique_id_list, levels(factor(flist))))
    stop("The patient IDs (levels of the grouping factor) included ",
         "in the longitudinal and event submodels do not match")
  if (is.unsorted(factor(flist)))
    stop("'dataEvent' needs to be sorted by the subject ",
         "ID/grouping variable", call. = FALSE)
  if (!identical(length(unique_id_list), length(eventtime)))
    stop("The number of patients differs between the longitudinal and ",
         "event submodels. Perhaps you intended to use 'start/stop' notation ",
         "for the Surv() object.")
  
  # Unstandardised quadrature points
  qq <- get_quadpoints(qnodes)
  qpts <- lapply(qq$points, unstandardise_qpts,
                 entrytime, eventtime)
  qwts <- lapply(qq$weights, unstandardise_qwts, 
                 entrytime, eventtime)
  qtimes <- unlist(c(list(eventtime[status == 1]), qpts))
  qids <- c(flist[status == 1], rep(flist, qnodes))
  names(qpts) <- names(qwts) <- paste0("quadpoint", seq(qnodes))
  #names(qtimes) <- c("eventtime", names(qpts))

  # Obtain design matrix at event times and unstandardised quadrature points
<<<<<<< HEAD
  
  if (tvc) {  # time varying covariates in event model
    
    # Model frame at event times
    mf2           <- data.table::data.table(mf2, key = c(id_var, "start"))
    mf2[["start"]] <- as.numeric(mf2[["start"]])
    mf2_eventtime <- mf2[, data.table::.SD[data.table::.N], 
                         by = get(id_var)]
    # mf2_eventtime <- mf2_eventtime[, get := NULL]
    mf2_eventtime$get <- NULL
    
    # Model frame corresponding to observation times which are 
    #   as close as possible to the unstandardised quadrature points                      
    mf2_q  <- do.call(rbind, lapply(quadpoint, FUN = function(x)
      mf2[data.table::SJ(flist, x), roll = TRUE, rollends = c(TRUE, TRUE)]))
    
    # Model frame evaluated at both event times and quadrature points
    mf2_q <- rbind(mf2_eventtime, mf2_q)
    
    # Design matrix evaluated at event times and quadrature points
    #   NB Here there are time varying covariates in the event submodel and
    #   therefore the design matrix differs depending on the quadrature point 
    fm_RHS <- delete.response(terms(mod))
    x_quadtime   <- model.matrix(fm_RHS, data = mf2_q)
    
  } else {  # no time varying covariates in event model
    
    # Design matrix evaluated at event times and quadrature points
    #   NB Here there are no time varying covariates in the event submodel and
    #   therefore the design matrix is identical at event time and at all
    #   quadrature points
    x_quadtime   <- do.call(rbind, lapply(1:(quadnodes + 1), FUN = function(x) mod$x))
=======
  if (ncol(mod$x)) {
    if (tvc) {  # time varying covariates in event model
      
      # Model frame at event times
      mf2           <- data.table::data.table(mf2, key = c(id_var, "start"))
      mf2[["start"]] <- as.numeric(mf2[["start"]])
      mf2_eventtime <- mf2[, data.table::.SD[data.table::.N], 
                           by = get(id_var)]
      mf2_eventtime <- mf2_eventtime[status == 1, , drop = FALSE]
      # mf2_eventtime <- mf2_eventtime[, get := NULL]
      mf2_eventtime$get <- NULL
      
      # Model frame corresponding to observation times which are 
      #   as close as possible to the unstandardised quadrature points                      
      mf2_q  <- do.call(rbind, lapply(qpts, FUN = function(x)
        mf2[data.table::SJ(flist, x), roll = TRUE, rollends = c(TRUE, TRUE)]))
      
      # Model frame evaluated at both event times and quadrature points
      mf2_q <- rbind(mf2_eventtime, mf2_q)
      
      # Design matrix evaluated at event times and quadrature points
      #   NB Here there are time varying covariates in the event submodel and
      #   therefore the design matrix differs depending on the quadrature point 
      fm_RHS <- delete.response(terms(mod))
      x_q   <- model.matrix(fm_RHS, data = mf2_q)
      
    } else {  # no time varying covariates in event model
      # Design matrix evaluated at event times and quadrature points
      #   NB Here there are no time varying covariates in the event submodel and
      #   therefore the design matrix is identical at event time and at all
      #   quadrature points
      x_q <- do.call(rbind, rep(list(mod$x), qnodes))
      x_q <- rbind(mod$x[status == 1, , drop = FALSE], x_q)
    }
>>>>>>> 973d8c8d
    
    # Centering of design matrix for event model
    xtemp <- as.matrix(x_q) 
    xbar <- colMeans(xtemp)
    xtemp <- sweep(xtemp, 2, xbar, FUN = "-")
    sel <- (2 > apply(xtemp, 2L, function(x) length(unique(x))))
    if (any(sel)) {
      # drop any column of x with < 2 unique values (empty interaction levels)
      warning("Dropped empty interaction levels: ",
              paste(colnames(xtemp)[sel], collapse = ", "))
      xtemp <- xtemp[, !sel, drop = FALSE]
      xbar <- xbar[!sel]
    }
    K <- ncol(xtemp)
  } else {
    xtemp <- matrix(0,0L,0L)
    xbar <- rep(0,0L)
  }
  # Mean log incidence rate - used for shifting log baseline hazard
  norm_const <- log(sum(status) / sum(eventtime))
     
  # Some additional bits -- NB weights here are quadrature weights, not prior weights
  K <- NCOL(xtemp)
  Npat <- length(eventtime)
  quadweight <- unlist(lapply(get_quadpoints(qnodes)$weights, unstandardise_qwts, entrytime, eventtime))
  
  nlist(mod, entrytime, eventtime, status, Nevents = sum(status), 
        Npat = length(eventtime), K = ncol(xtemp), xtemp, xbar, flist, 
        norm_const, qnodes, qpts, qwts = unlist(qwts), qtimes, qids, tvc,
        model_frame = mf1)
}

# Deal with the baseline hazard
#
# @param basehaz A string specifying the type of baseline hazard
# @param basehaz_ops A named list with elements df, knots 
# @param ok_basehaz A list of admissible baseline hazards
# @param eventtime A numeric vector with eventtimes for each individual
# @param status A numeric vector with event indicators for each individual
handle_basehaz <- function(basehaz, basehaz_ops, 
                           ok_basehaz = nlist("weibull", "bs", "piecewise"),
                           ok_basehaz_ops = nlist("df", "knots"),
                           eventtime, status) {

  if (!basehaz %in% unlist(ok_basehaz))
    stop("The baseline hazard should be one of ", paste(names(ok_basehaz), collapse = ", "))
  if (!all(names(basehaz_ops) %in% unlist(ok_basehaz_ops)))
    stop("The baseline hazard options list can only include ", paste(names(ok_basehaz_ops), collapse = ", "))
  
  type      <- switch(basehaz,
                      weibull = 1L,
                      bs = 2L,
                      piecewise = 3L)
  type_name <- basehaz
  user_df   <- basehaz_ops$df
  df        <- basehaz_ops$df
  knots     <- basehaz_ops$knots
  bs_basis  <- NULL
  
  if (type_name == "weibull") {
    # handle df and knots
    if (!is.null(df))
      warning("'df' will be ignored since baseline hazard was set to weibull.", 
              immediate. = TRUE, call. = FALSE)
    if (!is.null(knots))
      warning("'knots' will be ignored since baseline hazard was set to weibull.", 
              immediate. = TRUE, call. = FALSE) 
    user_df <- NULL
    df      <- 1L
    knots   <- NULL
  } else if (type_name %in% c("bs", "piecewise")) {
    # handle df and knots
    if (!any(is.null(df), is.null(knots))) { 
      # both specified
      stop("Cannot specify both 'df' and 'knots' for the baseline hazard.", call. = FALSE)
    } else if (all(is.null(df), is.null(knots))) { 
      # both null -- use default df
      user_df <- df <- 6L
      knots <- NULL
    } else if (!is.null(df)) { 
      # only df specified
      if (type == 2L) {
        if (df < 3) stop("'df' must be at least 3 for B-splines baseline hazard.")
        user_df <- df <- df + 1
      }
    } else if (!is.null(knots)) {          
      # only knots specified
      if (!is.numeric(knots)) stop("'knots' vector must be numeric", call. = FALSE)
      if (any(knots < 0)) stop("'knots' must be non-negative", call. = FALSE)      
      if (type == 2L) df <- length(knots) + 4
      else if (type == 3L) df <- length(knots) + 1
    } else {
      stop("Bug found: unable to reconcile 'df' and 'knots' arguments.", call. = FALSE) 
    }
  }  
 
  # Evaluate spline basis (knots, df, etc) based on distribution of observed event times
  # or evaluate cut points for piecewise constant baseline hazard
  if (type == 2L) {
    bs_basis <- splines::bs(eventtime[(status > 0)], df = user_df, knots = knots, 
                            Boundary.knots = c(0, max(eventtime)), intercept = TRUE)
  } else if (type == 3L) {
    if (is.null(knots)) {
      knots <- quantile(eventtime[(status > 0)], probs = seq(0, 1, 1 / df))
      knots[[1]] <- 0
      knots[[length(knots)]] <- max(eventtime)
    } else {
      if (any(knots > max(eventtime)))
        stop("'knots' for the baseline hazard cannot be greater than the ",
             "largest event time.", call. = FALSE)
      knots <- c(0, knots, max(eventtime))
    }
  }  
   
  nlist(type, type_name, user_df, df, knots, bs_basis)   
}

# Function to return standardised GK quadrature points and weights
#
# @param nodes The required number of quadrature nodes
# @return A list with two named elements (points and weights) each
#   of which is a numeric vector with length equal to the number of
#   quadrature nodes
get_quadpoints <- function(nodes = 15) {
  if (!is.numeric(nodes) || (length(nodes) > 1L)) {
    stop("'qnodes' should be a numeric vector of length 1.")
  } else if (nodes == 15) {
    list(
      points = c(
        -0.991455371120812639207,
        -0.949107912342758524526,
        -0.86486442335976907279,
        -0.7415311855993944398639,
        -0.5860872354676911302941,
        -0.4058451513773971669066,
        -0.2077849550078984676007,
        0,
        0.2077849550078984676007,
        0.405845151377397166907,
        0.5860872354676911302941,
        0.741531185599394439864,
        0.86486442335976907279,
        0.9491079123427585245262,
        0.991455371120812639207),
      weights = c(
        0.0229353220105292249637,
        0.063092092629978553291,
        0.10479001032225018384,
        0.140653259715525918745,
        0.1690047266392679028266,
        0.1903505780647854099133,
        0.204432940075298892414,
        0.209482141084727828013,
        0.204432940075298892414,
        0.1903505780647854099133,
        0.169004726639267902827,
        0.140653259715525918745,
        0.1047900103222501838399,
        0.063092092629978553291,
        0.0229353220105292249637))      
  } else if (nodes == 11) {
    list(
      points = c(
        -0.984085360094842464496,
        -0.906179845938663992798,
        -0.754166726570849220441,
        -0.5384693101056830910363,
        -0.2796304131617831934135,
        0,
        0.2796304131617831934135,
        0.5384693101056830910363,
        0.754166726570849220441,
        0.906179845938663992798,
        0.984085360094842464496),
      weights = c(
        0.042582036751081832865,
        0.1152333166224733940246,
        0.186800796556492657468,
        0.2410403392286475866999,
        0.272849801912558922341,
        0.2829874178574912132043,
        0.272849801912558922341,
        0.241040339228647586701,
        0.186800796556492657467,
        0.115233316622473394025,
        0.042582036751081832865))     
  } else if (nodes == 7) {
    list(
      points = c(
        -0.9604912687080202834235,
        -0.7745966692414833770359,
        -0.4342437493468025580021,
        0,
        0.4342437493468025580021,
        0.7745966692414833770359,
        0.9604912687080202834235),
      weights = c(
        0.1046562260264672651938,
        0.268488089868333440729,
        0.401397414775962222905,
        0.450916538658474142345,
        0.401397414775962222905,
        0.268488089868333440729,
        0.104656226026467265194))      
  } else stop("'qnodes' must be either 7, 11 or 15.")  
}


#--------------- Functions related to association structure

# Return a named list with information about the specified association structure 
# 
# @param user_x A character vector or NULL, being the user input to the
#   assoc argument (for one submodel) in the stan_jm call
# @param y_mod_stuff A list returned by a call to handle_glmod
# @param id_var The name of the ID variable 
# @param M Integer specifying the total number of longitudinal submodels
# @return A list with information about the desired association structure
validate_assoc <- function(user_x, y_mod_stuff, ok_assoc, ok_assoc_data,
                           ok_assoc_interactions, lag, id_var, M) {

  ok_inputs <- c(ok_assoc, paste0(ok_assoc_data, "_data"),
                 unlist(lapply(ok_assoc_interactions, paste0, "_", ok_assoc_interactions))) 

  # Check user input to assoc argument
  trimmed_x <- trim_assoc(user_x, ok_assoc_data, ok_assoc_interactions)
  if (is.null(user_x) || all(trimmed_x %in% ok_inputs)) {
    assoc <- sapply(ok_inputs, `%in%`, trimmed_x, simplify = FALSE)
    if (is.null(user_x)) {
      assoc$null <- TRUE
    } else if (is.vector(user_x) && is.character(user_x)) {
      if ((assoc$null) && (length(user_x) > 1L))
        stop("In assoc, 'null' cannot be specified in conjuction ",
             "with another association type", call. = FALSE)
      STOP_combination_not_allowed(assoc, "etavalue", "muvalue")
      STOP_combination_not_allowed(assoc, "etaslope", "muslope")
      STOP_combination_not_allowed(assoc, "etaauc",   "muauc")
    } else {
      stop("'assoc' argument should be a character vector or, for a multivariate ",
           "joint model, possibly a list of character vectors.", call. = FALSE)    
    }    
  } else {
    stop("An unsupported association type has been specified. The ",
         "'assoc' argument can only include the following association ", 
         "types: ", paste(ok_assoc, collapse = ", "), ", as well as ",
         "possible interactions either between association terms or ",
         "with observed data.", call. = FALSE)  
  }
  
  # Parse suffix specifying indices for shared random effects
  cnms <- y_mod_stuff$cnms[[id_var]] # names of random effect terms
  assoc$which_b_zindex    <- parse_assoc_sharedRE("shared_b",    user_x, max_index = length(cnms), cnms)
  assoc$which_coef_zindex <- parse_assoc_sharedRE("shared_coef", user_x, max_index = length(cnms), cnms)
  
  if (length(intersect(assoc$which_b_zindex, assoc$which_coef_zindex)))
    stop("The same random effects indices should not be specified in both ",
         "'shared_b' and 'shared_coef'. Specifying indices in 'shared_coef' ",
         "will include both the fixed and random components.", call. = FALSE)
  
  if (length(assoc$which_coef_zindex)) {
    if (length(y_mod_stuff$cnms) > 1L)
      stop("'shared_coef' association structure cannot be used when there is ",
           "clustering at levels other than the individual-level.", call. = FALSE)
    b_nms <- names(assoc$which_coef_zindex)
    assoc$which_coef_xindex <- sapply(b_nms, function(y, beta_nms) {
      beta_match <- grep(y, beta_nms, fixed = TRUE)
      if (!length(beta_match)) {
        stop("In association structure 'shared_coef', no matching fixed effect ",
             "component could be found for the following random effect: ", y, 
             ". Perhaps consider using 'shared_b' association structure instead.")
      } else if (length(beta_match) > 1L) {
        stop("Bug found: In association structure 'shared_coef', multiple ",
             "fixed effect components have been found to match the following ",
             "random effect: ", y)
      }  
      beta_match
    }, beta_nms = colnames(y_mod_stuff$x))
  } else assoc$which_coef_xindex <- numeric(0)
  
  if (!identical(length(assoc$which_coef_zindex), length(assoc$which_coef_xindex)))
    stop("Bug found: the lengths of the fixed and random components of the ",
         "'shared_coef' association structure are not the same.")

  # Parse suffix specifying formula for interactions with data
  ok_inputs_data <- paste0(ok_assoc_data, "_data")
  assoc$which_formulas <- sapply(ok_inputs_data, parse_assoc_data, user_x, simplify = FALSE) 
  
  # Parse suffix specifying indices for interactions between association terms
  ok_inputs_interactions <- unlist(lapply(ok_assoc_interactions, paste0, "_", ok_assoc_interactions))
  assoc$which_interactions <- sapply(ok_inputs_interactions, parse_assoc_interactions, 
                                     user_x, max_index = M, simplify = FALSE)
  
  # Lag for association structure
  assoc$which_lag <- lag

  assoc
}

# Remove suffixes from the user inputted assoc argument
#
# @param x A character vector, being the user input to the 
#   assoc argument in the stan_jm call
# @param ok_assoc_data A character vector specifying which types
#   of association terms are allowed to be interacted with data
# @param ok_assoc_interactions A character vector specifying which types
#   of association terms are allowed to be interacted with other 
#   association terms
trim_assoc <- function(x, ok_assoc_data, ok_assoc_interactions) {
  x <- gsub("^shared_b\\(.*",    "shared_b",    x) 
  x <- gsub("^shared_coef\\(.*", "shared_coef", x) 
  for (i in ok_assoc_data)
    x <- gsub(paste0("^", i, "_data\\(.*"),    paste0(i, "_data"), x)
  for (i in ok_assoc_interactions) for (j in ok_assoc_interactions)
    x <- gsub(paste0("^", i, "_", j, "\\(.*"), paste0(i, "_", j),  x) 
  x     
}

# Parse the formula for specifying a data interaction with an association term
#
# @param x A character string corresponding to one of the allowed
#   association structures for interactions with data, for example, 
#   "etavalue_data" or "etaslope_data"
# @param user_x A character vector, being the user input to the assoc
#   argument in the stan_jm call
# @return The parsed formula (which can be used for constructing a 
#   design matrix for interacting data with association type x) or NULL
parse_assoc_data <- function(x, user_x) {
  val <- grep(paste0("^", x, ".*"), user_x, value = TRUE)
  if (length(val)) {
    val2 <- unlist(strsplit(val, x))[-1]
    fm <- tryCatch(eval(parse(text = val2)), error = function(e) 
      stop(paste0("Incorrect specification of the formula in the '", x,
                  "' association structure. See Examples in the help file."), call. = FALSE))
    if (!is(fm, "formula"))
      stop(paste0("Suffix to '", x, "' association structure should include ",
                  "a formula within parentheses."), call. = FALSE)
    if (identical(length(fm), 3L))
      stop(paste0("Formula specified for '", x, "' association structure should not ",
                  "include a response."), call. = FALSE)
    if (length(lme4::findbars(fm)))
      stop(paste0("Formula specified for '", x, "' association structure should only ",
                  "include fixed effects."), call. = FALSE)
    if (fm[[2L]] == 1)
      stop(paste0("Formula specified for '", x, "' association structure cannot ",
                  "be an intercept only."), call. = FALSE)
    return(fm)
  } else numeric(0)
}

# Parse the indices specified for shared random effects
#
# @param x A character string corresponding to one of the allowed
#   association structures for shared random effects
# @param user_x A character vector, being the user input to the assoc
#   argument in the stan_jm call
# @param max_index An integer specifying the total number of random effects
#   in the longitudinal submodel, and therefore the maximum allowed index for
#   the shared random effects
# @param cnms The names of the random effects corresponding to the 
#   individual-level (id_var) of clustering
# @return A numeric vector specifying indices for the shared random effects
parse_assoc_sharedRE <- function(x, user_x, max_index, cnms) {
  val <- grep(paste0("^", x, ".*"), user_x, value = TRUE)
  if (length(val)) {
    val2 <- unlist(strsplit(val, x))[-1]
    if (length(val2)) {
      index <- tryCatch(eval(parse(text = paste0("c", val2))), error = function(e) 
        stop("Incorrect specification of the '", x, "' association structure. ",
             "See Examples in help file.", call. = FALSE))
      if (any(index > max_index))
        stop(paste0("The indices specified for the '", x, "' association structure are ",
                    "greater than the number of subject-specific random effects."), call. = FALSE)
    } else index <- seq_len(max_index)
    names(index) <- cnms[index]
    return(index)   
  } else numeric(0)
}

# Parse the indices specified for interactions between association terms
#
# @param x A character string corresponding to one of the allowed
#   association structures
# @param user_x A character vector, being the user input to the assoc
#   argument in the stan_jm call
# @param max_index An integer specifying the maximum allowed index
# @return A numeric vector specifying indices
parse_assoc_interactions <- function(x, user_x, max_index) {
  val <- grep(paste0("^", x, ".*"), user_x, value = TRUE)
  if (length(val)) {
    val2 <- unlist(strsplit(val, x))[-1]
    if (length(val2)) {
      index <- tryCatch(eval(parse(text = paste0("c", val2))), error = function(e) 
        stop("Incorrect specification of the '", x, "' association structure. It should ",
             "include a suffix with parentheses specifying the indices of the association ",
             "terms you want to include in the interaction. See Examples in the help file.", call. = FALSE))
      if (any(index > max_index))
        stop("The indices specified for the '", x, "' association structure ",
             "cannot be greater than the number of longitudinal submodels.", call. = FALSE)     
      return(index)
    } else
      stop("Incorrect specification of the '", x, "' association structure. It should ",
             "include a suffix with parentheses specifying the indices of the association ",
             "terms you want to include in the interaction. See Examples in the help file.", call. = FALSE)
  } else numeric(0)      
}

# Make sure that interactions between association terms (for example
# etavalue_etaslope or mu_value_muvalue etc) are always ordered so that
# the first listed association term is for the submodel with the smallest
# index. For example, etavalue1_etavalue2 NOT etavalue2_etavalue1. This
# is to ensure there is no replication such as including both 
# etavalue1_etavalue2 AND etavalue2_etavalue1 when passing to Stan.
#
# @param assoc A named list of named lists, returned by a call to validate_assoc
# @param ok_assoc_interactions A character vector, specifying which association
#   structures are allowed to be used in interactions
check_order_of_assoc_interactions <- function(assoc, ok_assoc_interactions) {
  M <- ncol(assoc)
  for (i in ok_assoc_interactions) {
    for (j in ok_assoc_interactions) {
      header <- paste0(i, "_", j)
      header_reversed <- paste0(j, "_", i)
      for (m in 1:M) {
        if (assoc[header,][[m]]) {
          indices <- assoc["which_interactions",][[m]][[header]]
          sel <- which(indices < m)
          if (length(sel)) {
            # Remove indices for submodels before the current submodel m
            new_indices <- indices[-sel]
            assoc["which_interactions", ][[m]][[header]] <- new_indices
            assoc[header,][[m]] <- (length(new_indices) > 0L)
            # Replace those indices by reversing the order of association terms
            for (k in indices[sel]) {
              assoc["which_interactions",][[k]][[header_reversed]] <- 
                unique(c(assoc["which_interactions",][[k]][[header_reversed]], m))
              assoc[header_reversed,][[k]] <- 
                (length(assoc["which_interactions",][[k]][[header_reversed]]) > 0L)
            }
          }
        }
      }       
    }
  }
  assoc
}

# Return design matrices for evaluating longitudinal submodel quantities 
# at specified quadrature points/times
#
# @param m Integer specifying the longitudinal submodel that the association
#   structure is related to
# @param mc The matched call for the longitudinal submodel
# @param y_mod_stuff A named list returned by a call to handle_glmod (the
#   fit for a single longitudinal submodel)
# @param assoc A named list returned by a call to validate_assoc (details
#   on the desired association structure for all longitudinal submodels)
# @param id_var The name on the ID variable
# @param time_var The name of the time variable
# @param eps The time shift used for the numerical derivative calculation 
#   based on a one-sided different
# @param dataAssoc An optional data frame containing data for interactions within
#   the association terms
handle_assocmod <- function(m, mc, dataLong, y_mod_stuff, clust_stuff, 
                            id_list, times, assoc, 
                            id_var, time_var, eps, auc_qnodes, 
                            dataAssoc = NULL, env = parent.frame()) {
  if (!requireNamespace("data.table"))
    stop("the 'data.table' package must be installed to use this function")
  # Obtain a model frame defined as a data.table
  rows <- rownames(model.frame(y_mod_stuff$mod))
  df   <- as.data.frame(dataLong)[rows,]
  if (clust_stuff$has_clust) {
    clust_var <- clust_stuff$clust_var
    df[[clust_var]] <- factor(df[[clust_var]])
    mf <- data.table::data.table(df, key = c(id_var, clust_var, time_var))
  } else {
    mf <- data.table::data.table(df, key = c(id_var, time_var))
  }
  mf[[time_var]] <- as.numeric(mf[[time_var]]) # ensure no rounding on merge
  
  # Update longitudinal submodel formula to reflect predvars
  mc$formula <- use_predvars(y_mod_stuff$mod)

  # Design matrices for calculating eta, eps, lag, auc and data interactions
  # in association structure
  mc[[1]] <- quote(lme4::glFormula)
  parts <- make_assoc_parts(newdata = mf, assoc = assoc, m = m, id_var = id_var, 
                            time_var = time_var, clust_stuff = clust_stuff, 
                            id_list = id_list, times = times, 
                            eps = eps, auc_qnodes = auc_qnodes,
                            use_function = handle_glFormula, 
                            mc = mc, y_mod_stuff = y_mod_stuff, 
                            dataAssoc = dataAssoc, env = env)
  
  # If association structure is based on shared random effects or shared 
  # coefficients then construct a matrix with the estimated b parameters
  # from the separate glmod (for the id_var grouping factor only). Note this
  # matrix is not passed to standata, but just used for autoscaling the 
  # priors for association parameters.
  sel_shared <- grep("^shared", rownames(assoc))
  if (any(unlist(assoc[sel_shared,]))) {
    # flist for long submodel
    flist_tmp <- lme4::getME(y_mod_stuff$mod, "flist")
    # which grouping factor is id_var
    Gp_sel <- which(names(flist_tmp) == id_var) 
    # grouping factor indices
    Gp <- lme4::getME(y_mod_stuff$mod, "Gp")  
    b_beg <- Gp[[Gp_sel]] + 1
    b_end <- Gp[[Gp_sel + 1]]
    # b vector for grouping factor = id_var
    b_vec <- lme4::getME(y_mod_stuff$mod, "b")[b_beg:b_end]
    # convert to Npat * n_re matrix
    b_mat <- matrix(b_vec, nrow = length(levels(flist_tmp[[Gp_sel]])), byrow = TRUE)
  } else b_mat <- NULL
  
  parts$b_mat <- b_mat
  return(parts)
}

# Function to construct quantities, primarily design matrices (X, Zt), that
# will be used to evaluate the longitudinal submodel contributions to the 
# association structure in the event submodel. For example, the design matrices
# evaluated at the quadpoints, the quadpoints, lagged quadpoints, auc quadpoints,
# and so on. Exactly what quantities are returned depends on what is specified
# in the use_function argument.
#
# @param data A model frame used for constructing the design matrices
# @param assoc A named list returned by a call to validate_assoc (details
#   on the desired association structure for all longitudinal submodels)
# @param id_var The name on the ID variable
# @param time_var The name of the time variable
# @param id_list A vector of subject IDs
# @param times A vector (or possibly a list of vectors) of times at which the 
#   design matrices should be evaluated (most likely the event times and the
#   quadrature times)
# @param eps A numeric value used as the time shift for numerically evaluating
#   the slope of the longitudinal submodel using a one-sided difference
# @param auc_qnodes An integer specifying the number of quadrature nodes to
#   use when evaluating the area under the curve for the longitudinal submodel
# @param use_function The function to call which will return the design 
#   matrices for eta, eps, lag, auc, etc.
# @param ... Additional arguments passes to use_function
# @return A named list
make_assoc_parts <- function(newdata, assoc, id_var, time_var, clust_stuff,
                             id_list, times, eps = 1E-5, auc_qnodes = 15L, 
                             dataAssoc = NULL, use_function = handle_glFormula, 
                             ...) {
  if (!requireNamespace("data.table"))
    stop("the 'data.table' package must be installed to use this function")
  
  dots <- list(...)
  m <- dots$m 
  if (is.null(m)) stop("Argument m must be specified in dots.")

  # Apply lag
  lag <- assoc["which_lag",][[m]]
  if (!lag == 0) {
    times <- lapply(times, function(x, lag) {
      newtimes <- x - lag
      newtimes[newtimes < 0] <- 0.0  # use baseline where lagged t is before baseline
      newtimes
    }, lag = lag)  
  }
  
  # Broadcast id_list and times if there is lower level clustering
  if (clust_stuff$has_clust) {
    clust_var <- clust_stuff$clust_var
    if (is(times, "list")) {
      id_list <- rep(id_list, clust_stuff$clust_freq)
      times <- lapply(times, rep, clust_stuff$clust_freq)
      clust <- clust_stuff$clust_list
    } else {
      id_list <- rep(rep(id_list, clust_stuff$clust_freq), clust_stuff$qnodes + 1)
      times <- rep(times, rep(clust_stuff$clust_freq, clust_stuff$qnodes + 1))
      clust <- rep(clust_stuff$clust_list, clust_stuff$qnodes + 1)
    }
  } else clust <- NULL
  
  # Identify row in longitudinal data closest to event time or quadrature point
  #   NB if the quadrature point is earlier than the first observation time, 
  #   then covariates values are carried back to avoid missing values.
  #   In any other case, the observed covariates values from the most recent 
  #   observation time preceeding the quadrature point are carried forward to 
  #   represent the covariate value(s) at the quadrature point. (To avoid 
  #   missingness there is no limit on how far forwards or how far backwards 
  #   covariate values can be carried). If no time varying covariates are 
  #   present in the longitudinal submodel (other than the time variable) 
  #   then nothing is carried forward or backward.    
  dataQ <- rolling_merge(data = newdata, ids = id_list, times = times, clust = clust)
  mod_eta <- use_function(newdata = dataQ, ...)
  
  # If association structure is based on slope, then calculate design 
  # matrices under a time shift of epsilon
  sel_slope <- grep("etaslope|muslope", rownames(assoc))
  if (any(unlist(assoc[sel_slope,]))) {
    dataQ_eps <- dataQ
    dataQ_eps[[time_var]] <- dataQ_eps[[time_var]] + eps
    mod_eps <- use_function(newdata = dataQ_eps, ...)
  } else mod_eps <- NULL 
  
  # If association structure is based on area under the marker trajectory, then 
  # calculate design matrices at the subquadrature points
  sel_auc <- grep("etaauc|muauc", rownames(assoc))
  if (any(unlist(assoc[sel_auc,]))) {
    if (clust_stuff$has_clust)
      stop("'etaauc' and 'muauc' not yet implemented when there is clustering ",
           "below 'id_var'.", call. = FALSE)
    # Return a design matrix that is (qnodes * auc_qnodes * Npat) rows 
    auc_qtimes <- 
      lapply(times, function(x) unlist(
        lapply(x, function(y) 
          lapply(get_quadpoints(auc_qnodes)$points, unstandardise_qpts, 0, y))))
    auc_qwts <- 
      lapply(times, function(x) unlist(
        lapply(x, function(y) 
          lapply(get_quadpoints(auc_qnodes)$weights, unstandardise_qwts, 0, y))))
    ids2 <- rep(id_list, each = auc_qnodes)
    dataQ_auc <- rolling_merge(data = newdata, ids = ids2, times = auc_qtimes)
    mod_auc <- use_function(newdata = dataQ_auc, ...)
  } else mod_auc <- auc_qtimes <- auc_qwts <- NULL
  
  # If association structure is based on interactions with data, then calculate 
  # the design matrix which will be multiplied by etavalue, etaslope, muvalue or muslope
  sel_data <- grep("_data", rownames(assoc), value = TRUE)
  xq_data <- sapply(sel_data,
                    function(x) { 
                      fm <- assoc["which_formulas",][[m]][[x]]
                      if (length(fm)) {
                        vars <- rownames(attr(terms.formula(fm), "factors"))
                        if (is.null(vars))
                          stop(paste0("No variables found in the formula specified for the '", x,
                                      "' association structure.", call. = FALSE))
                        ff <- ~ foo + bar
                        varlist <- if (clust_stuff$has_clust) 
                          c(id_var, clust_var, time_var) else c(id_var, time_var)
                        gg <- parse(text = paste("~", paste(varlist, collapse = "+")))[[1L]]
                        ff[[2L]][[2L]] <- fm[[2L]]
                        ff[[2L]][[3L]] <- gg[[2L]]
                        if ("y_mod_stuff" %in% names(dots)) { # call from stan_jm
                          y_mod_stuff <- dots$y_mod_stuff
                          oldcall <- getCall(y_mod_stuff$mod)
                          naa <- oldcall$na.action
                          subset <- if (is.null(dataAssoc)) eval(oldcall$subset) else NULL 
                          df <- if (is.null(dataAssoc)) eval(oldcall$data) else dataAssoc
                          sel <- which(!vars %in% colnames(df))
                          if (length(sel))
                            stop(paste0("The following variables were specified in the formula for the '", x,
                                        "' association structure, but they cannot be found in the data: ", 
                                        paste0(vars, collapse = ", ")))
                          mf2 <- eval(call("model.frame", ff, data = df, subset = subset, 
                                           na.action = naa), envir = environment(y_mod_stuff$mod))
                        } else { # call from posterior_survfit
                          object <- dots$object
                          oldcall <- getCall(object$glmod_stuff[[m]]$mod)
                          naa <- oldcall$na.action
                          subset <- eval(oldcall$subset) 
                          if (is.null(dataAssoc)) {
                            df <- 
                              tryCatch(eval(oldcall$data), error = function(e) {
                                tryCatch(if (is(object$dataLong, "list")) 
                                  object$dataLong[[m]] else object$dataLong, error = function(e) {
                                    stop("Bug found: cannot find data frame to use for ",
                                         "assoc data interactions, please report bug.")
                                  })
                              })
                          } else df <- dataAssoc
                          mf2 <- eval(call("model.frame", ff, data = df, subset = subset, 
                                           na.action = naa))                          
                        }  
                        mf2 <- if (clust_stuff$has_clust)
                          data.table::data.table(mf2, key = c(id_var, clust_var, time_var)) else 
                            data.table::data.table(mf2, key = c(id_var, time_var))
                        mf2[[time_var]] <- as.numeric(mf2[[time_var]])
                        mf2q <- rolling_merge(data = mf2, ids = id_list, times = times, clust = clust)
                        xq <- stats::model.matrix(fm, data = mf2q)
                        if ("(Intercept)" %in% colnames(xq)) xq <- xq[, -1L, drop = FALSE]
                        if (!ncol(xq))
                          stop(paste0("Bug found: A formula was specified for the '", x, "' association ", 
                                      "structure, but the resulting design matrix has no columns."), call. = FALSE)
                      } else xq <- matrix(0, length(unlist(times)), 0)
                      xq
                    }, simplify = FALSE, USE.NAMES = TRUE)
  K_data <- sapply(xq_data, ncol)
  xmat_data <- do.call(cbind, xq_data)
  
  ret <- nlist(times, mod_eta, mod_eps, mod_auc, xq_data, xmat_data, K_data, clust_stuff)
  
  structure(ret, times = times, lag = lag, eps = eps, auc_qnodes = auc_qnodes,
            auc_qtimes = auc_qtimes, auc_qwts = auc_qwts)
}                              

# Carry out a rolling merge
#
# @param data A data.table with a set key corresponding to ids and times
# @param ids A vector of patient ids to merge against
# @param times A vector of (new) times to merge against
# @param clust A vector of cluster ids to merge against when there is clustering
#   within patient ids
# @return A data.table formed by a merge of ids, (clust), times, and the closest 
#   preceding (in terms of times) rows in data
<<<<<<< HEAD
rolling_merge <- function(data, ids, times) {
  if (!requireNamespace("data.table"))
    stop("the 'data.table' package must be installed to use this function")
  if (is(times, "list")) {
    lst <- lapply(times, FUN = function(x) {
      data[list(ids, x), roll = TRUE, rollends = c(TRUE, TRUE)]
    })
    return(do.call(rbind, args = lst))
  } else 
    return(data[list(ids, times), roll = TRUE, rollends = c(TRUE, TRUE)])
=======
rolling_merge <- function(data, ids, times, clust = NULL) {
  key_length <- if (is.null(clust)) 2L else 3L
  if (!length(key(data)) == key_length)
    stop("Bug found: data.table key is not the same length as supplied keylist.")
  
  if (is(times, "list") && is.null(clust)) {
    return(do.call(rbind, lapply(times, FUN = function(x, ids) {
      tmp <- data.table::data.table(ids, x)
      data[tmp, roll = TRUE, rollends = c(TRUE, TRUE)]
      }, ids = ids)))     
  } else if (is(times, "list")) {
    return(do.call(rbind, lapply(times, FUN = function(x, ids, clust) {
      tmp <- data.table::data.table(ids, clust, x)
      data[tmp, roll = TRUE, rollends = c(TRUE, TRUE)]
      }, ids = ids, clust = clust)))
  } else if (is.null(clust)) {
    tmp <- data.table::data.table(ids, times)
    return(data[tmp, roll = TRUE, rollends = c(TRUE, TRUE)])       
  } else {
    tmp <- data.table::data.table(ids, clust, times)
    return(data[tmp, roll = TRUE, rollends = c(TRUE, TRUE)])       
  }
>>>>>>> 973d8c8d
}

.datatable.aware <- TRUE # necessary for some reason when data.table is in Suggests

# Evaluate a glFormula call and return model components
# 
# @param mc A glFormula call
# @param newdata A data frame to substitute into the data argument of the call
# @param y_mod_stuff A named list, returned by a call to handle_glmod (and
#   containing an indicator of whether the original longitudinal submodel had
#   an intercept term)
# @param m Argument ignored (included to avoid error when passing m to 
#   make_assoc_Xparts function)
# @param env The environment in which to evaluate the glFormula call (note that
#   although the formula and data have been substituted, there may be additional
#   arugments (for example family) that need to be evaluated in the environment
#   of the original stan_jm call).
handle_glFormula <- function(mc, newdata, y_mod_stuff, m = NULL, 
                             env = parent.frame()) { 
  mc$data <- newdata
  mod    <- eval(mc, env)
  x      <- as.matrix(mod$X)
  xtemp  <- if (y_mod_stuff$has_intercept) x[, -1L, drop = FALSE] else x  
  xtemp  <- sweep(xtemp, 2, y_mod_stuff$xbar, FUN = "-")
  group  <- mod$reTrms    
  beta   <- fixef(y_mod_stuff$mod)
  b      <- lme4::getME(y_mod_stuff$mod, "b")
  linpred <- linear_predictor.default(beta, x) # offset not accomodated here
  linpred <- linpred + (t(as.matrix(group$Zt)) %*% b)
  nlist(xtemp, group, linpred)
}   

# Get the information need for combining the information in lower-level units
# clustered within an individual, when the patient-level is not the only 
# clustering level in the longitudinal submodel
#
#
# @param cnms The component names for a single longitudinal submodel
# @param flist The flist for a single longitudinal submodel
# @param id_var The name of the ID variable
# @param qnodes Integer specifying the number of qnodes being used for 
#   the GK quadrature in the stan_jm call
# @param grp_assoc Character string specifying the association structure used
#   for combining information in the lower level units clustered within an
#   individual
# @return A named list
get_clust_info <- function(cnms, flist, id_var, qnodes, 
                           grp_assoc, ok_grp_assocs = c("sum", "mean")) {
  cnms_nms <- names(cnms)
  tally <- sapply(cnms_nms, function(x) 
    # within each ID, count the number of levels for the grouping factor x
    tapply(flist[[x]], flist[[id_var]], function(y) length(unique(y))),
    simplify = FALSE)
  sel <- which(sapply(tally, function(x) !all(x == 1L)) == TRUE)
  has_clust <- as.logical(length(sel) > 0L)
  if (has_clust) {
    if (length(sel) > 1L)
      stop("There can only be one grouping factor clustered within 'id_var'.") 
    clust_var <- cnms_nms[sel] 
    clust_freq <- tally[[clust_var]]
    clust_list <- unique(flist[[clust_var]])
    clust_idlist <- rep(unique(flist[[id_var]]), clust_freq)
    clust_mat <- if (length(levels(clust_idlist)) > 1L)
      model.matrix(~ 0 + id, data = data.frame(id = clust_idlist)) else 
        matrix(1, length(clust_idlist), 1L)
    if (is.null(grp_assoc)) {
      stop("'grp_assoc' cannot be NULL when there is lower level clustering ",
           "within 'id_var'.", call. = FALSE)       
    } else if (!grp_assoc %in% ok_grp_assocs) {
      stop("'grp_assoc' must be one of: ", paste(ok_grp_assocs, collapse = ", "))      
    } else if (grp_assoc == "mean") {
      clust_mat <- clust_mat / rep(clust_freq, clust_freq)
    }
    # broadcast clust_mat for each quadnode
    clust_mat <- as.matrix(t(Matrix::bdiag(rep(list(clust_mat), qnodes + 1))))
  } else {
    clust_var <- clust_freq <- clust_list <- clust_idlist <- clust_mat <- NULL
  }
  nlist(has_clust, clust_var, clust_freq, clust_list, clust_idlist, clust_mat, qnodes)
}

# Function to calculate the number of association parameters in the model
#
# @param assoc A list of length M with information about the association structure
#   type for each submodel, returned by an mapply call to validate_assoc
# @param a_mod_stuff A list of length M with the design matrices related to
#   the longitudinal submodels in the GK quadrature, returned by an mapply 
#   call to handle_assocmod
# @return Integer indicating the number of association parameters in the model 
get_num_assoc_pars <- function(assoc, a_mod_stuff) {
  sel1 <- c("etavalue", "etaslope", "etaauc", 
            "muvalue", "muslope", "muauc")
  sel2 <- c("which_b_zindex", "which_coef_zindex")
  sel3 <- c("which_interactions")
  K1 <- sum(as.integer(assoc[sel1,]))
  K2 <- length(unlist(assoc[sel2,]))
  K3 <- length(unlist(assoc[sel3,]))
  K4 <- sum(fetch_(a_mod_stuff, "K_data"))
  K1 + K2 + K3 + K4
}


#--------------- Functions related to prior weights

# Check the prior weights argument
#
# @param weights The data frame passed via the weights argument
# @param id_var The name of the ID variable
check_arg_weights <- function(weights, id_var) {
  
  # Check weights are an appropriate data frame
  if ((!is.data.frame(weights)) || (!ncol(weights) == 2))
    stop("'weights' argument should be a data frame with two columns: the first ",
         "containing patient IDs, the second containing their corresponding ",
         "weights.", call. = FALSE)
  if (!id_var %in% colnames(weights))
    stop("The data frame supplied in the 'weights' argument should have a ",
         "column named ", id_var, call. = FALSE)
  weight_var <- setdiff(colnames(weights), id_var)
  
  # Check weights are positive and numeric
  wts <- weights[[weight_var]]
  if (!is.numeric(wts)) 
    stop("The weights supplied must be numeric.", call. = FALSE)
  if (any(wts < 0)) 
    stop("Negative weights are not allowed.", call. = FALSE)
  
  # Check only one weight per ID
  n_weights_per_id <- tapply(weights[[weight_var]], weights[[id_var]], length)
  if (!all(n_weights_per_id == 1L))
    stop("The data frame supplied in the 'weights' argument should only have ",
         "one row (ie, one weight) per patient ID.", call. = FALSE)
}

# Return the vector of prior weights for one of the submodels
#
# @param mod_stuff A named list with elements: y, flist, ord
# @param weights The data frame passed via the weights argument
# @param id_var The name of the ID variable
handle_weights <- function(mod_stuff, weights, id_var) {
  
  is_glmod <- (is.null(mod_stuff$eventtime))
  
  # No weights provided by user
  if (is.null(weights)) {
    len <- if (is_glmod) length(mod_stuff$y) else length(mod_stuff$eventtime)
    return(rep(0.0, len)) 
  }

  # Check for IDs with no weight supplied
  weights[[id_var]] <- factor(weights[[id_var]])
  ids <- if (is_glmod) mod_stuff$flist[[id_var]] else factor(mod_stuff$flist)
  sel <- which(!ids %in% weights[[id_var]])
  if (length(sel)) {
    if (length(sel) > 30L) sel <- sel[1:30]
    stop(paste0("The following patient IDs are used in fitting the model, but ",
                "do not have weights supplied via the 'weights' argument: ",
                paste(ids[sel], collapse = ", ")), call. = FALSE)
  }
  
  # Obtain length and ordering of weights vector using flist
  wts_df  <- merge(data.frame(id = ids), weights, by.x = "id", by.y = id_var, sort = FALSE)
  wts_var <- setdiff(colnames(weights), id_var)
  wts     <- wts_df[[wts_var]]
  
  # Reorder weights if bernoulli
  ord <- mod_stuff[["ord"]]
  if (!is.null(ord)) wts <- wts[ord]

  wts
}


#--------------- Functions related to priors

# Autoscaling of priors
#
# @param prior_stuff A named list returned by a call to handle_glm_prior
# @param mod_stuff A named list returned by a call to either handle_glmod,
#   handle_coxmod, or handle_assocmod
# @param QR A logical specifying whether QR decomposition is used for the x matrix
# @param use_x A logical specifying whether to autoscale the priors based on
#   the standard deviations of the predictor variables
# @param assoc A two dimensional array with information about desired association
#   structure for the joint model (returned by a call to validate_assoc). Cannot
#   be NULL if autoscaling priors for the association parameters.
# @param min_prior_scale The minimum allowed for prior scales
# @return A named list of the same structure as returned by handle_glm_prior
autoscale_prior <- function(prior_stuff, mod_stuff, QR, use_x = FALSE, 
                            min_prior_scale = 1e-12, assoc = NULL, family = NULL) {
  
  is_glmod    <- ("y"         %in% names(mod_stuff))
  is_coxmod   <- ("eventtime" %in% names(mod_stuff))
  is_assocmod <- (!any(is_glmod, is_coxmod))
  
  if (is_glmod && mod_stuff$is_gaussian) {
    ss <- sd(mod_stuff$y)
    if (prior_stuff$prior_dist > 0L && prior_stuff$prior_autoscale)
      prior_stuff$prior_scale <- ss * prior_stuff$prior_scale
  }
  
  if (use_x) {
    if (!QR && prior_stuff$prior_dist > 0L && prior_stuff$prior_autoscale) {
      prior_stuff$prior_scale <- pmax(min_prior_scale, prior_stuff$prior_scale / 
                                        apply(mod_stuff$xtemp, 2L, FUN = function(x) {
                                          num.categories <- length(unique(x))
                                          x.scale <- 1
                                          if (num.categories == 2) {
                                            x.scale <- diff(range(x))
                                          } else if (num.categories > 2) {
                                            x.scale <- sd(x)
                                          }
                                          return(x.scale)
                                        }))
    }      
  }
  
  if (is_assocmod) {
    # Evaluate mean and SD of each of the association terms that will go into
    # the linear predictor for the event submodel (as implicit "covariates").
    # (NB the approximate association terms are calculated using coefs
    # from the separate longitudinal submodels estimated using glmer).
    # The mean will be used for centering each association term.
    # The SD will be used for autoscaling the prior for each association parameter.
    if (is.null(assoc) || is.null(family))
      stop("'assoc' and 'family' cannot be NULL when autoscaling association parameters.")
    assoc_terms <- make_assoc_terms(parts = mod_stuff, assoc = assoc, family = family)
    prior_stuff$a_xbar <- as.array(apply(assoc_terms, 2L, mean))
    if (prior_stuff$prior_dist > 0L && prior_stuff$prior_autoscale) {
      a_beta_scale <- apply(assoc_terms, 2L, scale_val)
      prior_stuff$prior_scale <- 
        pmax(min_prior_scale, prior_stuff$prior_scale / a_beta_scale)
    }
  }
  
  prior_stuff$prior_scale <- 
    as.array(pmin(.Machine$double.xmax, prior_stuff$prior_scale))
  
  prior_stuff
}


# Function to construct a design matrix for the association structure in
# the event submodel, to be multiplied by a vector of association parameters
#
# @param assoc An array with information about the desired association 
#   structure, returned by a call to validate_assoc
# @param parts A list equal in length to the number of markers. Each element
#   parts[[m]] should contain a named list with components $mod_eta, $mod_eps,
#   $mod_auc, which each contain either the linear predictor at quadtimes, 
#   quadtimes + eps, and auc quadtimes, or the design matrices
#   used for constructing the linear predictor. Each element parts[[m]] should 
#   also contain $xmat_data and $K_data.
# @param family A list of family objects, equal in length to the number of 
#   longitudinal submodels
# @param ... If parts does not contain the linear predictors, then this should
#   include elements beta and b, each being a length M list of parameters for the
#   longitudinal submodels
# @return A design matrix containing the association terms to be multiplied by
#   the association paramters.
make_assoc_terms <- function(parts, assoc, family, ...) {
  M <- length(parts)
  a_X <- list()
  mark <- 1
  for (m in 1:M) {
    times  <- attr(parts[[m]], "times")
    eps    <- attr(parts[[m]], "eps")  
    qnodes <- attr(parts[[m]], "auc_qnodes")
    qwts   <- unlist(attr(parts[[m]], "auc_qwts"))
    
    if (!assoc["null",][[m]]) {
      invlink_m <- family[[m]]$linkinv    
      eta_m <- get_element(parts, m = m, "eta", ...)
      eps_m <- get_element(parts, m = m, "eps", ...)
      auc_m <- get_element(parts, m = m, "auc", ...)
      data_m <- get_element(parts, m = m, "xmat_data", ...)
      K_data_m <- get_element(parts, m = m, "K_data", ...)
      has_clust_m <- parts[[m]]$clust_stuff$has_clust
      if (has_clust_m)
        clust_mat_m <- parts[[m]]$clust_stuff$clust_mat
        
      # etavalue and any interactions      
      if (assoc["etavalue",][[m]]) { # etavalue
        if (has_clust_m) {
          a_X[[mark]] <- clust_mat_m %*% eta_m
        } else {
          a_X[[mark]] <- eta_m
        }
        mark <- mark + 1
      }
      if (assoc["etavalue_data",][[m]]) { # etavalue*data
        idx_ev <- which(names(K_data_m) == "etavalue_data")
        cbeg  <- sum(K_data_m[0:(idx_ev-1)]) + 1
        cend  <- sum(K_data_m[0: idx_ev   ])
        val <- as.vector(eta_m) * data_m[, cbeg:cend, drop = FALSE]
        if (has_clust_m) {
          a_X[[mark]] <- do.call(cbind, lapply(
            1:ncol(val), function(i) clust_mat_m %*% as.vector(val[,i])))
        } else {
          a_X[[mark]] <- val
        }
        mark <- mark + 1
      }
      if (assoc["etavalue_etavalue",][[m]]) { # etavalue*etavalue
        sel <- assoc["which_interactions",][[m]][["etavalue_etavalue"]]
        for (j in sel) {
          eta_j <- get_element(parts, m = j, "eta", ...)
          val   <- eta_m * eta_j 
          a_X[[mark]] <- val
          mark <- mark + 1
        }
      } 
      if (assoc["etavalue_muvalue",][[m]]) { # etavalue*muvalue
        sel <- assoc["which_interactions",][[m]][["etavalue_muvalue"]]
        for (j in sel) {
          eta_j <- get_element(parts, m = j, "eta", ...)
          invlink_j <- family[[j]]$linkinv
          val <- eta_m * invlink_j(eta_j) 
          a_X[[mark]] <- val
          mark <- mark + 1             
        }
      }       
      # etaslope and any interactions
      if (assoc["etaslope",][[m]]) { # etaslope
        dydt_m <- (eps_m - eta_m) / eps
        if (has_clust_m) {
          a_X[[mark]] <- clust_mat_m %*% dydt_m
        } else {
          a_X[[mark]] <- dydt_m
        } 
        mark <- mark + 1             
      }
      if (assoc["etaslope_data",][[m]]) { # etaslope*data
        dydt_m <- (eps_m - eta_m) / eps
        idx_es <- which(names(K_data_m) == "etaslope_data")
        cbeg  <- sum(K_data_m[0:(idx_es-1)]) + 1
        cend  <- sum(K_data_m[0: idx_es   ])
        val <- as.vector(dydt_m) * data_m[, cbeg:cend, drop = FALSE]
        if (has_clust_m) {
          a_X[[mark]] <- do.call(cbind, lapply(
            1:ncol(val), function(i) clust_mat_m %*% as.vector(val[,i])))
        } else {
          a_X[[mark]] <- val
        }
        mark <- mark + 1            
      }
      # etaauc
      if (assoc["etaauc",][[m]]) { # etaauc
        val   <- c()
        for (j in 1:length(eta_m)) {
          wgt_j <- qwts[((j-1) * qnodes + 1):(j * qnodes)]
          auc_j <- auc_m[((j-1) * qnodes + 1):(j * qnodes)]
          val[j] <- sum(wgt_j * auc_j)
        }
        a_X[[mark]] <- val
        mark <- mark + 1            
      }        
      # muvalue and any interactions
      if (assoc["muvalue",][[m]]) { # muvalue
        val <- invlink_m(eta_m) 
        a_X[[mark]] <- val
        mark <- mark + 1            
      }
      if (assoc["muvalue_data",][[m]]) { # muvalue*data
        idx_mv <- which(names(K_data_m) == "muvalue_data")
        cbeg  <- sum(K_data_m[0:(idx_mv-1)]) + 1
        cend  <- sum(K_data_m[0: idx_mv   ])
        val   <- as.vector(invlink_m(eta_m)) * data_m[, cbeg:cend, drop = FALSE] 
        a_X[[mark]] <- val
        mark <- mark + 1           
      }
      if (assoc["muvalue_etavalue",][[m]]) { # muvalue*etavalue
        sel <- assoc["which_interactions",][[m]][["muvalue_etavalue"]]
        for (j in sel) {
          eta_j <- get_element(parts, m = j, "eta", ...)
          val   <- invlink_m(eta_m) * eta_j 
          a_X[[mark]] <- val
          mark <- mark + 1           
        }
      } 
      if (assoc["muvalue_muvalue",][[m]]) { # muvalue*muvalue
        sel <- assoc["which_interactions",][[m]][["muvalue_muvalue"]]
        for (j in sel) {
          eta_j <- get_element(parts, m = j, "eta", ...)
          invlink_j <- family[[j]]$linkinv
          val <- invlink_m(eta_m) * invlink_j(eta_j) 
          a_X[[mark]] <- val
          mark <- mark + 1                   
        }
      }       
      # muslope and any interactions
      if (assoc["muslope",][[m]]) { # muslope
        val <- (invlink_m(eps_m) - invlink_m(eta_m)) / eps
        a_X[[mark]] <- val
        mark <- mark + 1                   
      }
      if (assoc["muslope_data",][[m]]) { # muslope*data
        dydt_m <- (invlink_m(eps_m) - invlink_m(eta_m)) / eps
        idx_ms <- which(names(K_data_m) == "muslope_data")
        cbeg  <- sum(K_data_m[0:(idx_ms-1)]) + 1
        cend  <- sum(K_data_m[0: idx_ms   ])
        val   <- as.vector(dydt_m) * data_m[, cbeg:cend, drop = FALSE] 
        a_X[[mark]] <- val
        mark <- mark + 1              
      }    
      # muauc
      if (assoc["muauc",][[m]]) { # muauc
        val   <- c()
        for (j in 1:length(eta_m)) {
          wgt_j <- qwts[((j-1) * qnodes + 1):(j * qnodes)]
          auc_j <- invlink_m(auc_m[((j-1) * qnodes + 1):(j * qnodes)])
          val[j] <- sum(wgt_j * auc_j)
        }
        a_X[[mark]] <- val
        mark <- mark + 1 
      }
    }
  }
  for (m in 1:M) {
    # shared_b
    if (assoc["shared_b",][[m]]) {
      sel <- assoc["which_b_zindex",][[m]]
      val <- get_element(parts, m = m, "b_mat", ...)[,sel]
      a_X[[mark]] <- val
      mark <- mark + 1                   
    }
  }    
  for (m in 1:M) {
    # shared_coef
    if (assoc["shared_coef",][[m]]) {
      sel <- assoc["which_coef_zindex",][[m]]
      val <- get_element(parts, m = m, "b_mat", ...)[,sel]
      a_X[[mark]] <- val
      mark <- mark + 1                   
    }
  }
  return(do.call("cbind", a_X))
}

# Function to get linear predictor and other bits
#
# @param parts A named list containing the parts for constructing the association 
#   structure. It may contain elements $mod_eta, $mod_eps, $mod_auc, etc. as 
#   well as $xmat_data, $K_data
# @param which
get_element <- function(parts, m = 1, which = "eta", ...) {
  dots <- list(...)
  ok_which_args <- c("eta", "eps", "auc", "xmat_data", "K_data", "b_mat")
  if (!which %in% ok_which_args)
    stop("'which' must be one of: ", paste(ok_which_args, collapse = ", "))
  if (which %in% c("eta", "eps", "auc")) {
    part <- parts[[m]][[paste0("mod_", which)]]
    if (is.null(part)) { # model doesn't include an assoc related to 'part'
      return(NULL)
    } else if (!is.null(part$linpred)) { # linpred already provided in object
      return(part$linpred)
    } else { # need to construct linpred
      x <- part$x
      Zt <- part$Zt
      Znames  <- part$Z_names
      if (is.null(x) || is.null(Zt))
        stop(paste0("Bug found: cannot find x and Zt in object. They are ",
             "required to build the linear predictor for '", which, "'."))          
      beta <- dots$beta[[m]]
      b <- dots$b[[m]]
      if (is.null(beta) || is.null(b))
        stop("Bug found: beta and b must be provided to construct linpred.")
      return(linear_predictor.default(beta, x) + as.vector(b %*% Zt))
    }
  } else if (which %in% c("xmat_data", "K_data", "b_mat")) {
    return(parts[[m]][[which]])
  } else {
    stop("'which' argument doesn't include a valid entry.")
  }
}

# Function to return the range or SD of the predictors, used for scaling the priors
# This is taken from an anonymous function in stan_glm.fit
#
# @param x A vector
scale_val <- function(x) {
  num.categories <- length(unique(x))
  x.scale <- 1
  if (num.categories == 2) {
    x.scale <- diff(range(x))
  } else if (num.categories > 2) {
    x.scale <- sd(x)
  }
  return(x.scale)
}

# Get the required number of (local) horseshoe parameters for a specified prior type
#
# @param prior_dist An integer indicating the type of prior distribution: 
#   where 1L == normal, 2L == t, 3L == hs, 4L == hs_plus
get_nvars_for_hs <- function(prior_dist) {
  if      (prior_dist <= 2L) return(0L) 
  else if (prior_dist == 3L) return(2L) 
  else if (prior_dist == 4L) return(4L)
  else return(0L)
}

# Create "prior.info" attribute needed for prior_summary()
#
# @param user_* The user's priors. These should be passed in after broadcasting 
#   the df/location/scale arguments if necessary.
# @param y_has_intercept Vector of T/F, does each long submodel have an intercept?
# @param y_has_predictors Vector of T/F, does each long submodel have predictors?
# @param y_has_intercept T/F, does event submodel have an intercept?
# @param has_predictors T/F, does event submodel have predictors?
# @param adjusted_prior_*_scale adjusted scales computed if using autoscaled priors
# @param family A list of family objects.
# @return A named list with components 'prior*', 'prior*_intercept', 
#   'prior_covariance' and 'prior*_aux' each of which itself is a list
#   containing the needed values for prior_summary.
summarize_jm_prior <-
  function(user_priorLong = NULL,
           user_priorLong_intercept = NULL,
           user_priorLong_aux = NULL,
           user_priorEvent = NULL,
           user_priorEvent_intercept = NULL,
           user_priorEvent_aux = NULL,
           user_priorAssoc = NULL,
           user_prior_covariance = NULL,
           y_has_intercept = NULL,
           e_has_intercept = NULL,
           y_has_predictors = NULL,
           e_has_predictors = NULL,
           has_assoc = NULL,
           adjusted_priorLong_scale = NULL,
           adjusted_priorLong_intercept_scale = NULL, 
           adjusted_priorLong_aux_scale = NULL,
           adjusted_priorEvent_scale = NULL,
           adjusted_priorEvent_intercept_scale = NULL, 
           adjusted_priorEvent_aux_scale = NULL,           
           adjusted_priorAssoc_scale = NULL,
           family = NULL, 
           basehaz = NULL,
           stub_for_names = "Long") {
    if (!is.null(family) && !is(family, "list"))
      stop("'family' should be a list of family objects, one for each submodel.")
    if (!is.null(has_assoc) && !is.logical(has_assoc) && (length(has_assoc) == 1L))
      stop("'has_assoc' should be a logical vector of length 1.")
    M <- length(family)
    
    prior_list <- list()
    
    if (!is.null(user_priorLong)) {
      rescaled_coefLong <- mapply(check_if_rescaled, user_priorLong, 
                                  y_has_predictors, adjusted_priorLong_scale)
      rescaled_intLong  <- mapply(check_if_rescaled, user_priorLong_intercept, 
                                  y_has_intercept, adjusted_priorLong_intercept_scale)
      rescaled_auxLong  <- mapply(check_if_rescaled, user_priorLong_aux, 
                                  TRUE, adjusted_priorLong_aux_scale) 
      for (m in 1:M) {
        user_priorLong[[m]] <- 
          rename_t_and_cauchy(user_priorLong[[m]], y_has_predictors[m])
        user_priorLong_intercept[[m]] <-
          rename_t_and_cauchy(user_priorLong_intercept[[m]], y_has_intercept[m])
        user_priorLong_aux[[m]] <-
          rename_t_and_cauchy(user_priorLong_aux[[m]], TRUE)
      }
      prior_list$priorLong <- list_nms(lapply(1:M, function(m) {
        if (!y_has_predictors[m]) NULL else with(user_priorLong[[m]], list(
          dist = prior_dist_name,
          location = prior_mean,
          scale = prior_scale,
          adjusted_scale = if (rescaled_coefLong[m])
            adjusted_priorLong_scale[[m]] else NULL,
          df = if (prior_dist_name %in% c
                   ("student_t", "hs", "hs_plus", "lasso", "product_normal"))
            prior_df else NULL
        ))        
      }), M, stub = stub_for_names)
      prior_list$priorLong_intercept <- list_nms(lapply(1:M, function(m) {
        if (!y_has_intercept[m]) NULL else with(user_priorLong_intercept[[m]], list(
          dist = prior_dist_name,
          location = prior_mean,
          scale = prior_scale,
          adjusted_scale = if (rescaled_intLong[m]) 
            adjusted_priorLong_intercept_scale[[m]] else NULL,
          df = if (prior_dist_name %in% "student_t") 
            prior_df else NULL
        ))
      }), M, stub = stub_for_names)      
      aux_name <- lapply(family, .rename_aux)
      prior_list$priorLong_aux <- list_nms(lapply(1:M, function(m) {
        if (is.na(aux_name[[m]])) NULL else with(user_priorLong_aux[[m]], list(
          dist = prior_dist_name,
          location = if (!is.na(prior_dist_name) && 
                         prior_dist_name != "exponential")
            prior_mean else NULL,
          scale = if (!is.na(prior_dist_name) && 
                      prior_dist_name != "exponential")
            prior_scale else NULL,
          adjusted_scale = if (rescaled_auxLong[m])
            adjusted_priorLong_aux_scale[[m]] else NULL,
          df = if (!is.na(prior_dist_name) && 
                   prior_dist_name %in% "student_t")
            prior_df else NULL, 
          rate = if (!is.na(prior_dist_name) && 
                     prior_dist_name %in% "exponential")
            1 / prior_scale else NULL,
          aux_name = aux_name[[m]]
        ))
      }), M, stub = stub_for_names)     
    }

    if (!is.null(user_priorEvent)) {
      rescaled_coefEvent <- check_if_rescaled(user_priorEvent, e_has_predictors,
                                              adjusted_priorEvent_scale)
      rescaled_intEvent  <- check_if_rescaled(user_priorEvent_intercept, e_has_intercept, 
                                              adjusted_priorEvent_intercept_scale)
      rescaled_auxEvent  <- check_if_rescaled(user_priorEvent_aux, TRUE, 
                                              adjusted_priorEvent_aux_scale)
      user_priorEvent <- 
        rename_t_and_cauchy(user_priorEvent, e_has_predictors)  
      user_priorEvent_intercept <- 
        rename_t_and_cauchy(user_priorEvent_intercept, e_has_intercept)  
      user_priorEvent_aux <- 
        rename_t_and_cauchy(user_priorEvent_aux, TRUE)     
      prior_list$priorEvent <-
        if (!e_has_predictors) NULL else with(user_priorEvent, list(
          dist = prior_dist_name,
          location = prior_mean,
          scale = prior_scale,
          adjusted_scale = if (rescaled_coefEvent)
            adjusted_priorEvent_scale else NULL,
          df = if (prior_dist_name %in% c
                   ("student_t", "hs", "hs_plus", "lasso", "product_normal"))
            prior_df else NULL
        ))
      prior_list$priorEvent_intercept <-
        if (!e_has_intercept) NULL else with(user_priorEvent_intercept, list(
          dist = prior_dist_name,
          location = prior_mean,
          scale = prior_scale,
          adjusted_scale = if (rescaled_intEvent)
            adjusted_priorEvent_intercept_scale else NULL,
          df = if (prior_dist_name %in% "student_t")
            prior_df else NULL
        ))
      e_aux_name <- .rename_e_aux(basehaz) 
      prior_list$priorEvent_aux <-
        with(user_priorEvent_aux, list(
          dist = prior_dist_name,
          location = prior_mean,
          scale = prior_scale,
          adjusted_scale = if (rescaled_auxEvent)
            adjusted_priorEvent_aux_scale else NULL,
          df = if (!is.na(prior_dist_name) && 
                   prior_dist_name %in% "student_t")
            prior_df else NULL, 
          aux_name = e_aux_name
        ))      
    }

    if (!is.null(user_priorAssoc)) {
      rescaled_coefAssoc <- check_if_rescaled(user_priorAssoc, has_assoc, 
                                              adjusted_priorAssoc_scale)
      user_priorAssoc <- rename_t_and_cauchy(user_priorAssoc, has_assoc)        
      prior_list$priorAssoc <-
        if (!has_assoc) NULL else with(user_priorAssoc, list(
          dist = prior_dist_name,
          location = prior_mean,
          scale = prior_scale,
          adjusted_scale = if (rescaled_coefAssoc)
            adjusted_priorAssoc_scale else NULL,
          df = if (prior_dist_name %in% c
                   ("student_t", "hs", "hs_plus", "lasso", "product_normal"))
            prior_df else NULL
        ))
    }
 
    if (length(user_prior_covariance))
      prior_list$prior_covariance <- user_prior_covariance
    
    return(prior_list)
  }

# Get name of auxiliary parameters for event submodel
#
# @param basehaz A list with information about the baseline hazard
.rename_e_aux <- function(basehaz) {
  nm <- basehaz$type_name
  if (nm == "weibull") "weibull-shape" else
    if (nm == "bs") "spline-coefficients" else
      if (nm == "piecewise") "piecewise-coefficients" else NA
}

# Check if priors were autoscaled
#
# @param prior_stuff A list with prior info returned by handle_glm_prior
# @param has A logical checking, for example, whether the model has_predictors, 
#   has_intercept, has_assoc, etc
# @param adjusted_prior_scale The prior scale after any autoscaling
check_if_rescaled <- function(prior_stuff, has, adjusted_prior_scale) {
  prior_stuff$prior_autoscale && has &&
    !is.na(prior_stuff$prior_dist_name) &&
    !all(prior_stuff$prior_scale == adjusted_prior_scale)      
}

# Rename the t prior as being student-t or cauchy
#
# @param prior_stuff A list with prior info returned by handle_glm_prior
# @param has A logical checking, for example, whether the model has_predictors, 
#   has_intercept, has_assoc, etc
rename_t_and_cauchy <- function(prior_stuff, has) {
  if (has && prior_stuff$prior_dist_name %in% "t") {
    if (all(prior_stuff$prior_df == 1)) {
      prior_stuff$prior_dist_name <- "cauchy"
    } else {
      prior_stuff$prior_dist_name <- "student_t"
    }
  }
  return(prior_stuff)
}

#--------------- Functions related to generating initial values

# Create a function that can be used to generate the model-based initial values for Stan
#
# @param y_mod_stuff A list, with each element containing the list object returned by
#   a call to the handle_glmod function
# @param e_mod_stuff A list object returned by a call to the handle_coxmod function
# @param standata The data list that will be passed to Stan
generate_init_function <- function(y_mod_stuff, e_mod_stuff, standata) {
  
  # Initial values for intercepts, coefficients and aux parameters
  est <- lapply(y_mod_stuff, function(x) summary(x$mod)$coefficients[, "Estimate"])
  xbar      <- fetch(y_mod_stuff, "xbar")
  gamma     <- lapply(seq_along(y_mod_stuff), function(m) 
    return_intercept(est[[m]]) - xbar[[m]] %*% drop_intercept(est[[m]]))
  gamma_nob <- gamma[as.logical(standata$has_intercept_nob)]
  gamma_lob <- gamma[as.logical(standata$has_intercept_lob)]
  gamma_upb <- gamma[as.logical(standata$has_intercept_upb)]
  beta      <- lapply(est, drop_intercept)
  aux       <- lapply(y_mod_stuff, function(x) sigma(x$mod))
  e_beta    <- e_mod_stuff$mod$coef
  e_aux     <- if (standata$basehaz_type == 1L) runif(1, 0.5, 3) else rep(0, standata$basehaz_df)
  z_beta        <- standardise_coef(unlist(beta), standata$prior_mean,           standata$prior_scale)
  aux_unscaled  <- standardise_coef(unlist(aux),  standata$prior_mean_for_aux,   standata$prior_scale_for_aux)
  aux_unscaled  <- aux_unscaled[as.logical(standata$has_aux)] # only keep aux where relevant
  e_z_beta      <- standardise_coef(e_beta,       standata$e_prior_mean,         standata$e_prior_scale) 
  e_aux_unscaled<- standardise_coef(e_aux,        standata$e_prior_mean_for_aux, standata$e_prior_scale_for_aux)
  b_Cov         <- lapply(y_mod_stuff, function(x) lme4::VarCorr(x$mod)[[1L]])
  sel           <- sapply(y_mod_stuff, function(x) length(lme4::VarCorr(x$mod)) > 1L)
  #if (any(sel)) stop("Model-based initial values cannot yet be used with more ",
  #                   "than one clustering level.", call. = FALSE)
 
  # Initial values for random effects distribution
  scale <- standata$scale
  t     <- standata$t
  p     <- standata$p

  # Cholesky decomp of b_Cov combined across all submodel
  L_b_Cov         <- t(suppressWarnings(chol(as.matrix(Matrix::bdiag(b_Cov)), pivot = TRUE))) 
  diag_L_b_Cov    <- diag(L_b_Cov)
  
  # Dimensions
  len_z_T <- 0
  for (i in 1:t) {
    if (p[i] > 2) 
      for (j in 3:p[i]) len_z_T <- len_z_T + p[i] - 1;
  }
  len_rho <- ifelse((sum(p) - t) > 0, sum(p) - t, 0)

  # Construct initial values for theta_L matrix
  # ** Much room for improvement here! **
  tau              <- c()
  rho              <- c()
  normalised_zetas <- c()
  rho_mark         <- 1
  for (i in 1:t) {
    trace <- sum(diag_L_b_Cov)  # equal to variance of RE if only one RE
    normalised_zetas_tmp <- diag_L_b_Cov / trace  # equal to 1 if only one random effect
    tau[i] <- (sqrt(trace / p[i])) / scale[i]
    std_dev1 <- sqrt(L_b_Cov[1,1])
    if (p[i] > 1) {
      std_dev2 <- sqrt(L_b_Cov[2,2])
      T21 <- L_b_Cov[2,1] / std_dev2
      rho[rho_mark] <- (T21 + 1) / 2
      rho_mark <- rho_mark + 1
      normalised_zetas <- c(normalised_zetas, normalised_zetas_tmp)
    }
  }
  
  # Parameters related to priors
  len_global <- sum((2 * (standata$prior_dist == 3)) + (4 * (standata$prior_dist == 4)))
  len_local2 <- sum((standata$prior_dist == 3) * standata$KM) 
  len_local4 <- sum((standata$prior_dist == 4) * standata$KM)
  len_mix   <- sum((standata$prior_dist %in% c(5,6)) * standata$KM)
  len_ool <- sum(standata$prior_dist == 6)
  len_noise <- sum((standata$family == 8) * standata$NM)
    
  # Function to generate model based initial values
  model_based_inits <- Filter(function(x) (!is.null(x)), list(
    gamma_nob      = array_else_double(gamma_nob),
    gamma_lob      = array_else_double(gamma_lob),
    gamma_upb      = array_else_double(gamma_upb),
    z_beta         = array_else_double(z_beta),
    aux_unscaled   = array_else_double(aux_unscaled),
    e_z_beta       = array_else_double(e_z_beta),
    e_aux_unscaled = array_else_double(e_aux_unscaled),
    e_gamma  = array_else_double(rep(0, standata$e_has_intercept)),
    a_z_beta = array_else_double(rep(0, standata$a_K)),
    z_b      = array_else_double(runif(standata$q, -0.5, 0.5)),
    global   = array_else_double(runif(len_global)),
    e_global = array_else_double(runif(get_nvars_for_hs(standata$e_prior_dist))),
    a_global = array_else_double(runif(get_nvars_for_hs(standata$a_prior_dist))),
    local2   = matrix_of_uniforms(nrow = 2, ncol = len_local2),
    local4   = matrix_of_uniforms(nrow = 4, ncol = len_local4),
    e_local  = matrix_of_uniforms(nrow = get_nvars_for_hs(standata$e_prior_dist), ncol = standata$e_K),
    a_local  = matrix_of_uniforms(nrow = get_nvars_for_hs(standata$a_prior_dist), ncol = standata$a_K),
    mix   = if (len_mix > 0) matrix(rep(1, len_mix), 1, len_mix) else matrix(0,0,0),
    e_mix = if (standata$e_prior_dist %in% c(5,6)) matrix(rep(1, standata$e_K), 1, standata$e_K) else matrix(0,0,standata$e_K),
    a_mix = if (standata$a_prior_dist %in% c(5,6)) matrix(rep(1, standata$a_K), 1, standata$a_K) else matrix(0,0,standata$a_K),
    ool   = if (len_ool > 0) as.array(len_ool) else as.array(double(0)), 
    e_ool = if (standata$e_prior_dist == 6) as.array(1) else as.array(double(0)), 
    a_ool = if (standata$a_prior_dist == 6) as.array(1) else as.array(double(0)),
    noise = if (len_noise > 0) matrix(runif(len_noise), 1, len_noise) else matrix(0,0,0),
    z_T   = array_else_double(rep(sqrt(1 / len_z_T), len_z_T)),
    rho   = array_else_double(rep(1 / (len_rho + 1), len_rho)),
    zeta  = array_else_double(normalised_zetas),
    tau   = array_else_double(tau)))
  
  return(function() model_based_inits)
}


#--------------- Functions related to standata and sampling

# Set arguments for sampling for stan_jm
#
# Prepare a list of arguments to use with \code{rstan::sampling} via
# \code{do.call}.
#
# *Note that this differs from the set_sampling_args function in that
# it uses different default numbers of iterations and chains, and 
# different default adapt_delta and max_treedepth. Using the shorter 
# treedepth is to stop the sampler trailing off during early iterations. 
# This can drastically reduce the model estimation time, and in most
# examples using a shorter treedepth hasn't compromised the sampler
# at later interations (ie, at later iterations the sampler doesn't
# hit the maximum treedepth).
#
# @param object The stanfit object to use for sampling.
# @param user_dots The contents of \code{...} from the user's call to
#   the \code{stan_jm} modeling function.
# @param user_adapt_delta The value for \code{adapt_delta} specified by the
#   user.
# @param user_max_treedepth The value for \code{max_treedepth} specified by the
#   user.
# @param sum_p The total number of random effects in the joint model. Should
#   likely be passed as sum(standata$p)
# @param ... Other arguments to \code{\link[rstan]{sampling}} not coming from
#   \code{user_dots} (e.g. \code{pars}, \code{init}, etc.)
# @return A list of arguments to use for the \code{args} argument for 
#   \code{do.call(sampling, args)}.
set_sampling_args_for_jm <- function(object, user_dots = list(), 
                                     user_adapt_delta = NULL, 
                                     user_max_treedepth = NULL, 
                                     sum_p = NULL, ...) {
  args <- list(object = object, ...)
  unms <- names(user_dots)
  for (j in seq_along(user_dots)) {
    args[[unms[j]]] <- user_dots[[j]]
  }
  
  if (is.null(sum_p) || (sum_p <= 0))
    stop("Bug found: sum_p should specify the total number ",
         "of random effects in the joint model (used for ",
         "determining the default adapt_delta")
  
  default_adapt_delta <- if (sum_p > 2) 0.85 else 0.80
  default_max_treedepth <- 11L
  
  if (!is.null(user_adapt_delta))
    args$control$adapt_delta <- user_adapt_delta else 
      if (is.null(args$control$adapt_delta))
        args$control$adapt_delta <- default_adapt_delta
  
  if (!is.null(user_max_treedepth))
    args$control$max_treedepth <- user_max_treedepth else
      if (is.null(args$control$max_treedepth))
        args$control$max_treedepth <- default_max_treedepth
  
<<<<<<< HEAD
  if (!"save_warmup" %in% unms) 
    args$save_warmup <- FALSE  
=======
  if (!"iter" %in% unms) args$iter <- 1000
  if (!"chains" %in% unms) args$chains <- 3
  if (!"refresh" %in% unms) args$refresh <- args$iter / 25
  if (!"save_warmup" %in% unms) args$save_warmup <- FALSE
>>>>>>> 973d8c8d
  
  return(args)
}  

#--------------- Miscellaneous and helper functions

# Check argument input type is ok, and return as a list
validate_arg <- function(arg, type, null_ok = FALSE, 
                         validate_length = NULL, broadcast = TRUE) {
  if (is.null(arg)) { # input type NULL, check if ok and return list or error
    if (null_ok) arg <- list(arg) else STOP_arg(arg, type, null_ok = null_ok)
  } else if (any(sapply(type, function(x) is(arg, x)))) { # input type ok, return as list
    arg <- list(arg)
  } else if (is(arg, "list")) { # input list, check each element
    check <- sapply(arg, function(x) if (null_ok) 
      (is.null(x) || any(sapply(type, function(y) is(x, y)))) else 
        (any(sapply(type, function(y) is(x, y)))))
    if (!all(check)) STOP_arg(deparse(substitute(arg)), type, null_ok = null_ok)
  } else {
    STOP_arg(deparse(substitute(arg)), type, null_ok = null_ok)
  }
  if (!is.null(validate_length)) {
    if (length(arg) == 1L && validate_length > 1) {
      arg <- if (broadcast) rep(arg, times = validate_length) else arg
    } else if (!length(arg) == validate_length) {
      stop(paste(deparse(substitute(arg)), "is a list of the incorrect length."),
           call. = FALSE)
    }
  }
  arg
}

# Check if the user input a list of priors for the longitudinal
# submodel, and if not, then return the appropriate list
#
# @param priorarg The user input to the priorLong* argument in the stan_jm call
# @param M An integer specifying the number of longitudinal submodels
maybe_broadcast_priorarg <- function(priorarg, M) {
  if (is.null(priorarg)) {
    return(rep(list(NULL), M))
  } else if ("dist" %in% names(priorarg)) {
    return(rep(list(priorarg), M))
  } else if (is.list(priorarg) && (length(priorarg) == M)) {
    return(priorarg)
  } else {
    nm <- deparse(substitute(priorarg))
    stop(nm, "appears to provide prior information separately for the different ",
         "longitudinal submodels, but the list is of the incorrect length.", 
         call. = FALSE)
  }
}

# From a vector of length M giving the number of elements (for example number
# of parameters or observations) for each submodel, create an indexing array 
# of dimension M * 2, where column 1 is the beginning index and 2 is the end index
#
# @param x A numeric vector
# @return A length(x) * 2 array
get_idx_array <- function(x) {
  as.array(do.call("rbind", lapply(1:length(x), function(i) {
    idx_beg <- ifelse(x[i] > 0L, sum(x[0:(i-1)]) + 1, 0L)
    idx_end <- ifelse(x[i] > 0L, sum(x[0:i]),         0L)
    c(idx_beg, idx_end)
  })))
}

# Error message when the argument contains an object of the incorrect type
STOP_arg <- function(arg_name, type, null_ok = FALSE) {
  stop(paste0("'", arg_name, "' should be ", ifelse(null_ok, "NULL, ", ""), "a ", 
              type, " object or a list of ", type, " objects."), call. = FALSE) 
}

# Return error msg if both elements of the object are TRUE
STOP_combination_not_allowed <- function(object, x, y) {
  if (object[[x]] && object[[y]])
    stop("In ", deparse(substitute(object)), ", '", x, "' and '", y,
         "' cannot be specified together", call. = FALSE)
}

# Return a list (or vector if unlist = TRUE) which
# contains the embedded elements in list x named y 
fetch <- function(x, y, unlist = FALSE) {
  ret <- lapply(x, `[[`, y)
  if (unlist) unlist(ret) else ret
}
# Wrapper for using fetch with unlist = TRUE
fetch_ <- function(x, y) {
  fetch(x, y, unlist = TRUE)
}
# Wrapper for using fetch with unlist = TRUE and 
# returning array. Also converts logical to integer.
fetch_array <- function(x, y) {
  val <- fetch(x, y, unlist = TRUE)
  if (is.logical(val)) val <- as.integer(val)
  as.array(val)
}

# Drop intercept from a vector of named coefficients
drop_intercept <- function(x) { 
  sel <- which("(Intercept)" %in% names(x))
  if (length(sel)) x[-sel] else x
}

# Return intercept from a vector of named coefficients
return_intercept <- function(x) {
  sel <- which("(Intercept)" %in% names(x))
  if (length(sel)) x[sel] else NULL
}

# Standardise a coefficient
standardise_coef <- function(x, location = 0, scale = 1)
  (x - location) / scale

# Return a one-dimensional array or an empty numeric
array_else_double <- function(x)
  if (!length(x)) double(0) else as.array(unlist(x))

# Return a matrix of uniform random variables or an empty matrix
matrix_of_uniforms <- function(nrow = 0, ncol = 0)
  if (nrow == 0 || ncol == 0) matrix(0,0,0) else matrix(runif(nrow * ncol), nrow, ncol)



<|MERGE_RESOLUTION|>--- conflicted
+++ resolved
@@ -1738,40 +1738,6 @@
   #names(qtimes) <- c("eventtime", names(qpts))
 
   # Obtain design matrix at event times and unstandardised quadrature points
-<<<<<<< HEAD
-  
-  if (tvc) {  # time varying covariates in event model
-    
-    # Model frame at event times
-    mf2           <- data.table::data.table(mf2, key = c(id_var, "start"))
-    mf2[["start"]] <- as.numeric(mf2[["start"]])
-    mf2_eventtime <- mf2[, data.table::.SD[data.table::.N], 
-                         by = get(id_var)]
-    # mf2_eventtime <- mf2_eventtime[, get := NULL]
-    mf2_eventtime$get <- NULL
-    
-    # Model frame corresponding to observation times which are 
-    #   as close as possible to the unstandardised quadrature points                      
-    mf2_q  <- do.call(rbind, lapply(quadpoint, FUN = function(x)
-      mf2[data.table::SJ(flist, x), roll = TRUE, rollends = c(TRUE, TRUE)]))
-    
-    # Model frame evaluated at both event times and quadrature points
-    mf2_q <- rbind(mf2_eventtime, mf2_q)
-    
-    # Design matrix evaluated at event times and quadrature points
-    #   NB Here there are time varying covariates in the event submodel and
-    #   therefore the design matrix differs depending on the quadrature point 
-    fm_RHS <- delete.response(terms(mod))
-    x_quadtime   <- model.matrix(fm_RHS, data = mf2_q)
-    
-  } else {  # no time varying covariates in event model
-    
-    # Design matrix evaluated at event times and quadrature points
-    #   NB Here there are no time varying covariates in the event submodel and
-    #   therefore the design matrix is identical at event time and at all
-    #   quadrature points
-    x_quadtime   <- do.call(rbind, lapply(1:(quadnodes + 1), FUN = function(x) mod$x))
-=======
   if (ncol(mod$x)) {
     if (tvc) {  # time varying covariates in event model
       
@@ -1806,7 +1772,6 @@
       x_q <- do.call(rbind, rep(list(mod$x), qnodes))
       x_q <- rbind(mod$x[status == 1, , drop = FALSE], x_q)
     }
->>>>>>> 973d8c8d
     
     # Centering of design matrix for event model
     xtemp <- as.matrix(x_q) 
@@ -2507,19 +2472,9 @@
 #   within patient ids
 # @return A data.table formed by a merge of ids, (clust), times, and the closest 
 #   preceding (in terms of times) rows in data
-<<<<<<< HEAD
-rolling_merge <- function(data, ids, times) {
+rolling_merge <- function(data, ids, times, clust = NULL) {
   if (!requireNamespace("data.table"))
     stop("the 'data.table' package must be installed to use this function")
-  if (is(times, "list")) {
-    lst <- lapply(times, FUN = function(x) {
-      data[list(ids, x), roll = TRUE, rollends = c(TRUE, TRUE)]
-    })
-    return(do.call(rbind, args = lst))
-  } else 
-    return(data[list(ids, times), roll = TRUE, rollends = c(TRUE, TRUE)])
-=======
-rolling_merge <- function(data, ids, times, clust = NULL) {
   key_length <- if (is.null(clust)) 2L else 3L
   if (!length(key(data)) == key_length)
     stop("Bug found: data.table key is not the same length as supplied keylist.")
@@ -2541,7 +2496,6 @@
     tmp <- data.table::data.table(ids, clust, times)
     return(data[tmp, roll = TRUE, rollends = c(TRUE, TRUE)])       
   }
->>>>>>> 973d8c8d
 }
 
 .datatable.aware <- TRUE # necessary for some reason when data.table is in Suggests
@@ -3429,16 +3383,9 @@
       if (is.null(args$control$max_treedepth))
         args$control$max_treedepth <- default_max_treedepth
   
-<<<<<<< HEAD
   if (!"save_warmup" %in% unms) 
     args$save_warmup <- FALSE  
-=======
-  if (!"iter" %in% unms) args$iter <- 1000
-  if (!"chains" %in% unms) args$chains <- 3
-  if (!"refresh" %in% unms) args$refresh <- args$iter / 25
-  if (!"save_warmup" %in% unms) args$save_warmup <- FALSE
->>>>>>> 973d8c8d
-  
+
   return(args)
 }  
 
