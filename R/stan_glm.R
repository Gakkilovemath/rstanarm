--- conflicted
+++ resolved
@@ -236,7 +236,6 @@
     weights <- double(0)
   }
 
-<<<<<<< HEAD
   stanfit <- stan_glm.fit(
     x = X,
     y = Y,
@@ -254,23 +253,11 @@
     sparse = sparse,
     ...
   )
-  
+  if (algorithm != "optimizing" && !is(stanfit, "stanfit")) return(stanfit)
   if (family$family == "Beta regression") {
     family$family <- "beta"
   }
   
-=======
-  stanfit <- stan_glm.fit(x = X, y = Y, weights = weights, 
-                          offset = offset, family = family,
-                          prior = prior, 
-                          prior_intercept = prior_intercept,
-                          prior_aux = prior_aux,
-                          prior_PD = prior_PD, 
-                          algorithm = algorithm, adapt_delta = adapt_delta, 
-                          QR = QR, sparse = sparse, ...)
-  if (algorithm != "optimizing" && !is(stanfit, "stanfit")) return(stanfit)
-  if (family$family == "Beta regression") family$family <- "beta"
->>>>>>> d84a3727
   sel <- apply(X, 2L, function(x) !all(x == 1) && length(unique(x)) < 2)
   X <- X[ , !sel, drop = FALSE]  
   
