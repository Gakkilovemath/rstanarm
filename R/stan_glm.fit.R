--- conflicted
+++ resolved
@@ -515,7 +515,6 @@
   return(x_keep)
 }
 
-<<<<<<< HEAD
 
 # Create "prior.info" attribute needed for prior_summary()
 #
@@ -589,7 +588,7 @@
     
     return(prior_list)
   }
-=======
+
 make_b_nms <- function(group) {
   group_nms <- names(group$cnms)
   b_nms <- character()
@@ -603,5 +602,4 @@
     }
   }
   return(b_nms)  
-}
->>>>>>> 44438ad0
+}