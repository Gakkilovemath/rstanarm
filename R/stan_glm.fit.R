# Part of the rstanarm package for estimating model parameters
# Copyright (C) 2013, 2014, 2015, 2016 Trustees of Columbia University
# 
# This program is free software; you can redistribute it and/or
# modify it under the terms of the GNU General Public License
# as published by the Free Software Foundation; either version 3
# of the License, or (at your option) any later version.
# 
# This program is distributed in the hope that it will be useful,
# but WITHOUT ANY WARRANTY; without even the implied warranty of
# MERCHANTABILITY or FITNESS FOR A PARTICULAR PURPOSE.  See the
# GNU General Public License for more details.
# 
# You should have received a copy of the GNU General Public License
# along with this program; if not, write to the Free Software
# Foundation, Inc., 51 Franklin Street, Fifth Floor, Boston, MA  02110-1301, USA.

#' @rdname stan_glm
#' @export
#' @param prior_ops Deprecated. See \link{rstanarm-deprecated} for details.
#' @param group A list, possibly of length zero (the default), but otherwise
#'   having the structure of that produced by \code{\link[lme4]{mkReTrms}} to
#'   indicate the group-specific part of the model. In addition, this list must
#'   have elements for the \code{regularization}, \code{concentration} 
#'   \code{shape}, and \code{scale} components of a \code{\link{decov}}
#'   prior for the covariance matrices among the group-specific coefficients.
#' @importFrom lme4 mkVarCorr
stan_glm.fit <- function(x, y, weights = rep(1, NROW(x)), 
                         offset = rep(0, NROW(x)), family = gaussian(),
                         ...,
                         prior = normal(),
                         prior_intercept = normal(),
                         prior_dispersion = cauchy(0, 5),
                         prior_ops = NULL,
                         group = list(),
                         prior_PD = FALSE, 
                         algorithm = c("sampling", "optimizing", 
                                       "meanfield", "fullrank"), 
                         adapt_delta = NULL, QR = FALSE, sparse = FALSE) {
  
  # prior_ops deprecated but make sure it still works until 
  # removed in future release
  if (!is.null(prior_ops)) {
    tmp <- .support_deprecated_prior_options(prior, prior_intercept, 
                                             prior_dispersion, prior_ops)
    prior <- tmp[["prior"]]
    prior_intercept <- tmp[["prior_intercept"]]
    prior_dispersion <- tmp[["prior_dispersion"]]
    prior_ops <- NULL
  }
  
  algorithm <- match.arg(algorithm)
  family <- validate_family(family)
  supported_families <- c("binomial", "gaussian", "Gamma", "inverse.gaussian",
                          "poisson", "neg_binomial_2")
  fam <- which(pmatch(supported_families, family$family, nomatch = 0L) == 1L)
  if (!length(fam)) 
    stop("'family' must be one of ", paste(supported_families, collapse = ", "))
  
  supported_links <- switch(
    supported_families[fam],
    binomial = c("logit", "probit", "cauchit", "log", "cloglog"),
    gaussian = c("identity", "log", "inverse"),
    Gamma = c("identity", "log", "inverse"),
    inverse.gaussian = c("identity", "log", "inverse", "1/mu^2"),
    "neg_binomial_2" = , # intentional
    poisson = c("log", "identity", "sqrt"),
    stop("unsupported family")
  )
  link <- which(supported_links == family$link)
  if (!length(link)) 
    stop("'link' must be one of ", paste(supported_links, collapse = ", "))
  
  if (binom_y_prop(y, family, weights))
    stop("To specify 'y' as proportion of successes and 'weights' as ",
         "number of trials please use stan_glm rather than calling ",
         "stan_glm.fit directly.")
  if (is.binomial(family$family)) {
    if (NCOL(y) == 1L) {
      if (is.numeric(y) || is.logical(y)) 
        y <- as.integer(y)
      if (is.factor(y)) 
        y <- fac2bin(y)
      if (!all(y %in% c(0L, 1L))) 
        stop("y values must be 0 or 1 for bernoulli regression.")
    } else {
      if (!isTRUE(NCOL(y) == 2L))
        stop("y should either be a vector or a matrix 1 or 2 columns.")
      trials <- as.integer(y[, 1L] + y[, 2L])
      y <- as.integer(y[, 1L])
    }
  }

  # useless assignments to pass R CMD check
<<<<<<< HEAD
  has_intercept <- min_prior_scale <- prior_df <- prior_df_for_intercept <-
    prior_dist <- prior_dist_for_intercept <- prior_mean <- prior_mean_for_intercept <-
    prior_scale_for_dispersion <- NULL
  scaled <- FALSE
=======
  has_intercept <- 
    prior_df <- prior_df_for_intercept <- prior_df_for_dispersion <-
    prior_dist <- prior_dist_for_intercept <- prior_dist_for_dispersion <- 
    prior_mean <- prior_mean_for_intercept <- prior_mean_for_dispersion <- 
    prior_scale <- prior_scale_for_intercept <- prior_scale_for_dispersion <- 
    prior_autoscale <- prior_autoscale_for_intercept <- NULL
>>>>>>> d291328f
  
  x_stuff <- center_x(x, sparse)
  for (i in names(x_stuff)) # xtemp, xbar, has_intercept
    assign(i, x_stuff[[i]])
  nvars <- ncol(xtemp)

  ok_dists <- nlist("normal", student_t = "t", "cauchy", "hs", "hs_plus")
  ok_intercept_dists <- ok_dists[1:3]
  ok_dispersion_dists <- c(ok_dists[1:3], exponential = "exponential")
  
  # prior distributions
  prior_stuff <- handle_glm_prior(
    prior,
    nvars,
    link = family$link,
    default_scale = 2.5,
    ok_dists = ok_dists
  )
  # prior_{dist, mean, scale, df, dist_name, autoscale}
  for (i in names(prior_stuff))
    assign(i, prior_stuff[[i]])
  
  prior_intercept_stuff <- handle_glm_prior(
    prior_intercept,
    nvars = 1,
    default_scale = 10,
    link = family$link,
    ok_dists = ok_intercept_dists
  )
  # prior_{dist, mean, scale, df, dist_name, autoscale}_for_intercept
  names(prior_intercept_stuff) <- paste0(names(prior_intercept_stuff), "_for_intercept")
  for (i in names(prior_intercept_stuff))
    assign(i, prior_intercept_stuff[[i]])
  
  prior_dispersion_stuff <-
    handle_glm_prior(
      prior_dispersion,
      nvars = 1,
      default_scale = 5,
      link = NULL, # don't need to adjust scale based on logit vs probit
      ok_dists = ok_dispersion_dists
    )
  # prior_{dist, mean, scale, df, dist_name, autoscale}_for_dispersion
  names(prior_dispersion_stuff) <- paste0(names(prior_dispersion_stuff), "_for_dispersion")
  for (i in names(prior_dispersion_stuff)) 
    assign(i, prior_dispersion_stuff[[i]])
  
  famname <- supported_families[fam]
  is_bernoulli <- is.binomial(famname) && all(y %in% 0:1)
  is_nb <- is.nb(famname)
  is_gaussian <- is.gaussian(famname)
  is_gamma <- is.gamma(famname)
  is_ig <- is.ig(famname)
  is_continuous <- is_gaussian || is_gamma || is_ig
  
  # require intercept for certain family and link combinations
  if (!has_intercept) {
    linkname <- supported_links[link]
    needs_intercept <- !is_gaussian && linkname == "identity" ||
      is_gamma && linkname == "inverse" ||
      is.binomial(famname) && linkname == "log"
    if (needs_intercept)
      stop("To use this combination of family and link ", 
           "the model must have an intercept.")
  }

  if (prior_dist > 0L) {
    if (is_gaussian) {
      ss <- 2 * sd(y)
      if (prior_autoscale) 
        prior_scale <- ss * prior_scale
      if (prior_autoscale_for_intercept && prior_dist_for_intercept > 0L) 
        prior_scale_for_intercept <-  ss * prior_scale_for_intercept
    }
    if (!QR && prior_autoscale) {
      min_prior_scale <- 1e-12 # used to be set in prior_options()
      prior_scale <- pmax(min_prior_scale, prior_scale / 
             apply(xtemp, 2L, FUN = function(x) {
               num.categories <- length(unique(x))
               x.scale <- 1
               if (num.categories == 2) x.scale <- diff(range(x))
               else if (num.categories > 2) x.scale <- 2 * sd(x)
               return(x.scale)
             }))
    }
  }
  prior_scale <- 
    as.array(pmin(.Machine$double.xmax, prior_scale))
  prior_scale_for_intercept <- 
    min(.Machine$double.xmax, prior_scale_for_intercept)
  
  if (QR) {
    if (ncol(xtemp) <= 1)
      stop("'QR' can only be specified when there are multiple predictors.")
    if (sparse)
      stop("'QR' and 'sparse' cannot both be TRUE")
    cn <- colnames(xtemp)
    decomposition <- qr(xtemp)
    sqrt_nm1 <- sqrt(nrow(xtemp) - 1L)
    Q <- qr.Q(decomposition)
    R_inv <- qr.solve(decomposition, Q) * sqrt_nm1
    xtemp <- Q * sqrt_nm1
    colnames(xtemp) <- cn
    xbar <- c(xbar %*% R_inv)
  }
  
  if (length(weights) > 0 && all(weights == 1)) weights <- double()
  if (length(offset)  > 0 && all(offset  == 0)) offset  <- double()
  
  # create entries in the data block of the .stan file
  standata <- nlist(
    N = nrow(xtemp),
    K = ncol(xtemp),
    xbar = as.array(xbar),
    dense_X = !sparse,
    link,
    has_weights = length(weights) > 0,
    has_offset = length(offset) > 0,
    has_intercept,
    prior_PD,
    prior_dist,
    prior_mean,
    prior_scale,
    prior_df,
    prior_dist_for_intercept,
    prior_scale_for_intercept = c(prior_scale_for_intercept),
    prior_mean_for_intercept = c(prior_mean_for_intercept),
    prior_df_for_intercept = c(prior_df_for_intercept),
    prior_dist_for_dispersion = prior_dist_for_dispersion
    # mean,df,scale for dispersion added below depending on family
  )

  # make a copy of user specification before modifying 'group' (used for keeping
  # track of priors)
  user_covariance <- if (!length(group)) NULL else group[["decov"]]
  
  if (length(group)) {
    check_reTrms(group)
    decov <- group$decov
    if (is.null(group$SSfun)) {
      standata$SSfun <- 0L
      standata$input <- double()
      standata$Dose <- double()
    }
    else {
      standata$SSfun <- group$SSfun
      standata$input <- group$input
      if (group$SSfun == 5) standata$Dose <- group$Dose
      else standata$Dose <- double()
    }
    Z <- t(group$Zt)
    group <- pad_reTrms(Ztlist = group$Ztlist, cnms = group$cnms, flist = group$flist)
    Z <- group$Z
    p <- sapply(group$cnms, FUN = length)
    l <- sapply(attr(group$flist, "assign"), function(i) 
      nlevels(group$flist[[i]]))
    t <- length(l)
    b_nms <- make_b_nms(group)
    g_nms <- unlist(lapply(1:t, FUN = function(i) {
      paste(group$cnms[[i]], names(group$cnms)[i], sep = "|")
    }))
    standata$t <- t
    standata$p <- as.array(p)
    standata$l <- as.array(l)
    standata$q <- ncol(Z)
    standata$len_theta_L <- sum(choose(p, 2), p)
    if (is_bernoulli) {
      parts0 <- extract_sparse_parts(Z[y == 0, , drop = FALSE])
      parts1 <- extract_sparse_parts(Z[y == 1, , drop = FALSE])
      standata$num_non_zero <- c(length(parts0$w), length(parts1$w))
      standata$w0 <- parts0$w
      standata$w1 <- parts1$w
      standata$v0 <- parts0$v
      standata$v1 <- parts1$v
      standata$u0 <- parts0$u
      standata$u1 <- parts1$u
    } else {
      parts <- extract_sparse_parts(Z)
      standata$num_non_zero <- length(parts$w)
      standata$w <- parts$w
      standata$v <- parts$v
      standata$u <- parts$u
    }
    standata$shape <- as.array(maybe_broadcast(decov$shape, t))
    standata$scale <- as.array(maybe_broadcast(decov$scale, t))
    standata$len_concentration <- sum(p[p > 1])
    standata$concentration <- 
      as.array(maybe_broadcast(decov$concentration, sum(p[p > 1])))
    standata$len_regularization <- sum(p > 1)
    standata$regularization <- 
      as.array(maybe_broadcast(decov$regularization, sum(p > 1)))
    
  } else { # !length(group)
    standata$t <- 0L
    standata$p <- integer(0)
    standata$l <- integer(0)
    standata$q <- 0L
    standata$len_theta_L <- 0L
    if (is_bernoulli) {
      standata$num_non_zero <- rep(0L, 2)
      standata$w0 <- standata$w1 <- double(0)
      standata$v0 <- standata$v1 <- integer(0)
      standata$u0 <- standata$u1 <- integer(0)
    } else {
      standata$num_non_zero <- 0L
      standata$w <- double(0)
      standata$v <- integer(0)
      standata$u <- integer(0)
    }
    standata$shape <- standata$scale <- standata$concentration <-
      standata$regularization <- rep(0, 0)
    standata$len_concentration <- 0L
    standata$len_regularization <- 0L
  }
  
  if (!is_bernoulli) {
    if (sparse) {
      parts <- extract_sparse_parts(xtemp)
      standata$nnz_X <- length(parts$w)
      standata$w_X <- parts$w
      standata$v_X <- parts$v
      standata$u_X <- parts$u
      standata$X <- array(0, dim = c(0L, dim(xtemp)))
    } else {
      standata$X <- array(xtemp, dim = c(1L, dim(xtemp)))
      standata$nnz_X <- 0L
      standata$w_X <- double(0)
      standata$v_X <- integer(0)
      standata$u_X <- integer(0)
    }
    standata$y <- y
    standata$weights <- weights
    standata$offset <- offset
  }

  # call stan() to draw from posterior distribution
  if (is_continuous) {
    standata$prior_scale_for_dispersion <- prior_scale_for_dispersion %ORifINF% 0
    standata$prior_df_for_dispersion <- c(prior_df_for_dispersion)
    standata$prior_mean_for_dispersion <- c(prior_mean_for_dispersion)
    standata$family <- switch(family$family, 
                              gaussian = 1L, 
                              Gamma = 2L,
                              3L)
    standata$len_y <- length(y)
    stanfit <- stanmodels$continuous
  } else if (is.binomial(famname)) {
    standata$prior_scale_for_dispersion <- 
      if (!length(group) || prior_scale_for_dispersion == Inf) 
        0 else prior_scale_for_dispersion
    standata$prior_mean_for_dispersion <- 0
    standata$prior_df_for_dispersion <- 0
    standata$family <- 1L # not actually used
    if (is_bernoulli) {
      y0 <- y == 0
      y1 <- y == 1
      standata$N <- c(sum(y0), sum(y1))
      if (sparse) {
        standata$X0 <- array(0, dim = c(0L, sum(y0), ncol(xtemp)))
        standata$X1 <- array(0, dim = c(0L, sum(y1), ncol(xtemp)))
        parts0 <- extract_sparse_parts(xtemp[y0, , drop = FALSE])
        standata$nnz_X0 <- length(parts0$w)
        standata$w_X0 = parts0$w
        standata$v_X0 = parts0$v
        standata$u_X0 = parts0$u
        parts1 <- extract_sparse_parts(xtemp[y1, , drop = FALSE])
        standata$nnz_X1 <- length(parts1$w)
        standata$w_X1 = parts1$w
        standata$v_X1 = parts1$v
        standata$u_X1 = parts1$u
      } else {
        standata$X0 <- array(xtemp[y0, , drop = FALSE], dim = c(1, sum(y0), ncol(xtemp)))
        standata$X1 <- array(xtemp[y1, , drop = FALSE], dim = c(1, sum(y1), ncol(xtemp)))
        standata$nnz_X0 = 0L 
        standata$w_X0 = double(0)
        standata$v_X0 = integer(0)
        standata$u_X0 = integer(0)
        standata$nnz_X1 = 0L 
        standata$w_X1 = double(0)
        standata$v_X1 = integer(0)
        standata$u_X1 = integer(0)
      }
      if (length(weights)) { 
        # nocov start
        # this code is unused because weights are interpreted as number of 
        # trials for binomial glms
        standata$weights0 <- weights[y0]
        standata$weights1 <- weights[y1]
        # nocov end
      } else {
        standata$weights0 <- double(0)
        standata$weights1 <- double(0)
      }
      if (length(offset)) {
        # nocov start
        standata$offset0 <- offset[y0]
        standata$offset1 <- offset[y1]
        # nocov end
      } else {
        standata$offset0 <- double(0)
        standata$offset1 <- double(0)
      }
      stanfit <- stanmodels$bernoulli
    } else {
      standata$trials <- trials
      stanfit <- stanmodels$binomial
    }
  } else if (is.poisson(famname)) {
    standata$family <- 1L
    standata$prior_scale_for_dispersion <- prior_scale_for_dispersion %ORifINF% 0
    standata$prior_mean_for_dispersion <- 0
    standata$prior_df_for_dispersion <- 0
    stanfit <- stanmodels$count 
  } else if (is_nb) {
    standata$family <- 2L
    standata$prior_scale_for_dispersion <- prior_scale_for_dispersion %ORifINF% 0
    standata$prior_df_for_dispersion <- c(prior_df_for_dispersion)
    standata$prior_mean_for_dispersion <- c(prior_mean_for_dispersion)
    stanfit <- stanmodels$count
  } else if (is_gamma) {
    # nothing
  } else { # nocov start
    # family already checked above
    stop(paste(famname, "is not supported."))
  } # nocov end
  
  prior_info <- summarize_glm_prior(
    user_prior = prior_stuff,
    user_prior_intercept = prior_intercept_stuff,
    user_prior_dispersion = prior_dispersion_stuff,
    user_prior_covariance = user_covariance,
    has_intercept = has_intercept,
    has_predictors = nvars > 0,
    adjusted_prior_scale = prior_scale,
    adjusted_prior_intercept_scale = prior_scale_for_intercept,
    family = family
  )
  
  pars <- c(if (has_intercept) "alpha", 
            "beta", 
            if (length(group)) "b",
            if (is_continuous | is_nb) "dispersion",
            if (standata$len_theta_L) "theta_L",
            "mean_PPD")
  if (algorithm == "optimizing") {
    out <- optimizing(stanfit, data = standata, 
                      draws = 1000, constrained = TRUE, ...)
    new_names <- names(out$par)
    mark <- grepl("^beta\\[[[:digit:]]+\\]$", new_names)
    if (QR) {
      out$par[mark] <- R_inv %*% out$par[mark]
      out$theta_tilde[,mark] <- out$theta_tilde[, mark] %*% t(R_inv)
    }
    new_names[mark] <- colnames(xtemp)
    new_names[new_names == "alpha[1]"] <- "(Intercept)"
    new_names[grepl("dispersion(\\[1\\])?$", new_names)] <- 
      if (is_gaussian) "sigma" else
        if (is_gamma) "shape" else
          if (is_ig) "lambda" else 
            if (is_nb) "overdispersion" else NA
    names(out$par) <- new_names
    colnames(out$theta_tilde) <- new_names
    out$stanfit <- suppressMessages(sampling(stanfit, data = standata, 
                                             chains = 0))
    return(structure(out, prior.info = prior_info))
    
  } else {
    if (algorithm == "sampling") {
      sampling_args <- set_sampling_args(
        object = stanfit, 
        prior = prior, 
        user_dots = list(...), 
        user_adapt_delta = adapt_delta, 
        data = standata, 
        pars = pars, 
        show_messages = FALSE)
      stanfit <- do.call(sampling, sampling_args)
    } else {
      # meanfield or fullrank vb
      stanfit <- rstan::vb(stanfit, pars = pars, data = standata,
                           algorithm = algorithm, ...)
      if (algorithm == "meanfield" && !QR) 
        msg_meanfieldQR()
    }
    if (QR) {
      thetas <- extract(stanfit, pars = "beta", inc_warmup = TRUE, 
                        permuted = FALSE)
      betas <- apply(thetas, 1:2, FUN = function(theta) R_inv %*% theta)
      end <- tail(dim(betas), 1L)
      for (chain in 1:end) for (param in 1:nrow(betas)) {
        stanfit@sim$samples[[chain]][[has_intercept + param]] <-
          if (ncol(xtemp) > 1) betas[param, , chain] else betas[param, chain]
      }
    }
    if (standata$len_theta_L) {
      thetas <- extract(stanfit, pars = "theta_L", inc_warmup = TRUE, 
                        permuted = FALSE)
      cnms <- group$cnms
      nc <- sapply(cnms, FUN = length)
      nms <- names(cnms)
      Sigma <- apply(thetas, 1:2, FUN = function(theta) {
        Sigma <- mkVarCorr(sc = 1, cnms, nc, theta, nms)
        unlist(sapply(Sigma, simplify = FALSE, 
                      FUN = function(x) x[lower.tri(x, TRUE)]))
      })
      l <- length(dim(Sigma))
      end <- tail(dim(Sigma), 1L)
      shift <- grep("^theta_L", names(stanfit@sim$samples[[1]]))[1] - 1L
      if (l == 3) for (chain in 1:end) for (param in 1:nrow(Sigma)) {
        stanfit@sim$samples[[chain]][[shift + param]] <- Sigma[param, , chain] 
      }
      else for (chain in 1:end) {
        stanfit@sim$samples[[chain]][[shift + 1]] <- Sigma[, chain]
      }
      Sigma_nms <- lapply(cnms, FUN = function(grp) {
        nm <- outer(grp, grp, FUN = paste, sep = ",")
        nm[lower.tri(nm, diag = TRUE)]
      })
      for (j in seq_along(Sigma_nms)) {
        Sigma_nms[[j]] <- paste0(nms[j], ":", Sigma_nms[[j]])
      }
      Sigma_nms <- unlist(Sigma_nms)
    }
    new_names <- c(if (has_intercept) "(Intercept)", 
                   colnames(xtemp), 
                   if (length(group)) c(paste0("b[", b_nms, "]")),
                   if (is_gaussian) "sigma", 
                   if (is_gamma) "shape", 
                   if (is_ig) "lambda",
                   if (is_nb) "overdispersion", 
                   if (standata$len_theta_L) paste0("Sigma[", Sigma_nms, "]"),
                   "mean_PPD", 
                   "log-posterior")
    stanfit@sim$fnames_oi <- new_names
    return(structure(stanfit, prior.info = prior_info))
  }
}


# Add extra level _NEW_ to each group
# 
# @param Ztlist ranef indicator matrices
# @param cnms group$cnms
# @param flist group$flist
#' @importFrom Matrix rBind
pad_reTrms <- function(Ztlist, cnms, flist) {
  stopifnot(is.list(Ztlist))
  l <- sapply(attr(flist, "assign"), function(i) nlevels(flist[[i]]))
  p <- sapply(cnms, FUN = length)
  n <- ncol(Ztlist[[1]])
  for (i in attr(flist, "assign")) {
    if (grepl("^Xr", names(p)[i])) next
    levels(flist[[i]]) <- c(gsub(" ", "_", levels(flist[[i]])), 
                            paste0("_NEW_", names(flist)[i]))
  }
  for (i in 1:length(p)) {
    if (grepl("^Xr", names(p)[i])) next
    Ztlist[[i]] <- if (getRversion() < "3.2.0") {
      rBind( Ztlist[[i]], Matrix(0, nrow = p[i], ncol = n, sparse = TRUE))
    } else {
      rbind2(Ztlist[[i]], Matrix(0, nrow = p[i], ncol = n, sparse = TRUE))
    }
  }
  Z <- t(do.call(rbind, args = Ztlist))
  return(nlist(Z, cnms, flist))
}

# Drop the extra reTrms from a matrix x
#
# @param x A matrix or array (e.g. the posterior sample or matrix of summary
#   stats)
# @param columns Do the columns (TRUE) or rows (FALSE) correspond to the 
#   variables?
unpad_reTrms <- function(x, ...) UseMethod("unpad_reTrms")
unpad_reTrms.default <- function(x, ...) {
  if (is.matrix(x) || is.array(x))
    return(unpad_reTrms.array(x, ...))
  keep <- !grepl("_NEW_", names(x), fixed = TRUE)
  x[keep]
}

unpad_reTrms.array <- function(x, columns = TRUE, ...) {
  ndim <- length(dim(x))
  if (ndim > 3)
    stop("'x' should be a matrix or 3-D array")
  
  nms <- if (columns) 
    last_dimnames(x) else rownames(x)
  keep <- !grepl("_NEW_", nms, fixed = TRUE)
  if (length(dim(x)) == 2) {
    x_keep <- if (columns) 
      x[, keep, drop = FALSE] else x[keep, , drop = FALSE]
  } else {
    x_keep <- if (columns) 
      x[, , keep, drop = FALSE] else x[keep, , , drop = FALSE]
  }
  return(x_keep)
}

make_b_nms <- function(group) {
  group_nms <- names(group$cnms)
  b_nms <- character()
  for (i in seq_along(group$cnms)) {
    nm <- group_nms[i]
    nms_i <- paste(group$cnms[[i]], nm)
    if (length(nms_i) == 1) {
      b_nms <- c(b_nms, paste0(nms_i, ":", levels(group$flist[[nm]])))
    } else {
      b_nms <- c(b_nms, c(t(sapply(nms_i, paste0, ":", levels(group$flist[[nm]])))))
    }
  }
  return(b_nms)  
}


# Create "prior.info" attribute needed for prior_summary()
#
# @param user_* The user's prior, prior_intercept, prior_covariance, and 
#   prior_dispersion specifications. For prior and prior_intercept these should be
#   passed in after broadcasting the df/location/scale arguments if necessary.
# @param has_intercept T/F, does model have an intercept?
# @param has_predictors T/F, does model have predictors?
# @param adjusted_prior_* adjusted scales computed if using autoscaled priors
# @param family Family object.
# @return A named list with components 'prior', 'prior_intercept', and possibly 
#   'prior_covariance' and 'prior_dispersion' each of which itself is a list
#   containing the needed values for prior_summary.
summarize_glm_prior <-
  function(user_prior,
           user_prior_intercept,
           user_prior_dispersion,
           user_prior_covariance,
           has_intercept, 
           has_predictors,
           adjusted_prior_scale,
           adjusted_prior_intercept_scale, 
           family) {
    rescaled_coef <-
      user_prior$prior_autoscale && 
      has_predictors &&
      !is.na(user_prior$prior_dist_name) &&
      !all(user_prior$prior_scale == adjusted_prior_scale)
    rescaled_int <-
      user_prior_intercept$prior_autoscale_for_intercept &&
      has_intercept &&
      !is.na(user_prior_intercept$prior_dist_name_for_intercept) &&
      (user_prior_intercept$prior_scale_for_intercept != adjusted_prior_intercept_scale)
    
    if (has_predictors && user_prior$prior_dist_name %in% "t") {
      if (all(user_prior$prior_df == 1)) {
        user_prior$prior_dist_name <- "cauchy"
      } else {
        user_prior$prior_dist_name <- "student_t"
      }
    }
    if (has_intercept &&
        user_prior_intercept$prior_dist_name_for_intercept %in% "t") {
      if (all(user_prior_intercept$prior_df_for_intercept == 1)) {
        user_prior_intercept$prior_dist_name_for_intercept <- "cauchy"
      } else {
        user_prior_intercept$prior_dist_name_for_intercept <- "student_t"
      }
    }
    if (user_prior_dispersion$prior_dist_name_for_dispersion %in% "t") {
      if (all(user_prior_dispersion$prior_df_for_dispersion == 1)) {
        user_prior_dispersion$prior_dist_name_for_dispersion <- "cauchy"
      } else {
        user_prior_dispersion$prior_dist_name_for_dispersion <- "student_t"
      }
    }
    prior_list <- list(
      prior = 
        if (!has_predictors) NULL else with(user_prior, list(
          dist = prior_dist_name,
          location = prior_mean,
          scale = prior_scale,
          adjusted_scale = if (rescaled_coef)
            adjusted_prior_scale else NULL,
          df = if (prior_dist_name %in% c("student_t", "hs", "hs_plus"))
            prior_df else NULL
        )),
      prior_intercept = 
        if (!has_intercept) NULL else with(user_prior_intercept, list(
          dist = prior_dist_name_for_intercept,
          location = prior_mean_for_intercept,
          scale = prior_scale_for_intercept,
          adjusted_scale = if (rescaled_int)
            adjusted_prior_intercept_scale else NULL,
          df = if (prior_dist_name_for_intercept %in% "student_t")
            prior_df_for_intercept else NULL
        ))
    )
    if (length(user_prior_covariance))
      prior_list$prior_covariance <- user_prior_covariance
    
    dispersion_name <- .rename_dispersion(family)
    prior_list$prior_dispersion <- if (is.na(dispersion_name)) 
      NULL else with(user_prior_dispersion, list(
        dist = prior_dist_name_for_dispersion,
        location = if (prior_dist_name_for_dispersion != "exponential")
          prior_mean_for_dispersion else NULL,
        scale = if (prior_dist_name_for_dispersion != "exponential")
          prior_scale_for_dispersion else NULL,
        df = if (prior_dist_name_for_dispersion %in% "student_t")
          prior_df_for_dispersion else NULL, 
        rate = if (prior_dist_name_for_dispersion %in% "exponential")
          1 / prior_scale_for_dispersion else NULL,
        dispersion_name = dispersion_name
      ))
      
    return(prior_list)
  }

.rename_dispersion <- function(family) {
  fam <- family$family
  if (is.gaussian(fam)) "sigma" else
    if (is.gamma(fam)) "shape" else
      if (is.ig(fam)) "lambda" else 
        if (is.nb(fam)) "overdispersion" else NA
}<|MERGE_RESOLUTION|>--- conflicted
+++ resolved
@@ -92,19 +92,12 @@
   }
 
   # useless assignments to pass R CMD check
-<<<<<<< HEAD
-  has_intercept <- min_prior_scale <- prior_df <- prior_df_for_intercept <-
-    prior_dist <- prior_dist_for_intercept <- prior_mean <- prior_mean_for_intercept <-
-    prior_scale_for_dispersion <- NULL
-  scaled <- FALSE
-=======
   has_intercept <- 
     prior_df <- prior_df_for_intercept <- prior_df_for_dispersion <-
     prior_dist <- prior_dist_for_intercept <- prior_dist_for_dispersion <- 
     prior_mean <- prior_mean_for_intercept <- prior_mean_for_dispersion <- 
     prior_scale <- prior_scale_for_intercept <- prior_scale_for_dispersion <- 
     prior_autoscale <- prior_autoscale_for_intercept <- NULL
->>>>>>> d291328f
   
   x_stuff <- center_x(x, sparse)
   for (i in names(x_stuff)) # xtemp, xbar, has_intercept
