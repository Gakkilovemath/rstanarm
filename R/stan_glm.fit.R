--- conflicted
+++ resolved
@@ -264,12 +264,7 @@
     prior_scale_for_intercept = c(prior_scale_for_intercept),
     prior_mean_for_intercept = c(prior_mean_for_intercept),
     prior_df_for_intercept = c(prior_df_for_intercept), 
-<<<<<<< HEAD
     global_prior_df, global_prior_scale, slab_df, slab_scale, # for hs priors
-    has_intercept, prior_PD,
-=======
-    global_prior_df, global_prior_scale, # for hs priors
->>>>>>> d552f288
     z_dim = 0,  # betareg data
     link_phi = 0,
     betareg_z = array(0, dim = c(nrow(xtemp), 0)),
