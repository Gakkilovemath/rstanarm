# Part of the rstanarm package for estimating model parameters
# Copyright (C) 2013, 2014, 2015, 2016, 2017 Trustees of Columbia University
# 
# This program is free software; you can redistribute it and/or
# modify it under the terms of the GNU General Public License
# as published by the Free Software Foundation; either version 3
# of the License, or (at your option) any later version.
# 
# This program is distributed in the hope that it will be useful,
# but WITHOUT ANY WARRANTY; without even the implied warranty of
# MERCHANTABILITY or FITNESS FOR A PARTICULAR PURPOSE.  See the
# GNU General Public License for more details.
# 
# You should have received a copy of the GNU General Public License
# along with this program; if not, write to the Free Software
# Foundation, Inc., 51 Franklin Street, Fifth Floor, Boston, MA  02110-1301, USA.

#' @rdname stan_glm
#' @export
#' @template args-prior_smooth
#' @param prior_ops Deprecated. See \link{rstanarm-deprecated} for details.
#' @param group A list, possibly of length zero (the default), but otherwise
#'   having the structure of that produced by \code{\link[lme4]{mkReTrms}} to
#'   indicate the group-specific part of the model. In addition, this list must
#'   have elements for the \code{regularization}, \code{concentration} 
#'   \code{shape}, and \code{scale} components of a \code{\link{decov}}
#'   prior for the covariance matrices among the group-specific coefficients.
#' @importFrom lme4 mkVarCorr
stan_glm.fit <- function(x, y, 
                         weights = rep(1, NROW(y)), 
                         offset = rep(0, NROW(y)), 
                         family = gaussian(),
                         ...,
                         prior = normal(),
                         prior_intercept = normal(),
                         prior_aux = cauchy(0, 5),
                         prior_smooth = exponential(autoscale = FALSE),
                         prior_ops = NULL,
                         group = list(),
                         prior_PD = FALSE, 
                         algorithm = c("sampling", "optimizing", 
                                       "meanfield", "fullrank"), 
                         adapt_delta = NULL, 
                         QR = FALSE, 
                         sparse = FALSE) {
  
  # prior_ops deprecated but make sure it still works until 
  # removed in future release
  if (!is.null(prior_ops)) {
    tmp <- .support_deprecated_prior_options(prior, prior_intercept, 
                                             prior_aux, prior_ops)
    prior <- tmp[["prior"]]
    prior_intercept <- tmp[["prior_intercept"]]
    prior_aux <- tmp[["prior_aux"]]
    prior_ops <- NULL
  }
  
  algorithm <- match.arg(algorithm)
  family <- validate_family(family)
  supported_families <- c("binomial", "gaussian", "Gamma", "inverse.gaussian",
                          "poisson", "neg_binomial_2")
  fam <- which(pmatch(supported_families, family$family, nomatch = 0L) == 1L)
  if (!length(fam)) 
    stop("'family' must be one of ", paste(supported_families, collapse = ", "))
  
  supported_links <- supported_glm_links(supported_families[fam])
  link <- which(supported_links == family$link)
  if (!length(link)) 
    stop("'link' must be one of ", paste(supported_links, collapse = ", "))
  
  if (binom_y_prop(y, family, weights))
    stop("To specify 'y' as proportion of successes and 'weights' as ",
         "number of trials please use stan_glm rather than calling ",
         "stan_glm.fit directly.")
  
  y <- validate_glm_outcome_support(y, family)
  if (is.binomial(family$family) && NCOL(y) == 2L) {
    trials <- as.integer(y[, 1L] + y[, 2L])
    y <- as.integer(y[, 1L])
  }

  # useless assignments to pass R CMD check
  has_intercept <- 
    prior_df <- prior_df_for_intercept <- prior_df_for_aux <- prior_df_for_smooth <-
    prior_dist <- prior_dist_for_intercept <- prior_dist_for_aux <- prior_dist_for_smooth <-
    prior_mean <- prior_mean_for_intercept <- prior_mean_for_aux <- prior_mean_for_smooth <-
    prior_scale <- prior_scale_for_intercept <- prior_scale_for_aux <- prior_scale_for_smooth <-
    prior_autoscale <- prior_autoscale_for_intercept <- prior_autoscale_for_aux <- 
    prior_autoscale_for_smooth <- global_prior_scale <- global_prior_df <- NULL
  
  if (is.list(x)) {
    x_stuff <- center_x(x[[1]], sparse)
    smooth_map <- unlist(lapply(1:(length(x) - 1L), FUN = function(j) {
      rep(j, NCOL(x[[j + 1L]]))
    }))
    S <- do.call(cbind, x[-1L])
  }
  else {
    x_stuff <- center_x(x, sparse)
    S <- matrix(NA_real_, nrow = nrow(x), ncol = 0L)
    smooth_map <- integer()
  }
  for (i in names(x_stuff)) # xtemp, xbar, has_intercept
    assign(i, x_stuff[[i]])
  nvars <- ncol(xtemp)

  ok_dists <- nlist("normal", student_t = "t", "cauchy", "hs", "hs_plus", 
                    "laplace", "lasso", "product_normal")
  ok_intercept_dists <- ok_dists[1:3]
  ok_aux_dists <- c(ok_dists[1:3], exponential = "exponential")
  
  # prior distributions
  prior_stuff <- handle_glm_prior(
    prior,
    nvars,
    link = family$link,
    default_scale = 2.5,
    ok_dists = ok_dists
  )
  # prior_{dist, mean, scale, df, dist_name, autoscale}, global_prior_df, global_prior_scale
  for (i in names(prior_stuff))
    assign(i, prior_stuff[[i]])
  
  prior_intercept_stuff <- handle_glm_prior(
    prior_intercept,
    nvars = 1,
    default_scale = 10,
    link = family$link,
    ok_dists = ok_intercept_dists
  )
  # prior_{dist, mean, scale, df, dist_name, autoscale}_for_intercept
  names(prior_intercept_stuff) <- paste0(names(prior_intercept_stuff), "_for_intercept")
  for (i in names(prior_intercept_stuff))
    assign(i, prior_intercept_stuff[[i]])
  
  prior_aux_stuff <-
    handle_glm_prior(
      prior_aux,
      nvars = 1,
      default_scale = 5,
      link = NULL, # don't need to adjust scale based on logit vs probit
      ok_dists = ok_aux_dists
    )
  # prior_{dist, mean, scale, df, dist_name, autoscale}_for_aux
  names(prior_aux_stuff) <- paste0(names(prior_aux_stuff), "_for_aux")
  if (is.null(prior_aux)) {
    if (prior_PD)
      stop("'prior_aux' cannot be NULL if 'prior_PD' is TRUE.")
    prior_aux_stuff$prior_scale_for_aux <- Inf
  }
  for (i in names(prior_aux_stuff)) 
    assign(i, prior_aux_stuff[[i]])
  
  if (ncol(S) > 0) {   # prior_{dist, mean, scale, df, dist_name, autoscale}_for_smooth
    prior_smooth_stuff <-
      handle_glm_prior(
        prior_smooth,
        nvars = max(smooth_map),
        default_scale = 1,
        link = NULL,
        ok_dists = ok_aux_dists)
    
    names(prior_smooth_stuff) <- paste0(names(prior_smooth_stuff), "_for_smooth")
    if (is.null(prior_smooth)) {
      if (prior_PD)
        stop("'prior_smooth' cannot be NULL if 'prior_PD' is TRUE")
      prior_smooth_stuff$prior_scale_for_smooth <- Inf
    }
    for (i in names(prior_smooth_stuff))
      assign(i, prior_smooth_stuff[[i]])
  }
  else {
    prior_dist_for_smooth <- 0L
    prior_mean_for_smooth <- array(NA_real_, dim = 0)
    prior_scale_for_smooth <- array(NA_real_, dim = 0)
    prior_df_for_smooth <- array(NA_real_, dim = 0)
  }
  
  famname <- supported_families[fam]
  is_bernoulli <- is.binomial(famname) && all(y %in% 0:1)
  is_nb <- is.nb(famname)
  is_gaussian <- is.gaussian(famname)
  is_gamma <- is.gamma(famname)
  is_ig <- is.ig(famname)
  is_continuous <- is_gaussian || is_gamma || is_ig
  
  # require intercept for certain family and link combinations
  if (!has_intercept) {
    linkname <- supported_links[link]
    needs_intercept <- !is_gaussian && linkname == "identity" ||
      is_gamma && linkname == "inverse" ||
      is.binomial(famname) && linkname == "log"
    if (needs_intercept)
      stop("To use this combination of family and link ", 
           "the model must have an intercept.")
  }
  
  if (is_gaussian) {
    ss <- sd(y)
    if (prior_dist > 0L && prior_autoscale) 
      prior_scale <- ss * prior_scale
    if (prior_dist_for_intercept > 0L && prior_autoscale_for_intercept) 
      prior_scale_for_intercept <-  ss * prior_scale_for_intercept
    if (prior_dist_for_aux > 0L && prior_autoscale_for_aux)
      prior_scale_for_aux <- ss * prior_scale_for_aux
  }
  if (!QR && prior_dist > 0L && prior_autoscale) {
    min_prior_scale <- 1e-12
    prior_scale <- pmax(min_prior_scale, prior_scale / 
                          apply(xtemp, 2L, FUN = function(x) {
                            num.categories <- length(unique(x))
                            x.scale <- 1
                            if (num.categories == 2) {
                              x.scale <- diff(range(x))
                            } else if (num.categories > 2) {
                              x.scale <- sd(x)
                            }
                            return(x.scale)
                          }))
  }
  prior_scale <- 
    as.array(pmin(.Machine$double.xmax, prior_scale))
  prior_scale_for_intercept <- 
    min(.Machine$double.xmax, prior_scale_for_intercept)
  
  if (QR) {
    if (ncol(xtemp) <= 1)
      stop("'QR' can only be specified when there are multiple predictors.")
    if (sparse)
      stop("'QR' and 'sparse' cannot both be TRUE.")
    cn <- colnames(xtemp)
    decomposition <- qr(xtemp)
    sqrt_nm1 <- sqrt(nrow(xtemp) - 1L)
    Q <- qr.Q(decomposition)
    R_inv <- qr.solve(decomposition, Q) * sqrt_nm1
    xtemp <- Q * sqrt_nm1
    colnames(xtemp) <- cn
    xbar <- c(xbar %*% R_inv)
  }
  
  # create entries in the data block of the .stan file
  standata <- nlist(
    N = nrow(xtemp),
    K = ncol(xtemp),
    xbar = as.array(xbar),
    dense_X = !sparse,
    link,
    has_weights = length(weights) > 0,
    has_offset = length(offset) > 0,
    has_intercept,
    prior_PD,
    prior_dist,
    prior_mean,
    prior_scale,
    prior_df,
    prior_dist_for_intercept,
    prior_scale_for_intercept = c(prior_scale_for_intercept),
    prior_mean_for_intercept = c(prior_mean_for_intercept),
    prior_df_for_intercept = c(prior_df_for_intercept), 
    global_prior_df, global_prior_scale, # for hs priors
    has_intercept, prior_PD,
    z_dim = 0,  # betareg data
    link_phi = 0,
    betareg_z = array(0, dim = c(nrow(xtemp), 0)),
    has_intercept_z = 0,
    zbar = array(0, dim = c(0)),
    prior_dist_z = 0, prior_mean_z = integer(), prior_scale_z = integer(), 
    prior_df_z = integer(), global_prior_scale_z = 0,
    prior_dist_for_intercept_z = 0, prior_mean_for_intercept_z = 0,
    prior_scale_for_intercept_z = 0, prior_df_for_intercept_z = 0,
    prior_df_for_intercept = c(prior_df_for_intercept),
    prior_dist_for_aux = prior_dist_for_aux,
    prior_dist_for_smooth, prior_mean_for_smooth, prior_scale_for_smooth, prior_df_for_smooth,
    num_normals = if(prior_dist == 7) as.integer(prior_df) else integer(0),
    num_normals_z = integer(0),
    clogit = 0L, J = 0L, strata = integer()
    # mean,df,scale for aux added below depending on family
  )

  # make a copy of user specification before modifying 'group' (used for keeping
  # track of priors)
  user_covariance <- if (!length(group)) NULL else group[["decov"]]
  
  if (length(group) && length(group$flist)) {
    if (length(group$strata)) {
      standata$clogit <- TRUE
      standata$J <- nlevels(group$strata)
      standata$strata <- c(as.integer(group$strata)[y == 1],
                           as.integer(group$strata)[y == 0])
    }
    check_reTrms(group)
    decov <- group$decov
    Z <- t(group$Zt)
    group <-
      pad_reTrms(Ztlist = group$Ztlist,
                 cnms = group$cnms,
                 flist = group$flist)
    Z <- group$Z
    p <- sapply(group$cnms, FUN = length)
    l <- sapply(attr(group$flist, "assign"), function(i) 
      nlevels(group$flist[[i]]))
    t <- length(l)
    b_nms <- make_b_nms(group)
    g_nms <- unlist(lapply(1:t, FUN = function(i) {
      paste(group$cnms[[i]], names(group$cnms)[i], sep = "|")
    }))
    standata$t <- t
    standata$p <- as.array(p)
    standata$l <- as.array(l)
    standata$q <- ncol(Z)
    standata$len_theta_L <- sum(choose(p, 2), p)
    if (is_bernoulli) {
      parts0 <- extract_sparse_parts(Z[y == 0, , drop = FALSE])
      parts1 <- extract_sparse_parts(Z[y == 1, , drop = FALSE])
      standata$num_non_zero <- c(length(parts0$w), length(parts1$w))
      standata$w0 <- parts0$w
      standata$w1 <- parts1$w
      standata$v0 <- parts0$v
      standata$v1 <- parts1$v
      standata$u0 <- parts0$u
      standata$u1 <- parts1$u
    } else {
      parts <- extract_sparse_parts(Z)
      standata$num_non_zero <- length(parts$w)
      standata$w <- parts$w
      standata$v <- parts$v
      standata$u <- parts$u
    }
    standata$shape <- as.array(maybe_broadcast(decov$shape, t))
    standata$scale <- as.array(maybe_broadcast(decov$scale, t))
    standata$len_concentration <- sum(p[p > 1])
    standata$concentration <- 
      as.array(maybe_broadcast(decov$concentration, sum(p[p > 1])))
    standata$len_regularization <- sum(p > 1)
    standata$regularization <- 
      as.array(maybe_broadcast(decov$regularization, sum(p > 1)))
    standata$special_case <- all(sapply(group$cnms, FUN = function(x) {
      length(x) == 1 && x == "(Intercept)"
    }))
  } else { # not multilevel
    if (length(group)) {
      standata$clogit <- TRUE
      standata$J <- nlevels(group$strata)
      standata$strata <- c(as.integer(group$strata)[y == 1],
                           as.integer(group$strata)[y == 0])
    }
    standata$t <- 0L
    standata$p <- integer(0)
    standata$l <- integer(0)
    standata$q <- 0L
    standata$len_theta_L <- 0L
    if (is_bernoulli) {
      standata$num_non_zero <- rep(0L, 2)
      standata$w0 <- standata$w1 <- double(0)
      standata$v0 <- standata$v1 <- integer(0)
      standata$u0 <- standata$u1 <- integer(0)
    } else {
      standata$num_non_zero <- 0L
      standata$w <- double(0)
      standata$v <- integer(0)
      standata$u <- integer(0)
    }
    standata$special_case <- 0L
    standata$shape <- standata$scale <- standata$concentration <-
      standata$regularization <- rep(0, 0)
    standata$len_concentration <- 0L
    standata$len_regularization <- 0L
  }
  
  if (!is_bernoulli) {
    if (sparse) {
      parts <- extract_sparse_parts(xtemp)
      standata$nnz_X <- length(parts$w)
      standata$w_X <- parts$w
      standata$v_X <- parts$v
      standata$u_X <- parts$u
      standata$X <- array(0, dim = c(0L, dim(xtemp)))
    } else {
      standata$X <- array(xtemp, dim = c(1L, dim(xtemp)))
      standata$nnz_X <- 0L
      standata$w_X <- double(0)
      standata$v_X <- integer(0)
      standata$u_X <- integer(0)
    }
    standata$y <- y
    standata$weights <- weights
    standata$offset <- offset
    standata$K_smooth <- ncol(S)
    standata$S <- S
    standata$smooth_map <- smooth_map
  }

  # call stan() to draw from posterior distribution
  if (is_continuous) {
    standata$ub_y <- Inf
    standata$lb_y <- if (is_gaussian) -Inf else 0
    standata$prior_scale_for_aux <- prior_scale_for_aux %ORifINF% 0
    standata$prior_df_for_aux <- c(prior_df_for_aux)
    standata$prior_mean_for_aux <- c(prior_mean_for_aux)
    standata$family <- switch(family$family, 
                              gaussian = 1L, 
                              Gamma = 2L,
                              3L)
    stanfit <- stanmodels$continuous
  } else if (is.binomial(famname)) {
    standata$prior_scale_for_aux <- 
      if (!length(group) || prior_scale_for_aux == Inf) 
        0 else prior_scale_for_aux
    standata$prior_mean_for_aux <- 0
    standata$prior_df_for_aux <- 0
    standata$family <- 1L # not actually used
    if (is_bernoulli) {
      y0 <- y == 0
      y1 <- y == 1
      standata$N <- c(sum(y0), sum(y1))
      if (sparse) {
        standata$X0 <- array(0, dim = c(0L, sum(y0), ncol(xtemp)))
        standata$X1 <- array(0, dim = c(0L, sum(y1), ncol(xtemp)))
        parts0 <- extract_sparse_parts(xtemp[y0, , drop = FALSE])
        standata$nnz_X0 <- length(parts0$w)
        standata$w_X0 = parts0$w
        standata$v_X0 = parts0$v
        standata$u_X0 = parts0$u
        parts1 <- extract_sparse_parts(xtemp[y1, , drop = FALSE])
        standata$nnz_X1 <- length(parts1$w)
        standata$w_X1 = parts1$w
        standata$v_X1 = parts1$v
        standata$u_X1 = parts1$u
      } else {
        standata$X0 <- array(xtemp[y0, , drop = FALSE], dim = c(1, sum(y0), ncol(xtemp)))
        standata$X1 <- array(xtemp[y1, , drop = FALSE], dim = c(1, sum(y1), ncol(xtemp)))
        standata$nnz_X0 = 0L 
        standata$w_X0 = double(0)
        standata$v_X0 = integer(0)
        standata$u_X0 = integer(0)
        standata$nnz_X1 = 0L 
        standata$w_X1 = double(0)
        standata$v_X1 = integer(0)
        standata$u_X1 = integer(0)
      }
      if (length(weights)) { 
        # nocov start
        # this code is unused because weights are interpreted as number of 
        # trials for binomial glms
        standata$weights0 <- weights[y0]
        standata$weights1 <- weights[y1]
        # nocov end
      } else {
        standata$weights0 <- double(0)
        standata$weights1 <- double(0)
      }
      if (length(offset)) {
        # nocov start
        standata$offset0 <- offset[y0]
        standata$offset1 <- offset[y1]
        # nocov end
      } else {
        standata$offset0 <- double(0)
        standata$offset1 <- double(0)
      }
      standata$K_smooth <- ncol(S)
      standata$S0 <- S[y0, , drop = FALSE]
      standata$S1 <- S[y1, , drop = FALSE]
      standata$smooth_map <- smooth_map
      stanfit <- stanmodels$bernoulli
    } else {
      standata$trials <- trials
      stanfit <- stanmodels$binomial
    }
  } else if (is.poisson(famname)) {
    standata$family <- 1L
    standata$prior_scale_for_aux <- prior_scale_for_aux %ORifINF% 0
    standata$prior_mean_for_aux <- 0
    standata$prior_df_for_aux <- 0
    stanfit <- stanmodels$count 
  } else if (is_nb) {
    standata$family <- 2L
    standata$prior_scale_for_aux <- prior_scale_for_aux %ORifINF% 0
    standata$prior_df_for_aux <- c(prior_df_for_aux)
    standata$prior_mean_for_aux <- c(prior_mean_for_aux)
    stanfit <- stanmodels$count
  } else if (is_gamma) {
    # nothing
  } else { # nocov start
    # family already checked above
    stop(paste(famname, "is not supported."))
  } # nocov end
  
  prior_info <- summarize_glm_prior(
    user_prior = prior_stuff,
    user_prior_intercept = prior_intercept_stuff,
    user_prior_aux = prior_aux_stuff,
    user_prior_covariance = user_covariance,
    has_intercept = has_intercept,
    has_predictors = nvars > 0,
    adjusted_prior_scale = prior_scale,
    adjusted_prior_intercept_scale = prior_scale_for_intercept,
    adjusted_prior_aux_scale = prior_scale_for_aux,
    family = family
  )
  
  pars <- c(if (has_intercept) "alpha", 
            "beta",
            if (ncol(S)) "beta_smooth",
            if (length(group)) "b",
            if (is_continuous | is_nb) "aux",
            if (ncol(S)) "smooth_sd",
            if (standata$len_theta_L) "theta_L",
            if (!standata$clogit) "mean_PPD")
  if (algorithm == "optimizing") {
    out <- optimizing(stanfit, data = standata, 
                      draws = 1000, constrained = TRUE, ...)
    check_stanfit(out)
    new_names <- names(out$par)
    mark <- grepl("^beta\\[[[:digit:]]+\\]$", new_names)
    if (QR) {
      out$par[mark] <- R_inv %*% out$par[mark]
      out$theta_tilde[,mark] <- out$theta_tilde[, mark] %*% t(R_inv)
    }
    new_names[mark] <- colnames(xtemp)
    if (ncol(S)) {
      mark <- grepl("^beta_smooth\\[[[:digit:]]+\\]$", new_names)
      new_names[mark] <- colnames(S)
    }
    new_names[new_names == "alpha[1]"] <- "(Intercept)"
    new_names[grepl("aux(\\[1\\])?$", new_names)] <- 
      if (is_gaussian) "sigma" else
        if (is_gamma) "shape" else
          if (is_ig) "lambda" else 
            if (is_nb) "reciprocal_dispersion" else NA
    names(out$par) <- new_names
    colnames(out$theta_tilde) <- new_names
    out$stanfit <- suppressMessages(sampling(stanfit, data = standata, 
                                             chains = 0))
    return(structure(out, prior.info = prior_info))
    
  } else {
    if (algorithm == "sampling") {
      sampling_args <- set_sampling_args(
        object = stanfit, 
        prior = prior, 
        user_dots = list(...), 
        user_adapt_delta = adapt_delta, 
        data = standata, 
        pars = pars, 
        show_messages = FALSE)
      stanfit <- do.call(sampling, sampling_args)
    } else {
      # meanfield or fullrank vb
      stanfit <- rstan::vb(stanfit, pars = pars, data = standata,
                           algorithm = algorithm, ...)
      if (!QR) 
        recommend_QR_for_vb()
    }
    check_stanfit(stanfit)
    if (QR) {
      thetas <- extract(stanfit, pars = "beta", inc_warmup = TRUE, 
                        permuted = FALSE)
      betas <- apply(thetas, 1:2, FUN = function(theta) R_inv %*% theta)
      end <- tail(dim(betas), 1L)
      for (chain in 1:end) for (param in 1:nrow(betas)) {
        stanfit@sim$samples[[chain]][[has_intercept + param]] <-
          if (ncol(xtemp) > 1) betas[param, , chain] else betas[param, chain]
      }
    }
    if (standata$len_theta_L) {
      thetas <- extract(stanfit, pars = "theta_L", inc_warmup = TRUE, 
                        permuted = FALSE)
      cnms <- group$cnms
      nc <- sapply(cnms, FUN = length)
      nms <- names(cnms)
      Sigma <- apply(thetas, 1:2, FUN = function(theta) {
        Sigma <- mkVarCorr(sc = 1, cnms, nc, theta, nms)
        unlist(sapply(Sigma, simplify = FALSE, 
                      FUN = function(x) x[lower.tri(x, TRUE)]))
      })
      l <- length(dim(Sigma))
      end <- tail(dim(Sigma), 1L)
      shift <- grep("^theta_L", names(stanfit@sim$samples[[1]]))[1] - 1L
      if (l == 3) for (chain in 1:end) for (param in 1:nrow(Sigma)) {
        stanfit@sim$samples[[chain]][[shift + param]] <- Sigma[param, , chain] 
      }
      else for (chain in 1:end) {
        stanfit@sim$samples[[chain]][[shift + 1]] <- Sigma[, chain]
      }
      Sigma_nms <- lapply(cnms, FUN = function(grp) {
        nm <- outer(grp, grp, FUN = paste, sep = ",")
        nm[lower.tri(nm, diag = TRUE)]
      })
      for (j in seq_along(Sigma_nms)) {
        Sigma_nms[[j]] <- paste0(nms[j], ":", Sigma_nms[[j]])
      }
      Sigma_nms <- unlist(Sigma_nms)
    }
    new_names <- c(if (has_intercept) "(Intercept)", 
<<<<<<< HEAD
                   colnames(xtemp), 
                   if (length(group) && length(group$flist)) c(paste0("b[", b_nms, "]")),
=======
                   colnames(xtemp),
                   if (ncol(S)) colnames(S),
                   if (length(group)) c(paste0("b[", b_nms, "]")),
>>>>>>> 1a2c2216
                   if (is_gaussian) "sigma", 
                   if (is_gamma) "shape", 
                   if (is_ig) "lambda",
                   if (is_nb) "reciprocal_dispersion",
                   if (ncol(S)) paste0("smooth_sd[", names(x)[-1], "]"),
                   if (standata$len_theta_L) paste0("Sigma[", Sigma_nms, "]"),
                   if (!standata$clogit) "mean_PPD", 
                   "log-posterior")
    stanfit@sim$fnames_oi <- new_names
    return(structure(stanfit, prior.info = prior_info))
  }
}



# internal ----------------------------------------------------------------

# @param famname string naming the family
# @return character vector of supported link functions for the family
supported_glm_links <- function(famname) {
  switch(
    famname,
    binomial = c("logit", "probit", "cauchit", "log", "cloglog"),
    gaussian = c("identity", "log", "inverse"),
    Gamma = c("identity", "log", "inverse"),
    inverse.gaussian = c("identity", "log", "inverse", "1/mu^2"),
    "neg_binomial_2" = , # intentional
    poisson = c("log", "identity", "sqrt"),
    stop("unsupported family")
  )
}


# Verify that outcome values match support implied by family object
#
# @param y outcome variable
# @param family family object
# @return y (possibly slightly modified) unless an error is thrown
#
validate_glm_outcome_support <- function(y, family) {
  .is_count <- function(x) {
    all(x >= 0) && all(abs(x - round(x)) < .Machine$double.eps^0.5)
  }
  
  fam <- family$family
  
  if (!is.binomial(fam)) {
    # make sure y has ok dimensions (matrix only allowed for binomial models)
    if (length(dim(y)) > 1) {
      if (NCOL(y) == 1) {
        y <- y[, 1]
      } else {
        stop("Except for binomial models the outcome variable ",
             "should not have multiple columns.", 
             call. = FALSE)
      }
    }
    
    # check that values match support for non-binomial models
    if (is.gaussian(fam)) {
      return(y)
    } else if (is.gamma(fam) && any(y <= 0)) {
      stop("All outcome values must be positive for gamma models.", 
           call. = FALSE)
    } else if (is.ig(fam) && any(y <= 0)) {
      stop("All outcome values must be positive for inverse-Gaussian models.", 
           call. = FALSE)
    } else if (is.poisson(fam) && !.is_count(y)) {
      stop("All outcome values must be counts for Poisson models",
           call. = FALSE)
    } else if (is.nb(fam) && !.is_count(y)) {
      stop("All outcome values must be counts for negative binomial models",
           call. = FALSE)
    }
  } else { # binomial models
    if (NCOL(y) == 1L) {
      if (is.numeric(y) || is.logical(y)) 
        y <- as.integer(y)
      if (is.factor(y)) 
        y <- fac2bin(y)
      if (!all(y %in% c(0L, 1L))) 
        stop("All outcome values must be 0 or 1 for Bernoulli models.", 
             call. = FALSE)
    } else if (isTRUE(NCOL(y) == 2L)) {
      if (!.is_count(y))
        stop("All outcome values must be counts for binomial models.",
             call. = FALSE)
    } else {
      stop("For binomial models the outcome should be a vector or ",
           "a matrix with 2 columns.", 
           call. = FALSE)
    }
  }
  
  return(y)
}



# Add extra level _NEW_ to each group
# 
# @param Ztlist ranef indicator matrices
# @param cnms group$cnms
# @param flist group$flist
#' @importFrom Matrix rBind
pad_reTrms <- function(Ztlist, cnms, flist) {
  stopifnot(is.list(Ztlist))
  l <- sapply(attr(flist, "assign"), function(i) nlevels(flist[[i]]))
  p <- sapply(cnms, FUN = length)
  n <- ncol(Ztlist[[1]])
  for (i in attr(flist, "assign")) {
    levels(flist[[i]]) <- c(gsub(" ", "_", levels(flist[[i]])), 
                            paste0("_NEW_", names(flist)[i]))
  }
  for (i in 1:length(p)) {
    Ztlist[[i]] <- if (getRversion() < "3.2.0") {
      rBind( Ztlist[[i]], Matrix(0, nrow = p[i], ncol = n, sparse = TRUE))
    } else {
      rbind2(Ztlist[[i]], Matrix(0, nrow = p[i], ncol = n, sparse = TRUE))
    }
  }
  Z <- t(do.call(rbind, args = Ztlist))
  return(nlist(Z, cnms, flist))
}

# Drop the extra reTrms from a matrix x
#
# @param x A matrix or array (e.g. the posterior sample or matrix of summary
#   stats)
# @param columns Do the columns (TRUE) or rows (FALSE) correspond to the 
#   variables?
unpad_reTrms <- function(x, ...) UseMethod("unpad_reTrms")
unpad_reTrms.default <- function(x, ...) {
  if (is.matrix(x) || is.array(x))
    return(unpad_reTrms.array(x, ...))
  keep <- !grepl("_NEW_", names(x), fixed = TRUE)
  x[keep]
}

unpad_reTrms.array <- function(x, columns = TRUE, ...) {
  ndim <- length(dim(x))
  if (ndim > 3)
    stop("'x' should be a matrix or 3-D array")
  
  nms <- if (columns) 
    last_dimnames(x) else rownames(x)
  keep <- !grepl("_NEW_", nms, fixed = TRUE)
  if (length(dim(x)) == 2) {
    x_keep <- if (columns) 
      x[, keep, drop = FALSE] else x[keep, , drop = FALSE]
  } else {
    x_keep <- if (columns) 
      x[, , keep, drop = FALSE] else x[keep, , , drop = FALSE]
  }
  return(x_keep)
}

make_b_nms <- function(group) {
  group_nms <- names(group$cnms)
  b_nms <- character()
  for (i in seq_along(group$cnms)) {
    nm <- group_nms[i]
    nms_i <- paste(group$cnms[[i]], nm)
    levels(group$flist[[nm]]) <- gsub(" ", "_", levels(group$flist[[nm]]))
    if (length(nms_i) == 1) {
      b_nms <- c(b_nms, paste0(nms_i, ":", levels(group$flist[[nm]])))
    } else {
      b_nms <- c(b_nms, c(t(sapply(nms_i, paste0, ":", levels(group$flist[[nm]])))))
    }
  }
  return(b_nms)  
}


# Create "prior.info" attribute needed for prior_summary()
#
# @param user_* The user's prior, prior_intercept, prior_covariance, and 
#   prior_aux specifications. For prior and prior_intercept these should be
#   passed in after broadcasting the df/location/scale arguments if necessary.
# @param has_intercept T/F, does model have an intercept?
# @param has_predictors T/F, does model have predictors?
# @param adjusted_prior_*_scale adjusted scales computed if using autoscaled priors
# @param family Family object.
# @return A named list with components 'prior', 'prior_intercept', and possibly 
#   'prior_covariance' and 'prior_aux' each of which itself is a list
#   containing the needed values for prior_summary.
summarize_glm_prior <-
  function(user_prior,
           user_prior_intercept,
           user_prior_aux,
           user_prior_covariance,
           has_intercept, 
           has_predictors,
           adjusted_prior_scale,
           adjusted_prior_intercept_scale, 
           adjusted_prior_aux_scale,
           family) {
    rescaled_coef <-
      user_prior$prior_autoscale && 
      has_predictors &&
      !is.na(user_prior$prior_dist_name) &&
      !all(user_prior$prior_scale == adjusted_prior_scale)
    rescaled_int <-
      user_prior_intercept$prior_autoscale_for_intercept &&
      has_intercept &&
      !is.na(user_prior_intercept$prior_dist_name_for_intercept) &&
      (user_prior_intercept$prior_scale_for_intercept != adjusted_prior_intercept_scale)
    rescaled_aux <- user_prior_aux$prior_autoscale_for_aux &&
      !is.na(user_prior_aux$prior_dist_name_for_aux) &&
      (user_prior_aux$prior_scale_for_aux != adjusted_prior_aux_scale)
    
    if (has_predictors && user_prior$prior_dist_name %in% "t") {
      if (all(user_prior$prior_df == 1)) {
        user_prior$prior_dist_name <- "cauchy"
      } else {
        user_prior$prior_dist_name <- "student_t"
      }
    }
    if (has_intercept &&
        user_prior_intercept$prior_dist_name_for_intercept %in% "t") {
      if (all(user_prior_intercept$prior_df_for_intercept == 1)) {
        user_prior_intercept$prior_dist_name_for_intercept <- "cauchy"
      } else {
        user_prior_intercept$prior_dist_name_for_intercept <- "student_t"
      }
    }
    if (user_prior_aux$prior_dist_name_for_aux %in% "t") {
      if (all(user_prior_aux$prior_df_for_aux == 1)) {
        user_prior_aux$prior_dist_name_for_aux <- "cauchy"
      } else {
        user_prior_aux$prior_dist_name_for_aux <- "student_t"
      }
    }
    prior_list <- list(
      prior = 
        if (!has_predictors) NULL else with(user_prior, list(
          dist = prior_dist_name,
          location = prior_mean,
          scale = prior_scale,
          adjusted_scale = if (rescaled_coef)
            adjusted_prior_scale else NULL,
          df = if (prior_dist_name %in% c
                   ("student_t", "hs", "hs_plus", "lasso", "product_normal"))
            prior_df else NULL
        )),
      prior_intercept = 
        if (!has_intercept) NULL else with(user_prior_intercept, list(
          dist = prior_dist_name_for_intercept,
          location = prior_mean_for_intercept,
          scale = prior_scale_for_intercept,
          adjusted_scale = if (rescaled_int)
            adjusted_prior_intercept_scale else NULL,
          df = if (prior_dist_name_for_intercept %in% "student_t")
            prior_df_for_intercept else NULL
        ))
    )
    if (length(user_prior_covariance))
      prior_list$prior_covariance <- user_prior_covariance
    
    aux_name <- .rename_aux(family)
    prior_list$prior_aux <- if (is.na(aux_name)) 
      NULL else with(user_prior_aux, list(
        dist = prior_dist_name_for_aux,
        location = if (!is.na(prior_dist_name_for_aux) && 
                       prior_dist_name_for_aux != "exponential")
          prior_mean_for_aux else NULL,
        scale = if (!is.na(prior_dist_name_for_aux) && 
                    prior_dist_name_for_aux != "exponential")
          prior_scale_for_aux else NULL,
        adjusted_scale = if (rescaled_aux)
          adjusted_prior_aux_scale else NULL,
        df = if (!is.na(prior_dist_name_for_aux) && 
                 prior_dist_name_for_aux %in% "student_t")
          prior_df_for_aux else NULL, 
        rate = if (!is.na(prior_dist_name_for_aux) && 
                   prior_dist_name_for_aux %in% "exponential")
          1 / prior_scale_for_aux else NULL,
        aux_name = aux_name
      ))
      
    return(prior_list)
  }

.rename_aux <- function(family) {
  fam <- family$family
  if (is.gaussian(fam)) "sigma" else
    if (is.gamma(fam)) "shape" else
      if (is.ig(fam)) "lambda" else 
        if (is.nb(fam)) "reciprocal_dispersion" else NA
}<|MERGE_RESOLUTION|>--- conflicted
+++ resolved
@@ -593,14 +593,9 @@
       Sigma_nms <- unlist(Sigma_nms)
     }
     new_names <- c(if (has_intercept) "(Intercept)", 
-<<<<<<< HEAD
-                   colnames(xtemp), 
-                   if (length(group) && length(group$flist)) c(paste0("b[", b_nms, "]")),
-=======
                    colnames(xtemp),
                    if (ncol(S)) colnames(S),
-                   if (length(group)) c(paste0("b[", b_nms, "]")),
->>>>>>> 1a2c2216
+                   if (length(group) && length(group$flist)) c(paste0("b[", b_nms, "]")),
                    if (is_gaussian) "sigma", 
                    if (is_gamma) "shape", 
                    if (is_ig) "lambda",
