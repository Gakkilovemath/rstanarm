--- conflicted
+++ resolved
@@ -222,16 +222,11 @@
     prior_dist_for_intercept,
     prior_scale_for_intercept = c(prior_scale_for_intercept),
     prior_mean_for_intercept = c(prior_mean_for_intercept),
-<<<<<<< HEAD
     prior_df_for_intercept = c(prior_df_for_intercept), 
     global_prior_df, global_prior_scale, # for hs prior
     has_intercept, prior_PD)
-=======
-    prior_df_for_intercept = c(prior_df_for_intercept),
-    prior_dist_for_dispersion = prior_dist_for_dispersion
     # mean,df,scale for dispersion added below depending on family
   )
->>>>>>> a5d5bd0b
 
   # make a copy of user specification before modifying 'group' (used for keeping
   # track of priors)
